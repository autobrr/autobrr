{
  "name": "web",
  "version": "0.2.0",
  "private": true,
  "homepage": ".",
  "overrides": {
    "react": "$react"
  },
  "dependencies": {
    "@fontsource/inter": "^4.5.11",
    "@headlessui/react": "^1.6.4",
    "@heroicons/react": "^2.0.11",
    "@hookform/error-message": "^2.0.0",
    "date-fns": "^2.28.0",
    "formik": "^2.2.9",
    "react": "^18.2.0",
    "react-debounce-input": "^3.3.0",
    "react-dom": "^18.2.0",
    "react-error-boundary": "^3.1.4",
    "react-hook-form": "^7.32.1",
    "react-hot-toast": "^2.2.0",
    "react-multi-select-component": "^4.2.9",
    "react-popper-tooltip": "^4.4.2",
    "react-query": "^3.39.1",
    "react-ridge-state": "4.2.2",
    "react-router-dom": "^6.3.0",
    "react-scripts": "^5.0.1",
    "react-select": "^5.3.2",
    "react-table": "^7.8.0",
<<<<<<< HEAD
    "react-textarea-autosize": "^8.3.4",
=======
    "react-tooltip": "^5.5.2",
>>>>>>> 81d494ec
    "stacktracey": "^2.1.8"
  },
  "scripts": {
    "start": "BROWSER=none react-scripts start",
    "build": "react-scripts build",
    "eject": "react-scripts eject",
    "lint": "eslint src/ --ext .js,.jsx,.ts,.tsx --color",
    "lint:watch": "npm run lint -- --watch"
  },
  "browserslist": {
    "production": [
      ">0.2%",
      "not dead",
      "not op_mini all"
    ],
    "development": [
      "last 1 chrome version",
      "last 1 firefox version",
      "last 1 safari version"
    ]
  },
  "devDependencies": {
    "@tailwindcss/forms": "^0.5.2",
    "@types/node": "^18.0.0",
    "@types/react": "^18.0.12",
    "@types/react-dom": "^18.0.5",
    "@types/react-router-dom": "^5.1.7",
    "@types/react-table": "^7.7.12",
    "@typescript-eslint/eslint-plugin": "^5.28.0",
    "@typescript-eslint/parser": "^5.28.0",
    "autoprefixer": "^10.4.7",
    "eslint": "^8.17.0",
    "eslint-plugin-import": "^2.26.0",
    "eslint-plugin-react": "^7.30.0",
    "eslint-plugin-react-hooks": "^4.6.0",
    "eslint-watch": "^8.0.0",
    "http-proxy-middleware": "^2.0.6",
    "postcss": "^8.4.14",
    "tailwindcss": "^3.1.3",
    "typescript": "^4.7.3"
  },
  "packageManager": "yarn@3.2.2"
}<|MERGE_RESOLUTION|>--- conflicted
+++ resolved
@@ -27,11 +27,8 @@
     "react-scripts": "^5.0.1",
     "react-select": "^5.3.2",
     "react-table": "^7.8.0",
-<<<<<<< HEAD
     "react-textarea-autosize": "^8.3.4",
-=======
     "react-tooltip": "^5.5.2",
->>>>>>> 81d494ec
     "stacktracey": "^2.1.8"
   },
   "scripts": {
