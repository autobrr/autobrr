{
  "name": "web",
  "version": "0.2.0",
  "type": "module",
  "private": true,
  "homepage": ".",
  "packageManager": "pnpm@8.10.5",
  "scripts": {
    "dev": "vite",
    "build": "tsc && vite build",
    "lint": "eslint . --ext ts,tsx --report-unused-disable-directives --max-warnings 0 --color",
    "preview": "vite preview",
    "lint:watch": "pnpm run lint -- --watch"
  },
  "browserslist": {
    "production": [
      ">0.2%",
      "not dead",
      "not op_mini all"
    ],
    "development": [
      "last 1 chrome version",
      "last 1 firefox version",
      "last 1 safari version"
    ]
  },
  "pnpm": {
    "overrides": {
      "react": "$react"
    }
  },
  "dependencies": {
    "@headlessui/react": "^1.7.17",
    "@heroicons/react": "^2.0.18",
    "@hookform/error-message": "^2.0.1",
    "@tailwindcss/forms": "^0.5.7",
<<<<<<< HEAD
    "@tanstack/react-query": "^5.8.4",
    "@tanstack/react-query-devtools": "^5.8.4",
    "@types/node": "^20.9.1",
    "@types/react": "^18.2.37",
    "@types/react-dom": "^18.2.15",
    "@types/react-portal": "^4.0.6",
    "@types/react-router-dom": "^5.3.3",
    "@types/react-table": "^7.7.18",
    "@typescript-eslint/eslint-plugin": "^6.11.0",
    "@typescript-eslint/parser": "^6.11.0",
    "@vitejs/plugin-react-swc": "^3.5.0",
=======
    "@tanstack/react-query": "^4.36.1",
    "@tanstack/react-query-devtools": "^4.36.1",
>>>>>>> 92646dac
    "autoprefixer": "^10.4.16",
    "buffer": "^6.0.3",
    "date-fns": "^2.30.0",
    "formik": "^2.4.5",
    "http-proxy-middleware": "^2.0.6",
    "postcss": "^8.4.31",
    "react": "^18.2.0",
    "react-debounce-input": "^3.3.0",
    "react-dom": "^18.2.0",
    "react-error-boundary": "^4.0.11",
    "react-hook-form": "^7.48.2",
    "react-hot-toast": "^2.4.1",
    "react-multi-select-component": "^4.3.4",
    "react-popper-tooltip": "^4.4.2",
    "react-portal": "^4.2.2",
    "react-ridge-state": "4.2.9",
    "react-router-dom": "6.18.0",
    "react-select": "^5.8.0",
    "react-table": "^7.8.0",
    "react-textarea-autosize": "^8.5.3",
    "stacktracey": "^2.1.8",
    "tailwind-lerp-colors": "1.2.1",
    "tailwindcss": "^3.3.5",
    "workbox-window": "^7.0.0",
    "zod": "^3.22.4",
    "zod-formik-adapter": "^1.2.0"
  },
  "devDependencies": {
    "@types/node": "^20.9.1",
    "@types/react": "^18.2.37",
    "@types/react-dom": "^18.2.15",
    "@types/react-portal": "^4.0.6",
    "@types/react-table": "^7.7.18",
    "@typescript-eslint/eslint-plugin": "^6.11.0",
    "@typescript-eslint/parser": "^6.11.0",
    "@vitejs/plugin-react-swc": "^3.5.0",
    "eslint": "^8.54.0",
    "eslint-plugin-import": "^2.29.0",
    "eslint-plugin-react": "^7.33.2",
    "eslint-plugin-react-hooks": "^4.6.0",
    "eslint-plugin-react-refresh": "^0.4.4",
    "eslint-watch": "^8.0.0",
    "ts-node": "^10.9.1",
    "typescript": "^5.2.2",
    "vite": "^5.0.4",
    "vite-plugin-pwa": "^0.16.7",
    "vite-plugin-svgr": "^4.2.0"
  }
}<|MERGE_RESOLUTION|>--- conflicted
+++ resolved
@@ -34,7 +34,6 @@
     "@heroicons/react": "^2.0.18",
     "@hookform/error-message": "^2.0.1",
     "@tailwindcss/forms": "^0.5.7",
-<<<<<<< HEAD
     "@tanstack/react-query": "^5.8.4",
     "@tanstack/react-query-devtools": "^5.8.4",
     "@types/node": "^20.9.1",
@@ -46,10 +45,6 @@
     "@typescript-eslint/eslint-plugin": "^6.11.0",
     "@typescript-eslint/parser": "^6.11.0",
     "@vitejs/plugin-react-swc": "^3.5.0",
-=======
-    "@tanstack/react-query": "^4.36.1",
-    "@tanstack/react-query-devtools": "^4.36.1",
->>>>>>> 92646dac
     "autoprefixer": "^10.4.16",
     "buffer": "^6.0.3",
     "date-fns": "^2.30.0",
