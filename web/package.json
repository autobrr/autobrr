--- conflicted
+++ resolved
@@ -24,10 +24,6 @@
     "react-multi-select-component": "^4.2.9",
     "react-popper-tooltip": "^4.4.2",
     "react-portal": "^4.2.2",
-<<<<<<< HEAD
-    "react-query": "^3.39.1",
-=======
->>>>>>> 82beb317
     "react-ridge-state": "4.2.2",
     "react-router-dom": "^6.3.0",
     "react-select": "^5.3.2",
