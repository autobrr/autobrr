{
  "name": "web",
  "version": "0.2.0",
  "type": "module",
  "private": true,
  "homepage": ".",
  "packageManager": "pnpm@8.10.5",
  "scripts": {
    "dev": "vite",
    "build": "tsc && vite build",
    "lint": "eslint . --ext ts,tsx --report-unused-disable-directives --max-warnings 0 --color",
    "preview": "vite preview",
    "lint:watch": "pnpm run lint -- --watch"
  },
  "browserslist": {
    "production": [
      ">0.2%",
      "not dead",
      "not op_mini all"
    ],
    "development": [
      "last 1 chrome version",
      "last 1 firefox version",
      "last 1 safari version"
    ]
  },
  "pnpm": {
    "overrides": {
      "react": "$react"
    }
  },
  "dependencies": {
    "@headlessui/react": "^1.7.17",
    "@heroicons/react": "^2.0.18",
    "@hookform/error-message": "^2.0.1",
    "@tailwindcss/forms": "^0.5.7",
    "@tanstack/react-query": "^4.36.1",
    "@tanstack/react-query-devtools": "^4.36.1",
    "autoprefixer": "^10.4.16",
    "buffer": "^6.0.3",
    "date-fns": "^2.30.0",
    "formik": "^2.4.5",
    "http-proxy-middleware": "^2.0.6",
    "postcss": "^8.4.31",
    "react": "^18.2.0",
    "react-debounce-input": "^3.3.0",
    "react-dom": "^18.2.0",
    "react-error-boundary": "^4.0.11",
    "react-hook-form": "^7.48.2",
    "react-hot-toast": "^2.4.1",
    "react-multi-select-component": "^4.3.4",
    "react-popper-tooltip": "^4.4.2",
    "react-portal": "^4.2.2",
    "react-ridge-state": "4.2.9",
    "react-router-dom": "6.18.0",
    "react-select": "^5.8.0",
    "react-table": "^7.8.0",
    "react-textarea-autosize": "^8.5.3",
    "stacktracey": "^2.1.8",
    "tailwind-lerp-colors": "1.2.1",
    "tailwindcss": "^3.3.5",
<<<<<<< HEAD
=======
    "typescript": "^5.2.2",
    "vite": "4.5.0",
    "vite-plugin-pwa": "^0.16.7",
    "vite-plugin-svgr": "^4.2.0",
>>>>>>> c6c74c7f
    "workbox-window": "^7.0.0",
    "zod": "^3.22.4",
    "zod-formik-adapter": "^1.2.0"
  },
  "devDependencies": {
    "@types/node": "^20.9.1",
    "@types/react": "^18.2.37",
    "@types/react-dom": "^18.2.15",
    "@types/react-portal": "^4.0.6",
    "@types/react-table": "^7.7.18",
    "@typescript-eslint/eslint-plugin": "^6.11.0",
    "@typescript-eslint/parser": "^6.11.0",
    "@vitejs/plugin-react-swc": "^3.5.0",
    "eslint": "^8.54.0",
    "eslint-plugin-import": "^2.29.0",
    "eslint-plugin-react": "^7.33.2",
    "eslint-plugin-react-hooks": "^4.6.0",
    "eslint-plugin-react-refresh": "^0.4.4",
    "eslint-watch": "^8.0.0",
    "ts-node": "^10.9.1",
    "typescript": "^5.2.2",
    "vite": "^5.0.0",
    "vite-plugin-pwa": "^0.16.7",
    "vite-plugin-svgr": "^4.2.0"
  }
}<|MERGE_RESOLUTION|>--- conflicted
+++ resolved
@@ -59,13 +59,6 @@
     "stacktracey": "^2.1.8",
     "tailwind-lerp-colors": "1.2.1",
     "tailwindcss": "^3.3.5",
-<<<<<<< HEAD
-=======
-    "typescript": "^5.2.2",
-    "vite": "4.5.0",
-    "vite-plugin-pwa": "^0.16.7",
-    "vite-plugin-svgr": "^4.2.0",
->>>>>>> c6c74c7f
     "workbox-window": "^7.0.0",
     "zod": "^3.22.4",
     "zod-formik-adapter": "^1.2.0"
