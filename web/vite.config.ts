import { fileURLToPath, URL } from "node:url";
import { defineConfig, loadEnv, ConfigEnv } from "vite";
import { VitePWA } from "vite-plugin-pwa";
import react from "@vitejs/plugin-react-swc";
import svgr from "vite-plugin-svgr";

interface PreRenderedAsset {
  name: string | undefined;
  source: string | Uint8Array;
  type: 'asset';
}

// https://vitejs.dev/config/
export default ({ mode }: ConfigEnv) => {
  // early load .env file
  // import.meta.env.VITE_NAME available here with: process.env.VITE_NAME
  process.env = { ...process.env, ...loadEnv(mode, process.cwd()) };

  return defineConfig({
    base: "",
    plugins: [react(), svgr(), VitePWA({
      injectRegister: null,
      selfDestroying: true,
      scope: "{{.BaseUrl}}",
      // strategies: "injectManifest",
      useCredentials: true,
      includeAssets: [
        // looks inside "public" folder 
        // manifest's icons are automatic added
        "favicon.ico"
      ],
      manifest: {
        name: "autobrr",
        short_name: "autobrr",
        description: "Automation for downloads.",
        theme_color: "#141415",
        background_color: "#141415",
        icons: [
          {
            src: "logo192.png",
            sizes: "192x192",
            type: "image/png"
          },
          {
            src: "apple-touch-icon-iphone-60x60.png",
            sizes: "60x60",
            type: "image/png"
          },
          {
            src: "apple-touch-icon-ipad-76x76.png",
            sizes: "76x76",
            type: "image/png"
          },
          {
            src: "apple-touch-icon-iphone-retina-120x120.png",
            sizes: "120x120",
            type: "image/png"
          },
          {
            src: "apple-touch-icon-ipad-retina-152x152.png",
            sizes: "152x152",
            type: "image/png"
          }
        ],
        start_url: "{{.BaseUrl}}",
        scope: "{{.BaseUrl}}",
        display: "standalone"
      },
      workbox: {
        // looks inside "dist" folder
        globPatterns: ["**/*.{js,css,html,svg,woff2}"],
        sourcemap: true,
        navigateFallbackDenylist: [/^\/api/]
      }
    })],
    resolve: {
      alias: [
        { find: "@", replacement: fileURLToPath(new URL("./src/", import.meta.url)) },
        { find: "@app", replacement: fileURLToPath(new URL("./src/", import.meta.url)) },
        { find: "@components", replacement: fileURLToPath(new URL("./src/components", import.meta.url)) },
        { find: "@forms", replacement: fileURLToPath(new URL("./src/forms", import.meta.url)) },
        { find: "@hooks", replacement: fileURLToPath(new URL("./src/hooks", import.meta.url)) },
        { find: "@api", replacement: fileURLToPath(new URL("./src/api", import.meta.url)) },
        { find: "@screens", replacement: fileURLToPath(new URL("./src/screens", import.meta.url)) },
        { find: "@utils", replacement: fileURLToPath(new URL("./src/utils", import.meta.url)) },
        { find: "@types", replacement: fileURLToPath(new URL("./src/types", import.meta.url)) },
        { find: "@domain", replacement: fileURLToPath(new URL("./src/domain", import.meta.url)) }
      ]
    },
    server: {
      port: 3000,
      hmr: {
        overlay: true
      },
      proxy: {
        "/api": {
          target: "http://127.0.0.1:7474/",
          changeOrigin: true,
          secure: false
        }
      }
    },
    build: {
      manifest: true,
<<<<<<< HEAD
      sourcemap: true
=======
      sourcemap: true,
      rollupOptions: {
        output: {
          assetFileNames: (chunkInfo: PreRenderedAsset) => {
            if (chunkInfo.name === "Inter.var.woff2") {
              return "assets/[name][extname]";
            }
            return "assets/[name]-[hash][extname]";
          }
        }
      }
>>>>>>> 7b77ff76
    }
  });
};<|MERGE_RESOLUTION|>--- conflicted
+++ resolved
@@ -102,9 +102,6 @@
     },
     build: {
       manifest: true,
-<<<<<<< HEAD
-      sourcemap: true
-=======
       sourcemap: true,
       rollupOptions: {
         output: {
@@ -116,7 +113,6 @@
           }
         }
       }
->>>>>>> 7b77ff76
     }
   });
 };