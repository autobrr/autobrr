/*
 * Copyright (c) 2021 - 2023, Ludvig Lundgren and the autobrr contributors.
 * SPDX-License-Identifier: GPL-2.0-or-later
 */

import React, { useEffect, useRef } from "react";
import { useMutation, useQuery, useQueryClient } from "@tanstack/react-query";
import { NavLink, Route, Routes, useLocation, useNavigate, useParams } from "react-router-dom";
import { toast } from "react-hot-toast";
import { Form, Formik, FormikValues, useFormikContext } from "formik";
import { z } from "zod";
import { toFormikValidationSchema } from "zod-formik-adapter";
import { ChevronDownIcon, ChevronRightIcon } from "@heroicons/react/24/solid";
import TextareaAutosize from "react-textarea-autosize";

import {
  CODECS_OPTIONS,
  CONTAINER_OPTIONS,
  downloadsPerUnitOptions,
  FORMATS_OPTIONS,
  HDR_OPTIONS,
  LANGUAGE_OPTIONS,
  ORIGIN_OPTIONS,
  OTHER_OPTIONS,
  QUALITY_MUSIC_OPTIONS,
  RELEASE_TYPE_MUSIC_OPTIONS,
  RESOLUTION_OPTIONS,
  SOURCES_MUSIC_OPTIONS,
  SOURCES_OPTIONS,
  tagsMatchLogicOptions
} from "@app/domain/constants";
import { APIClient } from "@api/APIClient";
import { useToggle } from "@hooks/hooks";
import { classNames } from "@utils";

import {
  CheckboxField,
  IndexerMultiSelect,
  MultiSelect,
  NumberField,
  Select,
  SwitchGroup,
<<<<<<< HEAD
  TextField
} from "../../components/inputs";
import DEBUG from "../../components/debug";
import Toast from "../../components/notifications/Toast";
import { DeleteModal } from "../../components/modals";
import { TitleSubtitle } from "../../components/headings";
import { TextArea } from "../../components/inputs/input";
import { TextAreaAutoResize } from "../../components/inputs/input";
=======
  TextField,
  RegexField
} from "@components/inputs";
import DEBUG from "@components/debug";
import Toast from "@components/notifications/Toast";
import { DeleteModal } from "@components/modals";
import { TitleSubtitle } from "@components/headings";
import { TextArea } from "@components/inputs/input";
>>>>>>> 01a69c75
import { FilterActions } from "./action";
import { filterKeys } from "./list";

interface tabType {
  name: string;
  href: string;
}

const tabs: tabType[] = [
  { name: "General", href: "" },
  { name: "Movies and TV", href: "movies-tv" },
  { name: "Music", href: "music" },
  { name: "Advanced", href: "advanced" },
  { name: "External", href: "external" },
  { name: "Actions", href: "actions" }
];

export interface NavLinkProps {
  item: tabType;
}

function TabNavLink({ item }: NavLinkProps) {
  const location = useLocation();
  const splitLocation = location.pathname.split("/");

  // we need to clean the / if it's a base root path
  return (
    <NavLink
      key={item.name}
      to={item.href}
      end
      className={({ isActive }) => classNames(
        "text-gray-500 hover:text-blue-600 dark:hover:text-white hover:border-blue-600 dark:hover:border-blue-500 whitespace-nowrap py-4 px-1 font-medium text-sm",
        isActive ? "border-b-2 border-blue-600 dark:border-blue-500 text-blue-600 dark:text-white" : ""
      )}
      aria-current={splitLocation[2] === item.href ? "page" : undefined}
    >
      {item.name}
    </NavLink>
  );
}

interface FormButtonsGroupProps {
  values: FormikValues;
  deleteAction: () => void;
  reset: () => void;
  dirty?: boolean;
}

const FormButtonsGroup = ({ values, deleteAction, reset }: FormButtonsGroupProps) => {
  const [deleteModalIsOpen, toggleDeleteModal] = useToggle(false);

  const cancelModalButtonRef = useRef(null);

  return (
    <div className="pt-6 divide-y divide-gray-200 dark:divide-gray-700">
      <DeleteModal
        isOpen={deleteModalIsOpen}
        toggle={toggleDeleteModal}
        buttonRef={cancelModalButtonRef}
        deleteAction={deleteAction}
        title={`Remove filter: ${values.name}`}
        text="Are you sure you want to remove this filter? This action cannot be undone."
      />

      <div className="mt-4 pt-4 flex justify-between">
        <button
          type="button"
          className="inline-flex items-center justify-center px-4 py-2 rounded-md text-red-700 dark:text-red-500 light:bg-red-100 light:hover:bg-red-200 dark:hover:text-red-400 focus:outline-none focus:ring-2 focus:ring-offset-2 focus:ring-red-500 sm:text-sm"
          onClick={toggleDeleteModal}
        >
          Remove
        </button>

        <div>
          {/* {dirty && <span className="mr-4 text-sm text-gray-500">Unsaved changes..</span>} */}
          <button
            type="button"
            className="bg-white dark:bg-gray-700 py-2 px-4 border border-gray-300 dark:border-gray-600 rounded-md shadow-sm text-sm font-medium text-gray-700 dark:text-gray-200 hover:bg-gray-50 dark:hover:bg-gray-600 focus:outline-none focus:ring-2 focus:ring-offset-2 focus:ring-blue-500 dark:focus:ring-blue-500"
            onClick={(e) => {
              e.preventDefault();
              reset();

              toast.custom((t) => <Toast type="success" body="Reset all filter values." t={t}/>);
            }}
          >
            Reset form values
          </button>
          <button
            type="submit"
            className="ml-4 relative inline-flex items-center px-4 py-2 border border-transparent shadow-sm text-sm font-medium rounded-md text-white bg-blue-600 dark:bg-blue-600 hover:bg-blue-700 dark:hover:bg-blue-700 focus:outline-none focus:ring-2 focus:ring-offset-2 focus:ring-blue-500"
          >
            Save
          </button>
        </div>
      </div>
    </div>
  );
};

const FormErrorNotification = () => {
  const { isValid, isValidating, isSubmitting, errors } = useFormikContext();

  useEffect(() => {
    if (!isValid && !isValidating && isSubmitting) {
      console.log("validation errors: ", errors);
      toast.custom((t) => <Toast type="error" body={`Validation error. Check fields: ${Object.keys(errors)}`} t={t}/>);
    }
  }, [isSubmitting, isValid, isValidating]);

  return null;
};

const allowedClientType = ["QBITTORRENT", "DELUGE_V1", "DELUGE_V2", "RTORRENT", "TRANSMISSION","PORLA", "RADARR", "SONARR", "LIDARR", "WHISPARR", "READARR", "SABNZBD"];

const actionSchema = z.object({
  enabled: z.boolean(),
  name: z.string(),
  type: z.enum(["QBITTORRENT", "DELUGE_V1", "DELUGE_V2", "RTORRENT", "TRANSMISSION","PORLA", "RADARR", "SONARR", "LIDARR", "WHISPARR", "READARR", "SABNZBD", "TEST", "EXEC", "WATCH_FOLDER", "WEBHOOK"]),
  client_id: z.number().optional(),
  exec_cmd: z.string().optional(),
  exec_args: z.string().optional(),
  watch_folder: z.string().optional(),
  category: z.string().optional(),
  tags: z.string().optional(),
  label: z.string().optional(),
  save_path: z.string().optional(),
  paused: z.boolean().optional(),
  ignore_rules: z.boolean().optional(),
  limit_upload_speed: z.number().optional(),
  limit_download_speed: z.number().optional(),
  limit_ratio: z.number().optional(),
  limit_seed_time: z.number().optional(),
  reannounce_skip: z.boolean().optional(),
  reannounce_delete: z.boolean().optional(),
  reannounce_interval: z.number().optional(),
  reannounce_max_attempts: z.number().optional(),
  webhook_host: z.string().optional(),
  webhook_type: z.string().optional(),
  webhook_method: z.string().optional(),
  webhook_data: z.string().optional()
}).superRefine((value, ctx) => {
  if (allowedClientType.includes(value.type)) {
    if (value.client_id === 0) {
      ctx.addIssue({
        message: "Must select client",
        code: z.ZodIssueCode.custom,
        path: ["client_id"]
      });
    }
  }
});

const indexerSchema = z.object({
  id: z.number(),
  name: z.string().optional()
});

// Define the schema for the entire object
const schema = z.object({
  name: z.string(),
  indexers: z.array(indexerSchema).min(1, { message: "Must select at least one indexer" }),
  actions: z.array(actionSchema)
});

export default function FilterDetails() {
  const queryClient = useQueryClient();
  const navigate = useNavigate();
  const { filterId } = useParams<{ filterId: string }>();

  if (filterId === "0" || undefined) {
    navigate("/filters");
  }

  const id = parseInt(filterId!);

  const { isLoading, data: filter } = useQuery({
    queryKey: filterKeys.detail(id),
    queryFn: ({ queryKey }) => APIClient.filters.getByID(queryKey[2]),
    refetchOnWindowFocus: false,
    onError: () => {
      navigate("/filters");
    }
  });

  const updateMutation = useMutation({
    mutationFn: (filter: Filter) => APIClient.filters.update(filter),
    onSuccess: (newFilter, variables) => {
      queryClient.setQueryData(filterKeys.detail(variables.id), newFilter);

      queryClient.setQueryData<Filter[]>(filterKeys.lists(), (previous) => {
        if (previous) {
          return previous.map((filter: Filter) => (filter.id === variables.id ? newFilter : filter));
        }
      });

      toast.custom((t) => (
        <Toast type="success" body={`${newFilter.name} was updated successfully`} t={t}/>
      ));
    }
  });

  const deleteMutation = useMutation({
    mutationFn: (id: number) => APIClient.filters.delete(id),
    onSuccess: () => {
      // Invalidate filters just in case, most likely not necessary but can't hurt.
      queryClient.invalidateQueries({ queryKey: filterKeys.lists() });
      queryClient.invalidateQueries({ queryKey: filterKeys.detail(id) });

      toast.custom((t) => (
        <Toast type="success" body={`${filter?.name} was deleted`} t={t} />
      ));


      // redirect
      navigate("/filters");
    }
  });

  if (isLoading) {
    return null;
  }

  if (!filter) {
    return null;
  }

  const handleSubmit = (data: Filter) => {
    // force set method and type on webhook actions
    // TODO add options for these
    data.actions.forEach((a: Action) => {
      if (a.type === "WEBHOOK") {
        a.webhook_method = "POST";
        a.webhook_type = "JSON";
      } else {
        a.webhook_method = "";
        a.webhook_type = "";
      }
    });

    updateMutation.mutate(data);
  };

  const deleteAction = () => {
    deleteMutation.mutate(filter.id);
  };

  return (
    <main>
      <header className="py-10">
        <div className="max-w-screen-xl mx-auto px-4 sm:px-6 lg:px-8 flex items-center">
          <h1 className="text-3xl font-bold text-black dark:text-white">
            <NavLink to="/filters">
              Filters
            </NavLink>
          </h1>
          <ChevronRightIcon className="h-6 w-6 text-gray-500" aria-hidden="true" />
          <h1 className="text-3xl font-bold text-black dark:text-white truncate" title={filter.name}>{filter.name}</h1>
        </div>
      </header>
      <div className="max-w-screen-xl mx-auto pb-12 px-4 sm:px-6 lg:px-8">
        <div className="bg-white dark:bg-gray-800 rounded-lg shadow">
          <div className="pt-1 px-4 pb-6 block">
            <div className="border-b border-gray-200 dark:border-gray-700">
              <nav className="-mb-px flex space-x-6 sm:space-x-8 overflow-x-auto">
                {tabs.map((tab) => (
                  <TabNavLink item={tab} key={tab.href} />
                ))}
              </nav>
            </div>

            <Formik
              initialValues={{
                id: filter.id,
                name: filter.name,
                enabled: filter.enabled,
                min_size: filter.min_size,
                max_size: filter.max_size,
                delay: filter.delay,
                priority: filter.priority,
                max_downloads: filter.max_downloads,
                max_downloads_unit: filter.max_downloads_unit,
                use_regex: filter.use_regex || false,
                shows: filter.shows,
                years: filter.years,
                resolutions: filter.resolutions || [],
                sources: filter.sources || [],
                codecs: filter.codecs || [],
                containers: filter.containers || [],
                match_hdr: filter.match_hdr || [],
                except_hdr: filter.except_hdr || [],
                match_other: filter.match_other || [],
                except_other: filter.except_other || [],
                seasons: filter.seasons,
                episodes: filter.episodes,
                smart_episode: filter.smart_episode,
                match_releases: filter.match_releases,
                except_releases: filter.except_releases,
                match_release_groups: filter.match_release_groups,
                except_release_groups: filter.except_release_groups,
                match_release_tags: filter.match_release_tags,
                except_release_tags: filter.except_release_tags,
                use_regex_release_tags: filter.use_regex_release_tags,
                match_categories: filter.match_categories,
                except_categories: filter.except_categories,
                tags: filter.tags,
                except_tags: filter.except_tags,
                tags_match_logic: filter.tags_match_logic,
                except_tags_match_logic: filter.except_tags_match_logic,
                match_uploaders: filter.match_uploaders,
                except_uploaders: filter.except_uploaders,
                match_language: filter.match_language || [],
                except_language: filter.except_language || [],
                freeleech: filter.freeleech,
                freeleech_percent: filter.freeleech_percent,
                formats: filter.formats || [],
                quality: filter.quality || [],
                media: filter.media || [],
                match_release_types: filter.match_release_types || [],
                log_score: filter.log_score,
                log: filter.log,
                cue: filter.cue,
                perfect_flac: filter.perfect_flac,
                artists: filter.artists,
                albums: filter.albums,
                origins: filter.origins || [],
                except_origins: filter.except_origins || [],
                indexers: filter.indexers || [],
                actions: filter.actions || [],
                external_script_enabled: filter.external_script_enabled || false,
                external_script_cmd: filter.external_script_cmd || "",
                external_script_args: filter.external_script_args || "",
                external_script_expect_status: filter.external_script_expect_status || 0,
                external_webhook_enabled: filter.external_webhook_enabled || false,
                external_webhook_host: filter.external_webhook_host || "",
                external_webhook_data: filter.external_webhook_data ||"",
                external_webhook_expect_status: filter.external_webhook_expect_status || 0
              } as Filter}
              onSubmit={handleSubmit}
              enableReinitialize={true}
              validationSchema={toFormikValidationSchema(schema)}
            >
              {({ values, dirty, resetForm }) => (
                <Form>
                  <FormErrorNotification />
                  <Routes>
                    <Route index element={<General />} />
                    <Route path="movies-tv" element={<MoviesTv />} />
                    <Route path="music" element={<Music values={values} />} />
                    <Route path="advanced" element={<Advanced values={values} />} />
                    <Route path="external" element={<External />} />
                    <Route path="actions" element={<FilterActions filter={filter} values={values} />} />
                  </Routes>
                  <FormButtonsGroup values={values} deleteAction={deleteAction} dirty={dirty} reset={resetForm} />
                  <DEBUG values={values} />
                </Form>
              )}
            </Formik>
          </div>
        </div>
      </div>
    </main>
  );
}

export function General(){
  const { isLoading, data: indexers } = useQuery({
    queryKey: ["filters", "indexer_list"],
    queryFn: APIClient.indexers.getOptions,
    refetchOnWindowFocus: false
  });

  const opts = indexers && indexers.length > 0 ? indexers.map(v => ({
    label: v.name,
    value: v.id
  })) : [];

  return (
    <div>
      <div className="mt-6 lg:pb-8">
        <div className="mt-6 grid grid-cols-12 gap-6">
          <TextField name="name" label="Filter name" columns={6} placeholder="eg. Filter 1" />

          <div className="col-span-6">
            {!isLoading && <IndexerMultiSelect name="indexers" options={opts} label="Indexers" columns={6} />}
          </div>
        </div>
      </div>

      <div className="mt-6 lg:pb-8">
        <TitleSubtitle title="Rules" subtitle="Specify rules on how torrents should be handled/selected." />

        <div className="mt-6 grid grid-cols-12 gap-6">
          <TextField name="min_size" label="Min size" columns={6} placeholder="eg. 100MiB, 80GB" tooltip={<div><p>Supports units such as MB, MiB, GB, etc.</p><a href='https://autobrr.com/filters#rules' className='text-blue-400 visited:text-blue-400' target='_blank'>https://autobrr.com/filters#rules</a></div>} />
          <TextField name="max_size" label="Max size" columns={6} placeholder="eg. 100MiB, 80GB"  tooltip={<div><p>Supports units such as MB, MiB, GB, etc.</p><a href='https://autobrr.com/filters#rules' className='text-blue-400 visited:text-blue-400' target='_blank'>https://autobrr.com/filters#rules</a></div>} />
          <NumberField name="delay" label="Delay" placeholder="Number of seconds to delay actions"  tooltip={<div><p>Number of seconds to wait before running actions.</p><a href='https://autobrr.com/filters#rules' className='text-blue-400 visited:text-blue-400' target='_blank'>https://autobrr.com/filters#rules</a></div>} />
          <NumberField name="priority" label="Priority" placeholder="Higher number = higher prio" tooltip={<div><p>Filters are checked in order of priority. Higher number = higher priority.</p><a href='https://autobrr.com/filters#rules' className='text-blue-400 visited:text-blue-400' target='_blank'>https://autobrr.com/filters#rules</a></div>} />
          <NumberField name="max_downloads" label="Max downloads" placeholder="Takes any number (0 is infinite)" tooltip={<div><p>Number of max downloads as specified by the respective unit.</p><a href='https://autobrr.com/filters#rules' className='text-blue-400 visited:text-blue-400' target='_blank'>https://autobrr.com/filters#rules</a></div>} />
          <Select name="max_downloads_unit" label="Max downloads per" options={downloadsPerUnitOptions}  optionDefaultText="Select unit"  tooltip={<div><p>The unit of time for counting the maximum downloads per filter.</p><a href='https://autobrr.com/filters#rules' className='text-blue-400 visited:text-blue-400' target='_blank'>https://autobrr.com/filters#rules</a></div>} />
        </div>
      </div>

      <div className="border-t dark:border-gray-700">
        <SwitchGroup name="enabled" label="Enabled" description="Enable or disable this filter." />
      </div>
    </div>
  );
}

export function MoviesTv() {
  return (
    <div>
      <div className="mt-6 grid grid-cols-12 gap-6">
        <TextAreaAutoResize name="shows" label="Movies / Shows" columns={8} placeholder="eg. Movie,Show 1,Show?2"  tooltip={<div><p>You can use basic filtering like wildcards <code>*</code> or replace single characters with <code>?</code></p><a href='https://autobrr.com/filters#tvmovies' className='text-blue-400 visited:text-blue-400' target='_blank'>https://autobrr.com/filters#tvmovies</a></div>} />
        <TextField name="years" label="Years" columns={4} placeholder="eg. 2018,2019-2021"  tooltip={<div><p>This field takes a range of years and/or comma separated single years.</p><a href='https://autobrr.com/filters#tvmovies' className='text-blue-400 visited:text-blue-400' target='_blank'>https://autobrr.com/filters#tvmovies</a></div>} />
      </div>
      <div className="mt-6 lg:pb-8">
        <TitleSubtitle title="Seasons and Episodes" subtitle="Set season and episode match constraints." />

        <div className="mt-6 grid grid-cols-12 gap-6">
          <TextField name="seasons" label="Seasons" columns={8} placeholder="eg. 1,3,2-6"  tooltip={<div><p>See docs for information about how to <b>only</b> grab season packs:</p><a href='https://autobrr.com/filters/examples#only-season-packs' className='text-blue-400 visited:text-blue-400' target='_blank'>https://autobrr.com/filters/examples#only-season-packs</a></div>} />
          <TextField name="episodes" label="Episodes" columns={4} placeholder="eg. 2,4,10-20"  tooltip={<div><p>See docs for information about how to <b>only</b> grab episodes:</p><a href='https://autobrr.com/filters/examples/#skip-season-packs' className='text-blue-400 visited:text-blue-400' target='_blank'>https://autobrr.com/filters/examples/#skip-season-packs</a></div>} />
        </div>

        <div className="mt-6">
          <CheckboxField name="smart_episode" label="Smart Episode" sublabel="Do not match episodes older than the last one matched."/> {/*Do not match older or already existing episodes.*/}
        </div>
      </div>

      <div className="mt-6 lg:pb-8">
        <TitleSubtitle title="Quality" subtitle="Set resolution, source, codec and related match constraints." />

        <div className="mt-6 grid grid-cols-12 gap-6">
          <MultiSelect name="resolutions" options={RESOLUTION_OPTIONS} label="resolutions" columns={6} creatable={true}  tooltip={<div><p>Will match releases which contain any of the selected resolutions.</p><a href='https://autobrr.com/filters#quality' className='text-blue-400 visited:text-blue-400' target='_blank'>https://autobrr.com/filters#quality</a></div>} />
          <MultiSelect name="sources" options={SOURCES_OPTIONS} label="sources" columns={6} creatable={true}  tooltip={<div><p>Will match releases which contain any of the selected sources.</p><a href='https://autobrr.com/filters#quality' className='text-blue-400 visited:text-blue-400' target='_blank'>https://autobrr.com/filters#quality</a></div>} />
        </div>

        <div className="mt-6 grid grid-cols-12 gap-6">
          <MultiSelect name="codecs" options={CODECS_OPTIONS} label="codecs" columns={6} creatable={true}  tooltip={<div><p>Will match releases which contain any of the selected codecs.</p><a href='https://autobrr.com/filters#quality' className='text-blue-400 visited:text-blue-400' target='_blank'>https://autobrr.com/filters#quality</a></div>} />
          <MultiSelect name="containers" options={CONTAINER_OPTIONS} label="containers" columns={6} creatable={true}  tooltip={<div><p>Will match releases which contain any of the selected containers.</p><a href='https://autobrr.com/filters#quality' className='text-blue-400 visited:text-blue-400' target='_blank'>https://autobrr.com/filters#quality</a></div>} />
        </div>

        <div className="mt-6 grid grid-cols-12 gap-6">
          <MultiSelect name="match_hdr" options={HDR_OPTIONS} label="Match HDR" columns={6} creatable={true}  tooltip={<div><p>Will match releases which contain any of the selected HDR designations.</p><a href='https://autobrr.com/filters#quality' className='text-blue-400 visited:text-blue-400' target='_blank'>https://autobrr.com/filters#quality</a></div>} />
          <MultiSelect name="except_hdr" options={HDR_OPTIONS} label="Except HDR" columns={6} creatable={true}  tooltip={<div><p>Won't match releases which contain any of the selected HDR designations (takes priority over Match HDR).</p><a href='https://autobrr.com/filters#quality' className='text-blue-400 visited:text-blue-400' target='_blank'>https://autobrr.com/filters#quality</a></div>} />
        </div>

        <div className="mt-6 grid grid-cols-12 gap-6">
          <MultiSelect name="match_other" options={OTHER_OPTIONS} label="Match Other" columns={6} creatable={true}  tooltip={<div><p>Will match releases which contain any of the selected designations.</p><a href='https://autobrr.com/filters#quality' className='text-blue-400 visited:text-blue-400' target='_blank'>https://autobrr.com/filters#quality</a></div>} />
          <MultiSelect name="except_other" options={OTHER_OPTIONS} label="Except Other" columns={6} creatable={true}  tooltip={<div><p>Won't match releases which contain any of the selected Other designations (takes priority over Match Other).</p><a href='https://autobrr.com/filters#quality' className='text-blue-400 visited:text-blue-400' target='_blank'>https://autobrr.com/filters#quality</a></div>} />
        </div>
      </div>
    </div>
  );
}

export function Music({ values }: AdvancedProps) {
  return (
    <div>
      <div className="mt-6 grid grid-cols-12 gap-6">
        <TextField name="artists" label="Artists" columns={4} placeholder="eg. Artist One" tooltip={<div><p>You can use basic filtering like wildcards <code>*</code> or replace single characters with <code>?</code></p><a href='https://autobrr.com/filters#music' className='text-blue-400 visited:text-blue-400' target='_blank'>https://autobrr.com/filters#music</a></div>} />
        <TextField name="albums" label="Albums" columns={4} placeholder="eg. That Album" tooltip={<div><p>You can use basic filtering like wildcards <code>*</code> or replace single characters with <code>?</code></p><a href='https://autobrr.com/filters#music' className='text-blue-400 visited:text-blue-400' target='_blank'>https://autobrr.com/filters#music</a></div>} />
        <TextField name="years" label="Years" columns={4} placeholder="eg. 2018,2019-2021" tooltip={<div><p>This field takes a range of years and/or comma separated single years.</p><a href='https://autobrr.com/filters#music' className='text-blue-400 visited:text-blue-400' target='_blank'>https://autobrr.com/filters#music</a></div>} />
      </div>

      <div className="mt-6 lg:pb-8">
        <TitleSubtitle title="Quality" subtitle="Format, source, log etc." />

        <div className="mt-6 grid grid-cols-12 gap-6">
          <MultiSelect name="formats" options={FORMATS_OPTIONS} label="Format" columns={6} disabled={values.perfect_flac} tooltip={<div><p>	Will only match releases with any of the selected formats. This is overridden by Perfect FLAC.</p><a href='https://autobrr.com/filters#quality-1' className='text-blue-400 visited:text-blue-400' target='_blank'>https://autobrr.com/filters#quality-1</a></div>} />
          <MultiSelect name="quality" options={QUALITY_MUSIC_OPTIONS} label="Quality" columns={6} disabled={values.perfect_flac} tooltip={<div><p>	Will only match releases with any of the selected qualities. This is overridden by Perfect FLAC.</p><a href='https://autobrr.com/filters#quality-1' className='text-blue-400 visited:text-blue-400' target='_blank'>https://autobrr.com/filters#quality-1</a></div>} />
        </div>

        <div className="mt-6 grid grid-cols-12 gap-6">
          <MultiSelect name="media" options={SOURCES_MUSIC_OPTIONS} label="Media" columns={6} disabled={values.perfect_flac} tooltip={<div><p>	Will only match releases with any of the selected sources. This is overridden by Perfect FLAC.</p><a href='https://autobrr.com/filters#quality-1' className='text-blue-400 visited:text-blue-400' target='_blank'>https://autobrr.com/filters#quality-1</a></div>} />
          <MultiSelect name="match_release_types" options={RELEASE_TYPE_MUSIC_OPTIONS} label="Type" columns={6} tooltip={<div><p>	Will only match releases with any of the selected types.</p><a href='https://autobrr.com/filters#quality-1' className='text-blue-400 visited:text-blue-400' target='_blank'>https://autobrr.com/filters#quality-1</a></div>} />
        </div>

        <div className="mt-6 grid grid-cols-12 gap-6">
          <NumberField name="log_score" label="Log score" placeholder="eg. 100" min={0} max={100} disabled={values.perfect_flac} tooltip={<div><p>	Log scores go from 0 to 100. This is overridden by Perfect FLAC.</p><a href='https://autobrr.com/filters#quality-1' className='text-blue-400 visited:text-blue-400' target='_blank'>https://autobrr.com/filters#quality-1</a></div>} />
        </div>

      </div>

      <div className="space-y-6 sm:space-y-5 divide-y divide-gray-200">
        <div className="pt-6 sm:pt-5">
          <div role="group" aria-labelledby="label-email">
            <div className="sm:grid sm:grid-cols-3 sm:gap-4 sm:items-baseline">
              {/* <div>
                    <div className="text-base font-medium text-gray-900 sm:text-sm sm:text-gray-700" >
                      Extra
                    </div>
                  </div> */}
              <div className="mt-4 sm:mt-0 sm:col-span-2">
                <div className="max-w-lg space-y-4">
                  <CheckboxField name="log" label="Log" sublabel="Must include Log." disabled={values.perfect_flac} />
                  <CheckboxField name="cue" label="Cue" sublabel="Must include Cue." disabled={values.perfect_flac} />
                  <CheckboxField name="perfect_flac" label="Perfect FLAC" sublabel="Override all options about quality, source, format, and cue/log/log score." tooltip={<div><p>Override all options about quality, source, format, and cue/log/log score.</p><a href='https://autobrr.com/filters#quality-1' className='text-blue-400 visited:text-blue-400' target='_blank'>https://autobrr.com/filters#quality-1</a></div>} />
                </div>
              </div>
            </div>
          </div>
        </div>
      </div>
    </div>
  );
}

interface AdvancedProps {
  values: FormikValues;
}

export function Advanced({ values }: AdvancedProps) {
  return (
    <div>
      <CollapsableSection defaultOpen={true} title="Releases" subtitle="Match only certain release names and/or ignore other release names.">
        <div className="grid col-span-12 gap-6">
          <WarningAlert text="autobrr has extensive filtering built-in - only use this if nothing else works. If you need help please ask." />

<<<<<<< HEAD
          <TextAreaAutoResize name="match_releases" label="Match releases" columns={6} placeholder="eg. *some?movie*,*some?show*s01*" tooltip={<div><p>This field has full regex support (Golang flavour).</p><a href='https://autobrr.com/filters#advanced' className='text-blue-400 visited:text-blue-400' target='_blank'>https://autobrr.com/filters#advanced</a><br/><br/><p>Remember to tick <b>Use Regex</b> below if using more than <code>*</code> and <code>?</code>.</p></div>} />
          <TextAreaAutoResize name="except_releases" label="Except releases" columns={6} placeholder="eg. *bad?movie*,*bad?show*s03*" tooltip={<div><p>This field has full regex support (Golang flavour).</p><a href='https://autobrr.com/filters#advanced' className='text-blue-400 visited:text-blue-400' target='_blank'>https://autobrr.com/filters#advanced</a><br/><br/><p>Remember to tick <b>Use Regex</b> below if using more than <code>*</code> and <code>?</code>.</p></div>} />
=======
          <RegexField name="match_releases" label="Match releases"  useRegex={values.use_regex} columns={6} placeholder="eg. *some?movie*,*some?show*s01*" tooltip={<div><p>This field has full regex support (Golang flavour).</p><a href='https://autobrr.com/filters#advanced' className='text-blue-400 visited:text-blue-400' target='_blank'>https://autobrr.com/filters#advanced</a><br/><br/><p>Remember to tick <b>Use Regex</b> below if using more than <code>*</code> and <code>?</code>.</p></div>} />
          <RegexField name="except_releases" label="Except releases" useRegex={values.use_regex} columns={6} placeholder="eg. *bad?movie*,*bad?show*s03*" tooltip={<div><p>This field has full regex support (Golang flavour).</p><a href='https://autobrr.com/filters#advanced' className='text-blue-400 visited:text-blue-400' target='_blank'>https://autobrr.com/filters#advanced</a><br/><br/><p>Remember to tick <b>Use Regex</b> below if using more than <code>*</code> and <code>?</code>.</p></div>} />

>>>>>>> 01a69c75
          {values.match_releases ? (
            <WarningAlert
              alert="Ask yourself:"
              text={
                <>Do you have a good reason to use <strong>Match releases</strong> instead of one of the other tabs?</>
              }
              colors="text-cyan-700 bg-cyan-100 dark:bg-cyan-200 dark:text-cyan-800"
            />
          ) : null}
          {values.except_releases ? (
            <WarningAlert
              alert="Ask yourself:"
              text={
                <>Do you have a good reason to use <strong>Except releases</strong> instead of one of the other tabs?</>
              }
              colors="text-fuchsia-700 bg-fuchsia-100 dark:bg-fuchsia-200 dark:text-fuchsia-800"
            />
          ) : null}
          <div className="col-span-6">
            <SwitchGroup name="use_regex" label="Use Regex" />
          </div>
        </div>
      </CollapsableSection>

      <CollapsableSection defaultOpen={true} title="Groups" subtitle="Match only certain groups and/or ignore other groups.">
        <TextField name="match_release_groups" label="Match release groups" columns={6} placeholder="eg. group1,group2" tooltip={<div><p>Comma separated list of release groups to match.</p><a href='https://autobrr.com/filters#advanced' className='text-blue-400 visited:text-blue-400' target='_blank'>https://autobrr.com/filters#advanced</a></div>} />
        <TextField name="except_release_groups" label="Except release groups" columns={6} placeholder="eg. badgroup1,badgroup2" tooltip={<div><p>Comma separated list of release groups to ignore (takes priority over Match releases).</p><a href='https://autobrr.com/filters#advanced' className='text-blue-400 visited:text-blue-400' target='_blank'>https://autobrr.com/filters#advanced</a></div>} />
      </CollapsableSection>

      <CollapsableSection defaultOpen={true} title="Categories and tags" subtitle="Match or ignore categories or tags.">
        <TextField name="match_categories" label="Match categories" columns={6} placeholder="eg. *category*,category1" tooltip={<div><p>Comma separated list of categories to match.</p><a href='https://autobrr.com/filters/categories' className='text-blue-400 visited:text-blue-400' target='_blank'>https://autobrr.com/filters/categories</a></div>} />
        <TextField name="except_categories" label="Except categories" columns={6} placeholder="eg. *category*" tooltip={<div><p>Comma separated list of categories to ignore (takes priority over Match releases).</p><a href='https://autobrr.com/filters/categories' className='text-blue-400 visited:text-blue-400' target='_blank'>https://autobrr.com/filters/categories</a></div>} />

        <TextField name="tags" label="Match tags" columns={4} placeholder="eg. tag1,tag2" tooltip={<div><p>Comma separated list of tags to match.</p><a href='https://autobrr.com/filters#advanced' className='text-blue-400 visited:text-blue-400' target='_blank'>https://autobrr.com/filters#advanced</a></div>} />
        <Select name="tags_match_logic" label="Tags logic" columns={2} options={tagsMatchLogicOptions}  optionDefaultText="any"  tooltip={<div><p>Logic used to match filter tags.</p><a href='https://autobrr.com/filters#advanced' className='text-blue-400 visited:text-blue-400' target='_blank'>https://autobrr.com/filters#advanced</a></div>} />
        <TextField name="except_tags" label="Except tags" columns={4} placeholder="eg. tag1,tag2" tooltip={<div><p>Comma separated list of tags to ignore (takes priority over Match releases).</p><a href='https://autobrr.com/filters#advanced' className='text-blue-400 visited:text-blue-400' target='_blank'>hhttps://autobrr.com/filters#advanced</a></div>} />
        <Select name="except_tags_match_logic" label="Except tags logic" columns={2} options={tagsMatchLogicOptions}  optionDefaultText="any"  tooltip={<div><p>Logic used to match except tags.</p><a href='https://autobrr.com/filters#advanced' className='text-blue-400 visited:text-blue-400' target='_blank'>https://autobrr.com/filters#advanced</a></div>} />
      </CollapsableSection>

      <CollapsableSection defaultOpen={true} title="Uploaders" subtitle="Match or ignore uploaders.">
        <TextField name="match_uploaders" label="Match uploaders" columns={6} placeholder="eg. uploader1,uploader2" tooltip={<div><p>Comma separated list of uploaders to match.</p><a href='https://autobrr.com/filters#advanced' className='text-blue-400 visited:text-blue-400' target='_blank'>https://autobrr.com/filters#advanced</a></div>} />
        <TextField name="except_uploaders" label="Except uploaders" columns={6} placeholder="eg. anonymous1,anonymous2" tooltip={<div><p>Comma separated list of uploaders to ignore (takes priority over Match releases).</p><a href='https://autobrr.com/filters#advanced' className='text-blue-400 visited:text-blue-400' target='_blank'>https://autobrr.com/filters#advanced</a></div>} />
      </CollapsableSection>

      <CollapsableSection defaultOpen={true} title="Language" subtitle="Match or ignore languages.">
        <MultiSelect name="match_language" options={LANGUAGE_OPTIONS} label="Match Language" columns={6} creatable={true} />
        <MultiSelect name="except_language" options={LANGUAGE_OPTIONS} label="Except Language" columns={6} creatable={true} />
      </CollapsableSection>

      <CollapsableSection defaultOpen={true} title="Origins" subtitle="Match Internals, scene, p2p etc. if announced.">
        <MultiSelect name="origins" options={ORIGIN_OPTIONS} label="Match Origins" columns={6} creatable={true} />
        <MultiSelect name="except_origins" options={ORIGIN_OPTIONS} label="Except Origins" columns={6} creatable={true} />
      </CollapsableSection>

      <CollapsableSection defaultOpen={true} title="Release Tags" subtitle="This is the non-parsed releaseTags string from the announce.">
        <div className="grid col-span-12 gap-6">
          <WarningAlert text="These might not be what you think they are. For advanced users who know how things are parsed." />

          <RegexField name="match_release_tags" label="Match release tags" useRegex={values.use_regex_release_tags} columns={6} placeholder="eg. *mkv*,*foreign*" />
          <RegexField name="except_release_tags" label="Except release tags" useRegex={values.use_regex_release_tags} columns={6} placeholder="eg. *mkv*,*foreign*" />

          <div className="col-span-6">
            <SwitchGroup name="use_regex_release_tags" label="Use Regex" />
          </div>
        </div>
      </CollapsableSection>

      <CollapsableSection defaultOpen={true} title="Freeleech" subtitle="Match only freeleech and freeleech percent.">
        <div className="col-span-6">
          <SwitchGroup name="freeleech" label="Freeleech" tooltip={<div><p>Freeleech may be announced as a binary true/false value or as a percentage, depending on the indexer. Use either or both, depending on the indexers you use.</p><br /><p>See who uses what in the documentation: <a href='https://autobrr.com/filters/freeleech' className='text-blue-400 visited:text-blue-400' target='_blank'>https://autobrr.com/filters/freeleech</a></p></div>} />
        </div>

        <TextField name="freeleech_percent" label="Freeleech percent" disabled={values.freeleech} tooltip={<div><p>Freeleech may be announced as a binary true/false value or as a percentage, depending on the indexer. Use either or both, depending on the indexers you use.</p><br /><p>See who uses what in the documentation: <a href='https://autobrr.com/filters/freeleech' className='text-blue-400 visited:text-blue-400' target='_blank'>https://autobrr.com/filters/freeleech</a></p></div>} columns={6} placeholder="eg. 50,75-100" />
      </CollapsableSection>
    </div>
  );
}

interface WarningAlertProps {
  text: string | JSX.Element;
  alert?: string;
  colors?: string;
}

function WarningAlert({ text, alert, colors }: WarningAlertProps) {
  return (
    <div
      className={classNames(
        "col-span-12 flex p-4 text-sm rounded-lg",
        colors ?? "text-yellow-700 bg-yellow-100 dark:bg-yellow-200 dark:text-yellow-800"
      )}
      role="alert">
      <svg aria-hidden="true" className="flex-shrink-0 inline w-5 h-5 mr-3" fill="currentColor"
        viewBox="0 0 20 20" xmlns="http://www.w3.org/2000/svg">
        <path fillRule="evenodd"
          d="M18 10a8 8 0 11-16 0 8 8 0 0116 0zm-7-4a1 1 0 11-2 0 1 1 0 012 0zM9 9a1 1 0 000 2v3a1 1 0 001 1h1a1 1 0 100-2v-3a1 1 0 00-1-1H9z"
          clipRule="evenodd"></path>
      </svg>
      <span className="sr-only">Info</span>
      <div>
        <span className="font-bold">{alert ?? "Warning!"}</span>
        {" "}{text}
      </div>
    </div>
  );
}

interface CollapsableSectionProps {
    title: string;
    subtitle: string;
    children: React.ReactNode;
    defaultOpen?: boolean;
}

export function CollapsableSection({ title, subtitle, children, defaultOpen }: CollapsableSectionProps) {
  const [isOpen, toggleOpen] = useToggle(defaultOpen ?? false);

  return (
    <div className="mt-6 lg:pb-6 border-b border-gray-200 dark:border-gray-700">
      <div className="flex justify-between items-center cursor-pointer" onClick={toggleOpen}>
        <div className="-ml-2 -mt-2 flex flex-wrap items-baseline">
          <h3 className="ml-2 mt-2 text-lg leading-6 font-medium text-gray-900 dark:text-gray-200">{title}</h3>
          <p className="ml-2 mt-1 text-sm text-gray-500 dark:text-gray-400 truncate">{subtitle}</p>
        </div>
        <div className="mt-3 sm:mt-0 sm:ml-4">
          <button
            type="button"
            className="inline-flex items-center px-4 py-2 border-transparent text-sm font-medium text-white"
          >
            {isOpen ? <ChevronDownIcon className="-mr-4 h-6 w-6 text-gray-500" aria-hidden="true" /> : <ChevronRightIcon className="-mr-4 h-6 w-6 text-gray-500" aria-hidden="true" />}
          </button>
        </div>
      </div>
      {isOpen && (
        <div className="mt-2 grid grid-cols-12 gap-6">
          {children}
        </div>
      )}
    </div>
  );
}

export function External() {
  const { values } = useFormikContext<Filter>();

  return (
    <div>

      <div className="mt-6">
        <SwitchGroup name="external_script_enabled" heading={true} label="Script" description="Run external script and check status as part of filtering." tooltip={<div><p>For custom commands you should specify the full path to the binary/program you want to run. And you can include your own static variables:</p><a href='https://autobrr.com/filters/actions#custom-commands--exec' className='text-blue-400 visited:text-blue-400' target='_blank'>https://autobrr.com/filters/actions#custom-commands--exec</a></div>}/>

        <div className="mt-6 grid grid-cols-12 gap-6">
          <TextField
            name="external_script_cmd"
            label="Command"
            columns={6}
            placeholder="Path to program eg. /bin/test"
            disabled={!values.external_script_enabled}
          />
          <TextField
            name="external_script_args"
            label="Arguments"
            columns={6}
            placeholder="Arguments eg. --test"
            disabled={!values.external_script_enabled}
          />
          <NumberField
            name="external_script_expect_status"
            label="Expected exit status"
            placeholder="0"
            disabled={!values.external_script_enabled}
          />
        </div>
      </div>

      <div className="mt-6">
        <div className="border-t dark:border-gray-700">
          <SwitchGroup name="external_webhook_enabled" heading={true} label="Webhook" description="Run external webhook and check status as part of filtering." />
        </div>

        <div className="mt-6 grid grid-cols-12 gap-6">
          <div className="grid col-span-6 gap-6">
            <TextField
              name="external_webhook_host"
              label="Host"
              columns={6}
              placeholder="Host eg. http://localhost/webhook"
              disabled={!values.external_webhook_enabled}
            />
            <NumberField
              name="external_webhook_expect_status"
              label="Expected http status"
              placeholder="200"
              disabled={!values.external_webhook_enabled}
            />
          </div>

          <TextArea
            name="external_webhook_data"
            label="Data (json)"
            columns={6}
            rows={5}
            placeholder={"{ \"key\": \"value\" }"}
            disabled={!values.external_webhook_enabled}
          />
        </div>
      </div>
    </div>
  );
}
<|MERGE_RESOLUTION|>--- conflicted
+++ resolved
@@ -40,16 +40,6 @@
   NumberField,
   Select,
   SwitchGroup,
-<<<<<<< HEAD
-  TextField
-} from "../../components/inputs";
-import DEBUG from "../../components/debug";
-import Toast from "../../components/notifications/Toast";
-import { DeleteModal } from "../../components/modals";
-import { TitleSubtitle } from "../../components/headings";
-import { TextArea } from "../../components/inputs/input";
-import { TextAreaAutoResize } from "../../components/inputs/input";
-=======
   TextField,
   RegexField
 } from "@components/inputs";
@@ -58,7 +48,7 @@
 import { DeleteModal } from "@components/modals";
 import { TitleSubtitle } from "@components/headings";
 import { TextArea } from "@components/inputs/input";
->>>>>>> 01a69c75
+import { TextAreaAutoResize } from "../../components/inputs/input";
 import { FilterActions } from "./action";
 import { filterKeys } from "./list";
 
@@ -578,14 +568,13 @@
         <div className="grid col-span-12 gap-6">
           <WarningAlert text="autobrr has extensive filtering built-in - only use this if nothing else works. If you need help please ask." />
 
-<<<<<<< HEAD
+
           <TextAreaAutoResize name="match_releases" label="Match releases" columns={6} placeholder="eg. *some?movie*,*some?show*s01*" tooltip={<div><p>This field has full regex support (Golang flavour).</p><a href='https://autobrr.com/filters#advanced' className='text-blue-400 visited:text-blue-400' target='_blank'>https://autobrr.com/filters#advanced</a><br/><br/><p>Remember to tick <b>Use Regex</b> below if using more than <code>*</code> and <code>?</code>.</p></div>} />
           <TextAreaAutoResize name="except_releases" label="Except releases" columns={6} placeholder="eg. *bad?movie*,*bad?show*s03*" tooltip={<div><p>This field has full regex support (Golang flavour).</p><a href='https://autobrr.com/filters#advanced' className='text-blue-400 visited:text-blue-400' target='_blank'>https://autobrr.com/filters#advanced</a><br/><br/><p>Remember to tick <b>Use Regex</b> below if using more than <code>*</code> and <code>?</code>.</p></div>} />
-=======
+
           <RegexField name="match_releases" label="Match releases"  useRegex={values.use_regex} columns={6} placeholder="eg. *some?movie*,*some?show*s01*" tooltip={<div><p>This field has full regex support (Golang flavour).</p><a href='https://autobrr.com/filters#advanced' className='text-blue-400 visited:text-blue-400' target='_blank'>https://autobrr.com/filters#advanced</a><br/><br/><p>Remember to tick <b>Use Regex</b> below if using more than <code>*</code> and <code>?</code>.</p></div>} />
           <RegexField name="except_releases" label="Except releases" useRegex={values.use_regex} columns={6} placeholder="eg. *bad?movie*,*bad?show*s03*" tooltip={<div><p>This field has full regex support (Golang flavour).</p><a href='https://autobrr.com/filters#advanced' className='text-blue-400 visited:text-blue-400' target='_blank'>https://autobrr.com/filters#advanced</a><br/><br/><p>Remember to tick <b>Use Regex</b> below if using more than <code>*</code> and <code>?</code>.</p></div>} />
 
->>>>>>> 01a69c75
           {values.match_releases ? (
             <WarningAlert
               alert="Ask yourself:"
