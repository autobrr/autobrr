import React, { useRef } from "react";
import { useMutation, useQuery } from "react-query";
import { NavLink, Route, Routes, useLocation, useNavigate, useParams } from "react-router-dom";
import { toast } from "react-hot-toast";
import { Form, Formik, FormikValues, useFormikContext } from "formik";
import { ChevronDownIcon, ChevronRightIcon } from "@heroicons/react/24/solid";

import {
  CODECS_OPTIONS,
  CONTAINER_OPTIONS,
  downloadsPerUnitOptions,
  FORMATS_OPTIONS,
  HDR_OPTIONS,
  LANGUAGE_OPTIONS,
  ORIGIN_OPTIONS,
  OTHER_OPTIONS,
  QUALITY_MUSIC_OPTIONS,
  RELEASE_TYPE_MUSIC_OPTIONS,
<<<<<<< HEAD
  FORMATS_BOOK_OPTIONS,
  LANGUAGE_OPTIONS,
  OTHER_OPTIONS,
  ORIGIN_OPTIONS,
  downloadsPerUnitOptions
=======
  RESOLUTION_OPTIONS,
  SOURCES_MUSIC_OPTIONS,
  SOURCES_OPTIONS
>>>>>>> cec6809b
} from "../../domain/constants";
import { queryClient } from "../../App";
import { APIClient } from "../../api/APIClient";
import { useToggle } from "../../hooks/hooks";
import { classNames } from "../../utils";

import { CustomTooltip } from "../../components/tooltips/CustomTooltip";

import {
  CheckboxField,
  IndexerMultiSelect,
  MultiSelect,
  NumberField,
  Select,
  SwitchGroup,
  TextField
} from "../../components/inputs";
import DEBUG from "../../components/debug";
import Toast from "../../components/notifications/Toast";
import { DeleteModal } from "../../components/modals";
import { TitleSubtitle } from "../../components/headings";
import { TextArea } from "../../components/inputs/input";
import { FilterActions } from "./action";

interface tabType {
  name: string;
  href: string;
}

const tabs: tabType[] = [
  { name: "General", href: "" },
  { name: "Movies and TV", href: "movies-tv" },
  { name: "Music", href: "music" },
  { name: "Books and Audiobooks", href: "books-audiobooks"},
  { name: "Advanced", href: "advanced" },
  { name: "External", href: "external" },
  { name: "Actions", href: "actions" }
];

export interface NavLinkProps {
  item: tabType;
}

function TabNavLink({ item }: NavLinkProps) {
  const location = useLocation();
  const splitLocation = location.pathname.split("/");

  // we need to clean the / if it's a base root path
  return (
    <NavLink
      key={item.name}
      to={item.href}
      end
      className={({ isActive }) => classNames(
        "text-gray-500 hover:text-blue-600 dark:hover:text-white hover:border-blue-600 dark:hover:border-blue-500 whitespace-nowrap py-4 px-1 font-medium text-sm",
        isActive ? "border-b-2 border-blue-600 dark:border-blue-500 text-blue-600 dark:text-white" : ""
      )}
      aria-current={splitLocation[2] === item.href ? "page" : undefined}
    >
      {item.name}
    </NavLink>
  );
}

interface FormButtonsGroupProps {
  values: FormikValues;
  deleteAction: () => void;
  reset: () => void;
  dirty?: boolean;
}

const FormButtonsGroup = ({ values, deleteAction, reset }: FormButtonsGroupProps) => {
  const [deleteModalIsOpen, toggleDeleteModal] = useToggle(false);

  const cancelModalButtonRef = useRef(null);

  return (
    <div className="pt-6 divide-y divide-gray-200 dark:divide-gray-700">
      <DeleteModal
        isOpen={deleteModalIsOpen}
        toggle={toggleDeleteModal}
        buttonRef={cancelModalButtonRef}
        deleteAction={deleteAction}
        title={`Remove filter: ${values.name}`}
        text="Are you sure you want to remove this filter? This action cannot be undone."
      />

      <div className="mt-4 pt-4 flex justify-between">
        <button
          type="button"
          className="inline-flex items-center justify-center px-4 py-2 rounded-md text-red-700 dark:text-red-500 light:bg-red-100 light:hover:bg-red-200 dark:hover:text-red-400 focus:outline-none focus:ring-2 focus:ring-offset-2 focus:ring-red-500 sm:text-sm"
          onClick={toggleDeleteModal}
        >
          Remove
        </button>

        <div>
          {/* {dirty && <span className="mr-4 text-sm text-gray-500">Unsaved changes..</span>} */}
          <button
            type="button"
            className="bg-white dark:bg-gray-700 py-2 px-4 border border-gray-300 dark:border-gray-600 rounded-md shadow-sm text-sm font-medium text-gray-700 dark:text-gray-200 hover:bg-gray-50 dark:hover:bg-gray-600 focus:outline-none focus:ring-2 focus:ring-offset-2 focus:ring-blue-500 dark:focus:ring-blue-500"
            onClick={(e) => {
              e.preventDefault();
              reset();

              toast.custom((t) => <Toast type="success" body="Reset all filter values." t={t}/>);
            }}
          >
            Reset form values
          </button>
          <button
            type="submit"
            className="ml-4 relative inline-flex items-center px-4 py-2 border border-transparent shadow-sm text-sm font-medium rounded-md text-white bg-blue-600 dark:bg-blue-600 hover:bg-blue-700 dark:hover:bg-blue-700 focus:outline-none focus:ring-2 focus:ring-offset-2 focus:ring-blue-500"
          >
            Save
          </button>
        </div>
      </div>
    </div>
  );
};

export default function FilterDetails() {
  const navigate = useNavigate();
  const { filterId } = useParams<{ filterId: string }>();

  const { isLoading, data: filter } = useQuery(
    ["filters", filterId],
    () => APIClient.filters.getByID(parseInt(filterId ?? "0")),
    {
      retry: false,
      refetchOnWindowFocus: false,
      onError: () => navigate("./")
    }
  );

  const updateMutation = useMutation(
    (filter: Filter) => APIClient.filters.update(filter),
    {
      onSuccess: (_, currentFilter) => {
        toast.custom((t) => (
          <Toast type="success" body={`${currentFilter.name} was updated successfully`} t={t} />
        ));
        queryClient.refetchQueries(["filters"]);
        // queryClient.invalidateQueries(["filters", currentFilter.id]);
      }
    }
  );

  const deleteMutation = useMutation((id: number) => APIClient.filters.delete(id), {
    onSuccess: () => {
      toast.custom((t) => (
        <Toast type="success" body={`${filter?.name} was deleted`} t={t} />
      ));

      // Invalidate filters just in case, most likely not necessary but can't hurt.
      queryClient.invalidateQueries(["filters"]);

      // redirect
      navigate("/filters");
    }
  });

  if (isLoading) {
    return null;
  }

  if (!filter) {
    return null;
  }

  const handleSubmit = (data: Filter) => {
    // force set method and type on webhook actions
    // TODO add options for these
    data.actions.forEach((a: Action) => {
      if (a.type === "WEBHOOK") {
        a.webhook_method = "POST";
        a.webhook_type = "JSON";
      }
    });

    updateMutation.mutate(data);
  };

  const deleteAction = () => {
    deleteMutation.mutate(filter.id);
  };

  return (
    <main>
      <header className="py-10">
        <div className="max-w-screen-xl mx-auto px-4 sm:px-6 lg:px-8 flex items-center">
          <h1 className="text-3xl font-bold text-black dark:text-white">
            <NavLink to="/filters">
              Filters
            </NavLink>
          </h1>
          <ChevronRightIcon className="h-6 w-6 text-gray-500" aria-hidden="true" />
          <h1 className="text-3xl font-bold text-black dark:text-white truncate" title={filter.name}>{filter.name}</h1>
        </div>
      </header>
      <div className="max-w-screen-xl mx-auto pb-12 px-4 sm:px-6 lg:px-8">
        <div className="bg-white dark:bg-gray-800 rounded-lg shadow">
          <div className="pt-1 px-4 pb-6 block">
            <div className="border-b border-gray-200 dark:border-gray-700">
              <nav className="-mb-px flex space-x-6 sm:space-x-8 overflow-x-auto">
                {tabs.map((tab) => (
                  <TabNavLink item={tab} key={tab.href} />
                ))}
              </nav>
            </div>

            <Formik
              initialValues={{
                id: filter.id,
                name: filter.name,
                enabled: filter.enabled || false,
                min_size: filter.min_size,
                max_size: filter.max_size,
                delay: filter.delay,
                priority: filter.priority ?? 0,
                max_downloads: filter.max_downloads ?? 0,
                max_downloads_unit: filter.max_downloads_unit,
                use_regex: filter.use_regex || false,
                shows: filter.shows,
                years: filter.years,
                resolutions: filter.resolutions || [],
                sources: filter.sources || [],
                codecs: filter.codecs || [],
                containers: filter.containers || [],
                match_hdr: filter.match_hdr || [],
                except_hdr: filter.except_hdr || [],
                match_other: filter.match_other || [],
                except_other: filter.except_other || [],
                seasons: filter.seasons,
                episodes: filter.episodes,
                smart_episode: filter.smart_episode,
                match_releases: filter.match_releases,
                except_releases: filter.except_releases,
                match_release_groups: filter.match_release_groups,
                except_release_groups: filter.except_release_groups,
                match_release_tags: filter.match_release_tags,
                except_release_tags: filter.except_release_tags,
                use_regex_release_tags: filter.use_regex_release_tags,
                match_categories: filter.match_categories,
                except_categories: filter.except_categories,
                tags: filter.tags,
                except_tags: filter.except_tags,
                match_uploaders: filter.match_uploaders,
                except_uploaders: filter.except_uploaders,
                match_language: filter.match_language || [],
                except_language: filter.except_language || [],
                freeleech: filter.freeleech,
                freeleech_percent: filter.freeleech_percent,
                formats: filter.formats || [],
                quality: filter.quality || [],
                media: filter.media || [],
                match_release_types: filter.match_release_types || [],
                log_score: filter.log_score ?? 0,
                log: filter.log,
                cue: filter.cue,
                perfect_flac: filter.perfect_flac,
                artists: filter.artists,
                albums: filter.albums,
                creators: filter.creators,
                titles: filter.titles,
                other_formats: filter.other_formats || [],
                languages: filter.languages || [],
                origins: filter.origins || [],
                except_origins: filter.except_origins || [],
                indexers: filter.indexers || [],
                actions: filter.actions || [],
                external_script_enabled: filter.external_script_enabled || false,
                external_script_cmd: filter.external_script_cmd || "",
                external_script_args: filter.external_script_args || "",
                external_script_expect_status: filter.external_script_expect_status || 0,
                external_webhook_enabled: filter.external_webhook_enabled || false,
                external_webhook_host: filter.external_webhook_host || "",
                external_webhook_data: filter.external_webhook_data ||"",
                external_webhook_expect_status: filter.external_webhook_expect_status || 0
              } as Filter}
              onSubmit={handleSubmit}
            >
              {({ values, dirty, resetForm }) => (
                <Form>
                  <Routes>
                    <Route index element={<General />} />
                    <Route path="movies-tv" element={<MoviesTv />} />
<<<<<<< HEAD
                    <Route path="music" element={<Music />} />
                    <Route path="books-audiobooks" element={<Books />} />
                    <Route path="advanced" element={<Advanced />} />
                    <Route path="actions" element={<FilterActions filter={filter} values={values} />}
                    />
=======
                    <Route path="music" element={<Music values={values} />} />
                    <Route path="advanced" element={<Advanced values={values} />} />
                    <Route path="external" element={<External />} />
                    <Route path="actions" element={<FilterActions filter={filter} values={values} />} />
>>>>>>> cec6809b
                  </Routes>
                  <FormButtonsGroup values={values} deleteAction={deleteAction} dirty={dirty} reset={resetForm} />
                  <DEBUG values={values} />
                </Form>
              )}
            </Formik>
          </div>
        </div>
      </div>
    </main>
  );
}

export function General() {
  const { isLoading, data: indexers } = useQuery(
    ["filters", "indexer_list"],
    () => APIClient.indexers.getOptions(),
    { refetchOnWindowFocus: false }
  );

  const opts = indexers && indexers.length > 0 ? indexers.map(v => ({
    label: v.name,
    value: v.id
  })) : [];

  return (
    <div>
      <div className="mt-6 lg:pb-8">

        <div className="mt-6 grid grid-cols-12 gap-6">
          <TextField name="name" label="Filter name" columns={6} placeholder="eg. Filter 1" />

          <div className="col-span-6">
            {!isLoading && <IndexerMultiSelect name="indexers" options={opts} label="Indexers" columns={6} />}
          </div>
        </div>
      </div>

      <div className="mt-6 lg:pb-8">
        <TitleSubtitle title="Rules" subtitle="Specify rules on how torrents should be handled/selected." />

        <div className="mt-6 grid grid-cols-12 gap-6">
          <TextField name="min_size" label="Min size" columns={6} placeholder="eg. 100MiB, 80GB" tooltip={<div><p>Supports units such as MB, MiB, GB, etc.</p><a href='https://autobrr.com/filters#rules' className='text-blue-400 visited:text-blue-400' target='_blank'>https://autobrr.com/filters#rules</a></div>} />
          <TextField name="max_size" label="Max size" columns={6} placeholder="eg. 100MiB, 80GB"  tooltip={<div><p>Supports units such as MB, MiB, GB, etc.</p><a href='https://autobrr.com/filters#rules' className='text-blue-400 visited:text-blue-400' target='_blank'>https://autobrr.com/filters#rules</a></div>} />
          <NumberField name="delay" label="Delay" placeholder="Number of seconds to delay actions"  tooltip={<div><p>Number of seconds to wait before running actions.</p><a href='https://autobrr.com/filters#rules' className='text-blue-400 visited:text-blue-400' target='_blank'>https://autobrr.com/filters#rules</a></div>} />
          <NumberField name="priority" label="Priority" placeholder="Higher number = higher prio" required={true} tooltip={<div><p>Filters are checked in order of priority. Higher number = higher priority.</p><a href='https://autobrr.com/filters#rules' className='text-blue-400 visited:text-blue-400' target='_blank'>https://autobrr.com/filters#rules</a></div>} />
          <NumberField name="max_downloads" label="Max downloads" placeholder="Takes any number (0 is infinite)" min={0} required={true}  tooltip={<div><p>Number of max downloads as specified by the respective unit.</p><a href='https://autobrr.com/filters#rules' className='text-blue-400 visited:text-blue-400' target='_blank'>https://autobrr.com/filters#rules</a></div>} />
          <Select name="max_downloads_unit" label="Max downloads per" options={downloadsPerUnitOptions}  optionDefaultText="Select unit"  tooltip={<div><p>The unit of time for counting the maximum downloads per filter.</p><a href='https://autobrr.com/filters#rules' className='text-blue-400 visited:text-blue-400' target='_blank'>https://autobrr.com/filters#rules</a></div>} />
        </div>
      </div>

      <div className="border-t dark:border-gray-700">
        <SwitchGroup name="enabled" label="Enabled" description="Enable or disable this filter." />
      </div>

    </div>
  );
}

export function MoviesTv() {
  return (
    <div>
      <div className="mt-6 grid grid-cols-12 gap-6">
        <TextField name="shows" label="Movies / Shows" columns={8} placeholder="eg. Movie,Show 1,Show?2"  tooltip={<div><p>You can use basic filtering like wildcards <code>*</code> or replace single characters with <code>?</code></p><a href='https://autobrr.com/filters#tvmovies' className='text-blue-400 visited:text-blue-400' target='_blank'>https://autobrr.com/filters#tvmovies</a></div>} />
        
        <TextField name="years" label="Years" columns={4} placeholder="eg. 2018,2019-2021"  tooltip={<div><p>This field takes a range of years and/or comma separated single years.</p><a href='https://autobrr.com/filters#tvmovies' className='text-blue-400 visited:text-blue-400' target='_blank'>https://autobrr.com/filters#tvmovies</a></div>} />
      </div>
      <div className="mt-6 lg:pb-8">
        <TitleSubtitle title="Seasons and Episodes" subtitle="Set season and episode match constraints." />

        <div className="mt-6 grid grid-cols-12 gap-6">
          <TextField name="seasons" label="Seasons" columns={8} placeholder="eg. 1,3,2-6"  tooltip={<div><p>See docs for information about how to <b>only</b> grab season packs:</p><a href='https://autobrr.com/filters/examples#only-season-packs' className='text-blue-400 visited:text-blue-400' target='_blank'>https://autobrr.com/filters/examples#only-season-packs</a></div>} />
          <TextField name="episodes" label="Episodes" columns={4} placeholder="eg. 2,4,10-20"  tooltip={<div><p>See docs for information about how to <b>only</b> grab episodes:</p><a href='https://autobrr.com/filters/examples/#skip-season-packs' className='text-blue-400 visited:text-blue-400' target='_blank'>https://autobrr.com/filters/examples/#skip-season-packs</a></div>} />
        </div>

        <div className="mt-6">
          <CheckboxField name="smart_episode" label="Smart Episode" sublabel="Do not match episodes older than the last one matched."/> {/*Do not match older or already existing episodes.*/}
        </div>
      </div>

      <div className="mt-6 lg:pb-8">
        <TitleSubtitle title="Quality" subtitle="Set resolution, source, codec and related match constraints." />

        <div className="mt-6 grid grid-cols-12 gap-6">
          <MultiSelect name="resolutions" options={RESOLUTION_OPTIONS} label="resolutions" columns={6} creatable={true}  tooltip={<div><p>Will match releases which contain any of the selected resolutions.</p><a href='https://autobrr.com/filters#quality' className='text-blue-400 visited:text-blue-400' target='_blank'>https://autobrr.com/filters#quality</a></div>} />
          <MultiSelect name="sources" options={SOURCES_OPTIONS} label="sources" columns={6} creatable={true}  tooltip={<div><p>Will match releases which contain any of the selected sources.</p><a href='https://autobrr.com/filters#quality' className='text-blue-400 visited:text-blue-400' target='_blank'>https://autobrr.com/filters#quality</a></div>} />
        </div>

        <div className="mt-6 grid grid-cols-12 gap-6">
          <MultiSelect name="codecs" options={CODECS_OPTIONS} label="codecs" columns={6} creatable={true}  tooltip={<div><p>Will match releases which contain any of the selected codecs.</p><a href='https://autobrr.com/filters#quality' className='text-blue-400 visited:text-blue-400' target='_blank'>https://autobrr.com/filters#quality</a></div>} />
          <MultiSelect name="containers" options={CONTAINER_OPTIONS} label="containers" columns={6} creatable={true}  tooltip={<div><p>Will match releases which contain any of the selected containers.</p><a href='https://autobrr.com/filters#quality' className='text-blue-400 visited:text-blue-400' target='_blank'>https://autobrr.com/filters#quality</a></div>} />
        </div>

        <div className="mt-6 grid grid-cols-12 gap-6">
          <MultiSelect name="match_hdr" options={HDR_OPTIONS} label="Match HDR" columns={6} creatable={true}  tooltip={<div><p>Will match releases which contain any of the selected HDR designations.</p><a href='https://autobrr.com/filters#quality' className='text-blue-400 visited:text-blue-400' target='_blank'>https://autobrr.com/filters#quality</a></div>} />
          <MultiSelect name="except_hdr" options={HDR_OPTIONS} label="Except HDR" columns={6} creatable={true}  tooltip={<div><p>Won't match releases which contain any of the selected HDR designations (takes priority over Match HDR).</p><a href='https://autobrr.com/filters#quality' className='text-blue-400 visited:text-blue-400' target='_blank'>https://autobrr.com/filters#quality</a></div>} />
        </div>

        <div className="mt-6 grid grid-cols-12 gap-6">
          <MultiSelect name="match_other" options={OTHER_OPTIONS} label="Match Other" columns={6} creatable={true}  tooltip={<div><p>Will match releases which contain any of the selected designations.</p><a href='https://autobrr.com/filters#quality' className='text-blue-400 visited:text-blue-400' target='_blank'>https://autobrr.com/filters#quality</a></div>} />
          <MultiSelect name="except_other" options={OTHER_OPTIONS} label="Except Other" columns={6} creatable={true}  tooltip={<div><p>Won't match releases which contain any of the selected Other designations (takes priority over Match Other).</p><a href='https://autobrr.com/filters#quality' className='text-blue-400 visited:text-blue-400' target='_blank'>https://autobrr.com/filters#quality</a></div>} />
        </div>
      </div>
    </div>
  );
}

export function Music({ values }: AdvancedProps) {
  return (
    <div>
      <div className="mt-6 grid grid-cols-12 gap-6">
        <TextField name="artists" label="Artists" columns={4} placeholder="eg. Artist One" tooltip={<div><p>You can use basic filtering like wildcards <code>*</code> or replace single characters with <code>?</code></p><a href='https://autobrr.com/filters#music' className='text-blue-400 visited:text-blue-400' target='_blank'>https://autobrr.com/filters#music</a></div>} />
        <TextField name="albums" label="Albums" columns={4} placeholder="eg. That Album" tooltip={<div><p>You can use basic filtering like wildcards <code>*</code> or replace single characters with <code>?</code></p><a href='https://autobrr.com/filters#music' className='text-blue-400 visited:text-blue-400' target='_blank'>https://autobrr.com/filters#music</a></div>} />
        <TextField name="years" label="Years" columns={4} placeholder="eg. 2018,2019-2021" tooltip={<div><p>This field takes a range of years and/or comma separated single years.</p><a href='https://autobrr.com/filters#music' className='text-blue-400 visited:text-blue-400' target='_blank'>https://autobrr.com/filters#music</a></div>} />
      </div>

      <div className="mt-6 lg:pb-8">
        <TitleSubtitle title="Quality" subtitle="Format, source, log etc." />

        <div className="mt-6 grid grid-cols-12 gap-6">
          <MultiSelect name="formats" options={FORMATS_OPTIONS} label="Format" columns={6} disabled={values.perfect_flac} tooltip={<div><p>	Will only match releases with any of the selected formats. This is overridden by Perfect FLAC.</p><a href='https://autobrr.com/filters#quality-1' className='text-blue-400 visited:text-blue-400' target='_blank'>https://autobrr.com/filters#quality-1</a></div>} />
          <MultiSelect name="quality" options={QUALITY_MUSIC_OPTIONS} label="Quality" columns={6} disabled={values.perfect_flac} tooltip={<div><p>	Will only match releases with any of the selected qualities. This is overridden by Perfect FLAC.</p><a href='https://autobrr.com/filters#quality-1' className='text-blue-400 visited:text-blue-400' target='_blank'>https://autobrr.com/filters#quality-1</a></div>} />
        </div>

        <div className="mt-6 grid grid-cols-12 gap-6">
          <MultiSelect name="media" options={SOURCES_MUSIC_OPTIONS} label="Media" columns={6} disabled={values.perfect_flac} tooltip={<div><p>	Will only match releases with any of the selected sources. This is overridden by Perfect FLAC.</p><a href='https://autobrr.com/filters#quality-1' className='text-blue-400 visited:text-blue-400' target='_blank'>https://autobrr.com/filters#quality-1</a></div>} />
          <MultiSelect name="match_release_types" options={RELEASE_TYPE_MUSIC_OPTIONS} label="Type" columns={6} tooltip={<div><p>	Will only match releases with any of the selected types.</p><a href='https://autobrr.com/filters#quality-1' className='text-blue-400 visited:text-blue-400' target='_blank'>https://autobrr.com/filters#quality-1</a></div>} />
        </div>

        <div className="mt-6 grid grid-cols-12 gap-6">
          <NumberField name="log_score" label="Log score" placeholder="eg. 100" min={0} max={100} required={true} disabled={values.perfect_flac} tooltip={<div><p>	Log scores go from 0 to 100. This is overridden by Perfect FLAC.</p><a href='https://autobrr.com/filters#quality-1' className='text-blue-400 visited:text-blue-400' target='_blank'>https://autobrr.com/filters#quality-1</a></div>} />
        </div>

      </div>

      <div className="space-y-6 sm:space-y-5 divide-y divide-gray-200">
        <div className="pt-6 sm:pt-5">
          <div role="group" aria-labelledby="label-email">
            <div className="sm:grid sm:grid-cols-3 sm:gap-4 sm:items-baseline">
              {/* <div>
                    <div className="text-base font-medium text-gray-900 sm:text-sm sm:text-gray-700" >
                      Extra
                    </div>
                  </div> */}
              <div className="mt-4 sm:mt-0 sm:col-span-2">
                <div className="max-w-lg space-y-4">
                  <CheckboxField name="log" label="Log" sublabel="Must include Log." disabled={values.perfect_flac} />
                  <CheckboxField name="cue" label="Cue" sublabel="Must include Cue." disabled={values.perfect_flac} />
                  <CheckboxField name="perfect_flac" label="Perfect FLAC" sublabel="Override all options about quality, source, format, and cue/log/log score." tooltip={<div><p>Override all options about quality, source, format, and cue/log/log score.</p><a href='https://autobrr.com/filters#quality-1' className='text-blue-400 visited:text-blue-400' target='_blank'>https://autobrr.com/filters#quality-1</a></div>} />
                </div>
              </div>
            </div>
          </div>
        </div>
      </div>
    </div>
  );
}

<<<<<<< HEAD
export function Books() {
  return (
    <div>
      <div className="mt-6 grid grid-cols-12 gap-6">
        <TextField name="titles" label="Books" columns={4} placeholder="eg. Book One" />
        <TextField name="creators" label="Authors" columns={4} placeholder="eg. Author One" />
        <TextField name="years" label="Years" columns={4} placeholder="eg. 2018,2019-2021" />
      </div>

      <div className="mt-6 lg:pb-8">
        <TitleSubtitle title="Options" subtitle="Format and language." />

        <div className="mt-6 grid grid-cols-12 gap-6">
          <MultiSelect name="other_formats" options={FORMATS_BOOK_OPTIONS} label="Ebook/Audiobook Format" columns={6} />
          <MultiSelect name="languages" options={LANGUAGE_OPTIONS} label="Language" columns={6} />
        </div>
      </div>
    </div>
  );
}

export function Advanced() {
=======
interface AdvancedProps {
  values: FormikValues;
}

export function Advanced({ values }: AdvancedProps) {
>>>>>>> cec6809b
  return (
    <div>
      <CollapsableSection defaultOpen={true} title="Releases" subtitle="Match only certain release names and/or ignore other release names.">
        <div className="grid col-span-12 gap-6">
          <WarningAlert text="autobrr has extensive filtering built-in - only use this if nothing else works. If you need help please ask." />

          <TextField name="match_releases" label="Match releases" columns={6} placeholder="eg. *some?movie*,*some?show*s01*" tooltip={<div><p>This field has full regex support (Golang flavour).</p><a href='https://autobrr.com/filters#advanced' className='text-blue-400 visited:text-blue-400' target='_blank'>https://autobrr.com/filters#advanced</a><br/><br/><p>Remember to tick <b>Use Regex</b> below if using more than <code>*</code> and <code>?</code>.</p></div>} />
          <TextField name="except_releases" label="Except releases" columns={6} placeholder="eg. *bad?movie*,*bad?show*s03*" tooltip={<div><p>This field has full regex support (Golang flavour).</p><a href='https://autobrr.com/filters#advanced' className='text-blue-400 visited:text-blue-400' target='_blank'>https://autobrr.com/filters#advanced</a><br/><br/><p>Remember to tick <b>Use Regex</b> below if using more than <code>*</code> and <code>?</code>.</p></div>} />
          {values.match_releases ? (
            <WarningAlert
              alert="Ask yourself:"
              text={
                <>Do you have a good reason to use <strong>Match releases</strong> instead of one of the other tabs?</>
              }
              colors="text-cyan-700 bg-cyan-100 dark:bg-cyan-200 dark:text-cyan-800"
            />
          ) : null}
          {values.except_releases ? (
            <WarningAlert
              alert="Ask yourself:"
              text={
                <>Do you have a good reason to use <strong>Except releases</strong> instead of one of the other tabs?</>
              }
              colors="text-fuchsia-700 bg-fuchsia-100 dark:bg-fuchsia-200 dark:text-fuchsia-800"
            />
          ) : null}
          <div className="col-span-6">
            <SwitchGroup name="use_regex" label="Use Regex" />
          </div>
        </div>
      </CollapsableSection>


      <CollapsableSection defaultOpen={true} title="Groups" subtitle="Match only certain groups and/or ignore other groups.">
        <TextField name="match_release_groups" label="Match release groups" columns={6} placeholder="eg. group1,group2" tooltip={<div><p>Comma separated list of release groups to match.</p><a href='https://autobrr.com/filters#advanced' className='text-blue-400 visited:text-blue-400' target='_blank'>https://autobrr.com/filters#advanced</a></div>} />
        <TextField name="except_release_groups" label="Except release groups" columns={6} placeholder="eg. badgroup1,badgroup2" tooltip={<div><p>Comma separated list of release groups to ignore (takes priority over Match releases).</p><a href='https://autobrr.com/filters#advanced' className='text-blue-400 visited:text-blue-400' target='_blank'>https://autobrr.com/filters#advanced</a></div>} />
      </CollapsableSection>

      <CollapsableSection defaultOpen={true} title="Categories and tags" subtitle="Match or ignore categories or tags.">
        <TextField name="match_categories" label="Match categories" columns={6} placeholder="eg. *category*,category1" tooltip={<div><p>Comma separated list of categories to match.</p><a href='https://autobrr.com/filters/categories' className='text-blue-400 visited:text-blue-400' target='_blank'>https://autobrr.com/filters/categories</a></div>} />
        <TextField name="except_categories" label="Except categories" columns={6} placeholder="eg. *category*" tooltip={<div><p>Comma separated list of categories to ignore (takes priority over Match releases).</p><a href='https://autobrr.com/filters/categories' className='text-blue-400 visited:text-blue-400' target='_blank'>https://autobrr.com/filters/categories</a></div>} />

        <TextField name="tags" label="Match tags" columns={6} placeholder="eg. tag1,tag2" tooltip={<div><p>Comma separated list of tags to match.</p><a href='https://autobrr.com/filters#advanced' className='text-blue-400 visited:text-blue-400' target='_blank'>https://autobrr.com/filters#advanced</a></div>} />
        <TextField name="except_tags" label="Except tags" columns={6} placeholder="eg. tag1,tag2" tooltip={<div><p>Comma separated list of tags to ignore (takes priority over Match releases).</p><a href='https://autobrr.com/filters#advanced' className='text-blue-400 visited:text-blue-400' target='_blank'>hhttps://autobrr.com/filters#advanced</a></div>} />
      </CollapsableSection>

      <CollapsableSection defaultOpen={true} title="Uploaders" subtitle="Match or ignore uploaders.">
        <TextField name="match_uploaders" label="Match uploaders" columns={6} placeholder="eg. uploader1,uploader2" tooltip={<div><p>Comma separated list of uploaders to match.</p><a href='https://autobrr.com/filters#advanced' className='text-blue-400 visited:text-blue-400' target='_blank'>https://autobrr.com/filters#advanced</a></div>} />
        <TextField name="except_uploaders" label="Except uploaders" columns={6} placeholder="eg. anonymous1,anonymous2" tooltip={<div><p>Comma separated list of uploaders to ignore (takes priority over Match releases).</p><a href='https://autobrr.com/filters#advanced' className='text-blue-400 visited:text-blue-400' target='_blank'>https://autobrr.com/filters#advanced</a></div>} />
      </CollapsableSection>

      <CollapsableSection defaultOpen={true} title="Language" subtitle="Match or ignore languages.">
        <MultiSelect name="match_language" options={LANGUAGE_OPTIONS} label="Match Language" columns={6} creatable={true} />
        <MultiSelect name="except_language" options={LANGUAGE_OPTIONS} label="Except Language" columns={6} creatable={true} />
      </CollapsableSection>

      <CollapsableSection defaultOpen={true} title="Origins" subtitle="Match Internals, scene, p2p etc. if announced.">
        <MultiSelect name="origins" options={ORIGIN_OPTIONS} label="Match Origins" columns={6} creatable={true} />
        <MultiSelect name="except_origins" options={ORIGIN_OPTIONS} label="Except Origins" columns={6} creatable={true} />
      </CollapsableSection>

      <CollapsableSection defaultOpen={true} title="Release Tags" subtitle="This is the non-parsed releaseTags string from the announce.">
        <div className="grid col-span-12 gap-6">
          <WarningAlert text="These might not be what you think they are. For advanced users who know how things are parsed." />

          <TextField name="match_release_tags" label="Match release tags" columns={6} placeholder="eg. *mkv*,*foreign*" />
          <TextField name="except_release_tags" label="Except release tags" columns={6} placeholder="eg. *mkv*,*foreign*" />
          <div className="col-span-6">
            <SwitchGroup name="use_regex_release_tags" label="Use Regex" />
          </div>
        </div>
      </CollapsableSection>

      <CollapsableSection defaultOpen={true} title="Freeleech" subtitle="Match only freeleech and freeleech percent.">
        <div className="col-span-6">
          <SwitchGroup name="freeleech" label="Freeleech" description="Enabling freeleech locks freeleech percent to 100. Use either." tooltip={<div><p>Not all indexers announce freeleech on IRC. Check with your indexer before enabling freeleech filtering.</p></div>} />
        </div>

        <TextField name="freeleech_percent" label="Freeleech percent" columns={6} placeholder="eg. 50,75-100" />
      </CollapsableSection>
    </div>
  );
}

interface WarningAlertProps {
  text: string | JSX.Element;
  alert?: string;
  colors?: string;
}

function WarningAlert({ text, alert, colors }: WarningAlertProps) {
  return (
    <div
      className={classNames(
        "col-span-12 flex p-4 text-sm rounded-lg",
        colors ?? "text-yellow-700 bg-yellow-100 dark:bg-yellow-200 dark:text-yellow-800"
      )}
      role="alert">
      <svg aria-hidden="true" className="flex-shrink-0 inline w-5 h-5 mr-3" fill="currentColor"
        viewBox="0 0 20 20" xmlns="http://www.w3.org/2000/svg">
        <path fillRule="evenodd"
          d="M18 10a8 8 0 11-16 0 8 8 0 0116 0zm-7-4a1 1 0 11-2 0 1 1 0 012 0zM9 9a1 1 0 000 2v3a1 1 0 001 1h1a1 1 0 100-2v-3a1 1 0 00-1-1H9z"
          clipRule="evenodd"></path>
      </svg>
      <span className="sr-only">Info</span>
      <div>
        <span className="font-bold">{alert ?? "Warning!"}</span>
        {" "}{text}
      </div>
    </div>
  );
}

interface CollapsableSectionProps {
    title: string;
    subtitle: string;
    children: React.ReactNode;
    defaultOpen?: boolean;
}

export function CollapsableSection({ title, subtitle, children, defaultOpen }: CollapsableSectionProps) {
  const [isOpen, toggleOpen] = useToggle(defaultOpen ?? false);

  return (
    <div className="mt-6 lg:pb-6 border-b border-gray-200 dark:border-gray-700">
      <div className="flex justify-between items-center cursor-pointer" onClick={toggleOpen}>
        <div className="-ml-2 -mt-2 flex flex-wrap items-baseline">
          <h3 className="ml-2 mt-2 text-lg leading-6 font-medium text-gray-900 dark:text-gray-200">{title}</h3>
          <p className="ml-2 mt-1 text-sm text-gray-500 dark:text-gray-400 truncate">{subtitle}</p>
        </div>
        <div className="mt-3 sm:mt-0 sm:ml-4">
          <button
            type="button"
            className="inline-flex items-center px-4 py-2 border-transparent text-sm font-medium text-white"
          >
            {isOpen ? <ChevronDownIcon className="-mr-4 h-6 w-6 text-gray-500" aria-hidden="true" /> : <ChevronRightIcon className="-mr-4 h-6 w-6 text-gray-500" aria-hidden="true" />}
          </button>
        </div>
      </div>
      {isOpen && (
        <div className="mt-2 grid grid-cols-12 gap-6">
          {children}
        </div>
      )}
    </div>
  );
}

export function External() {
  const { values } = useFormikContext<Filter>();

  return (
    <div>

      <div className="mt-6">
        <SwitchGroup name="external_script_enabled" heading={true} label="Script" description="Run external script and check status as part of filtering." tooltip={<div><p>For custom commands you should specify the full path to the binary/program you want to run. And you can include your own static variables:</p><a href='https://autobrr.com/filters/actions#custom-commands--exec' className='text-blue-400 visited:text-blue-400' target='_blank'>https://autobrr.com/filters/actions#custom-commands--exec</a></div>}/>

        <div className="mt-6 grid grid-cols-12 gap-6">
          <TextField
            name="external_script_cmd"
            label="Command"
            columns={6}
            placeholder="Path to program eg. /bin/test"
            disabled={!values.external_script_enabled}
          />
          <TextField
            name="external_script_args"
            label="Arguments"
            columns={6}
            placeholder="Arguments eg. --test"
            disabled={!values.external_script_enabled}
          />
          <NumberField
            name="external_script_expect_status"
            label="Expected exit status"
            placeholder="0"
            disabled={!values.external_script_enabled}
          />
        </div>
      </div>

      <div className="mt-6">
        <div className="border-t dark:border-gray-700">
          <SwitchGroup name="external_webhook_enabled" heading={true} label="Webhook" description="Run external webhook and check status as part of filtering." />
        </div>

        <div className="mt-6 grid grid-cols-12 gap-6">
          <div className="grid col-span-6 gap-6">
            <TextField
              name="external_webhook_host"
              label="Host"
              columns={6}
              placeholder="Host eg. http://localhost/webhook"
              disabled={!values.external_webhook_enabled}
            />
            <NumberField
              name="external_webhook_expect_status"
              label="Expected http status"
              placeholder="200"
              disabled={!values.external_webhook_enabled}
            />
          </div>

          <TextArea
            name="external_webhook_data"
            label="Data (json)"
            columns={6}
            rows={5}
            placeholder={"{ \"key\": \"value\" }"}
            disabled={!values.external_webhook_enabled}
          />
        </div>
      </div>
    </div>
  );
}
<|MERGE_RESOLUTION|>--- conflicted
+++ resolved
@@ -16,17 +16,10 @@
   OTHER_OPTIONS,
   QUALITY_MUSIC_OPTIONS,
   RELEASE_TYPE_MUSIC_OPTIONS,
-<<<<<<< HEAD
-  FORMATS_BOOK_OPTIONS,
-  LANGUAGE_OPTIONS,
-  OTHER_OPTIONS,
-  ORIGIN_OPTIONS,
-  downloadsPerUnitOptions
-=======
   RESOLUTION_OPTIONS,
   SOURCES_MUSIC_OPTIONS,
-  SOURCES_OPTIONS
->>>>>>> cec6809b
+  SOURCES_OPTIONS,
+  FORMATS_BOOK_OPTIONS,
 } from "../../domain/constants";
 import { queryClient } from "../../App";
 import { APIClient } from "../../api/APIClient";
@@ -46,6 +39,7 @@
 } from "../../components/inputs";
 import DEBUG from "../../components/debug";
 import Toast from "../../components/notifications/Toast";
+import { AlertWarning } from "../../components/alerts";
 import { DeleteModal } from "../../components/modals";
 import { TitleSubtitle } from "../../components/headings";
 import { TextArea } from "../../components/inputs/input";
@@ -315,18 +309,11 @@
                   <Routes>
                     <Route index element={<General />} />
                     <Route path="movies-tv" element={<MoviesTv />} />
-<<<<<<< HEAD
-                    <Route path="music" element={<Music />} />
+                    <Route path="music" element={<Music values={values} />} />
                     <Route path="books-audiobooks" element={<Books />} />
-                    <Route path="advanced" element={<Advanced />} />
-                    <Route path="actions" element={<FilterActions filter={filter} values={values} />}
-                    />
-=======
-                    <Route path="music" element={<Music values={values} />} />
                     <Route path="advanced" element={<Advanced values={values} />} />
                     <Route path="external" element={<External />} />
                     <Route path="actions" element={<FilterActions filter={filter} values={values} />} />
->>>>>>> cec6809b
                   </Routes>
                   <FormButtonsGroup values={values} deleteAction={deleteAction} dirty={dirty} reset={resetForm} />
                   <DEBUG values={values} />
@@ -394,6 +381,7 @@
         
         <TextField name="years" label="Years" columns={4} placeholder="eg. 2018,2019-2021"  tooltip={<div><p>This field takes a range of years and/or comma separated single years.</p><a href='https://autobrr.com/filters#tvmovies' className='text-blue-400 visited:text-blue-400' target='_blank'>https://autobrr.com/filters#tvmovies</a></div>} />
       </div>
+
       <div className="mt-6 lg:pb-8">
         <TitleSubtitle title="Seasons and Episodes" subtitle="Set season and episode match constraints." />
 
@@ -486,7 +474,6 @@
   );
 }
 
-<<<<<<< HEAD
 export function Books() {
   return (
     <div>
@@ -508,14 +495,22 @@
   );
 }
 
-export function Advanced() {
-=======
+      <div className="mt-6 lg:pb-8">
+        <TitleSubtitle title="Options" subtitle="Format and language." />
+
+        <div className="mt-6 grid grid-cols-12 gap-6">
+          <MultiSelect name="other_formats" options={FORMATS_BOOK_OPTIONS} label="Ebook/Audiobook Format" columns={6} />
+          <MultiSelect name="languages" options={LANGUAGE_OPTIONS} label="Language" columns={6} />
+        </div>
+      </div>
+    </div>
+  );
+}
 interface AdvancedProps {
   values: FormikValues;
 }
 
 export function Advanced({ values }: AdvancedProps) {
->>>>>>> cec6809b
   return (
     <div>
       <CollapsableSection defaultOpen={true} title="Releases" subtitle="Match only certain release names and/or ignore other release names.">
