--- conflicted
+++ resolved
@@ -155,7 +155,7 @@
 
       const formattedErrors = FormatFormikErrorObject(errors);
       console.log("--> Formatted Errors: ", formattedErrors);
-      
+
       toast.custom((t) => (
         <Toast
           type="error"
@@ -223,10 +223,6 @@
   webhook_retry_status: z.string().optional(),
   webhook_retry_attempts: z.number().optional(),
   webhook_retry_delay_seconds: z.number().optional(),
-<<<<<<< HEAD
-  webhook_retry_max_jitter_seconds: z.number().optional()
-=======
->>>>>>> a274d9dd
 });
 
 const indexerSchema = z.object({
@@ -435,8 +431,4 @@
       </div>
     </main>
   );
-<<<<<<< HEAD
-};
-=======
-}
->>>>>>> a274d9dd
+};