--- conflicted
+++ resolved
@@ -324,578 +324,8 @@
             Filters
           </NavLink>
         </h1>
-<<<<<<< HEAD
-        <ChevronRightIcon className="h-6 w-6 text-gray-500" aria-hidden="true" />
-        <h1 className="text-3xl font-bold text-black dark:text-white truncate" title={filter.name}>{filter.name}</h1>
-      </div>
-      <div className="max-w-screen-xl mx-auto pb-12 px-4 sm:px-6 lg:px-8">
-        <div className="bg-white dark:bg-gray-800 rounded-lg shadow">
-          <div className="pt-1 px-4 pb-6 block">
-            <div className="border-b border-gray-200 dark:border-gray-700">
-              <nav className="-mb-px flex space-x-6 sm:space-x-8 overflow-x-auto">
-                {tabs.map((tab) => (
-                  <TabNavLink item={tab} key={tab.href} />
-                ))}
-              </nav>
-            </div>
-
-            <Formik
-              initialValues={{
-                id: filter.id,
-                name: filter.name,
-                enabled: filter.enabled,
-                min_size: filter.min_size,
-                max_size: filter.max_size,
-                delay: filter.delay,
-                priority: filter.priority,
-                max_downloads: filter.max_downloads,
-                max_downloads_unit: filter.max_downloads_unit,
-                use_regex: filter.use_regex || false,
-                shows: filter.shows,
-                years: filter.years,
-                resolutions: filter.resolutions || [],
-                sources: filter.sources || [],
-                codecs: filter.codecs || [],
-                containers: filter.containers || [],
-                match_hdr: filter.match_hdr || [],
-                except_hdr: filter.except_hdr || [],
-                match_other: filter.match_other || [],
-                except_other: filter.except_other || [],
-                seasons: filter.seasons,
-                episodes: filter.episodes,
-                smart_episode: filter.smart_episode,
-                match_releases: filter.match_releases,
-                except_releases: filter.except_releases,
-                match_release_groups: filter.match_release_groups,
-                except_release_groups: filter.except_release_groups,
-                match_release_tags: filter.match_release_tags,
-                except_release_tags: filter.except_release_tags,
-                use_regex_release_tags: filter.use_regex_release_tags,
-                match_description: filter.match_description,
-                except_description: filter.except_description,
-                use_regex_description: filter.use_regex_description,
-                match_categories: filter.match_categories,
-                except_categories: filter.except_categories,
-                tags: filter.tags,
-                except_tags: filter.except_tags,
-                tags_match_logic: filter.tags_match_logic,
-                except_tags_match_logic: filter.except_tags_match_logic,
-                match_uploaders: filter.match_uploaders,
-                except_uploaders: filter.except_uploaders,
-                match_language: filter.match_language || [],
-                except_language: filter.except_language || [],
-                freeleech: filter.freeleech,
-                freeleech_percent: filter.freeleech_percent,
-                formats: filter.formats || [],
-                quality: filter.quality || [],
-                media: filter.media || [],
-                match_release_types: filter.match_release_types || [],
-                log_score: filter.log_score,
-                log: filter.log,
-                cue: filter.cue,
-                perfect_flac: filter.perfect_flac,
-                artists: filter.artists,
-                albums: filter.albums,
-                origins: filter.origins || [],
-                except_origins: filter.except_origins || [],
-                indexers: filter.indexers || [],
-                actions: filter.actions || [],
-                external: filter.external ? filter.external.map(ext => ({
-                  ...ext,
-                  webhook_method: ext.webhook_method || "POST"
-                })) : []
-              } as Filter}
-              onSubmit={handleSubmit}
-              enableReinitialize={true}
-              validationSchema={toFormikValidationSchema(schema)}
-            >
-              {({ values, dirty, resetForm }) => (
-                <Form>
-                  <FormErrorNotification />
-                  <Suspense fallback={<SectionLoader $size="large" />}>
-                    <Routes>
-                      <Route index element={<General />} />
-                      <Route path="movies-tv" element={<MoviesTv />} />
-                      <Route path="music" element={<Music values={values} />} />
-                      <Route path="advanced" element={<Advanced values={values} />} />
-                      <Route path="external" element={<External />} />
-                      <Route path="actions" element={<FilterActions filter={filter} values={values} />} />
-                    </Routes>
-                  </Suspense>
-                  <FormButtonsGroup
-                    values={values}
-                    deleteAction={deleteAction}
-                    dirty={dirty}
-                    reset={resetForm}
-                    isLoading={isLoading}
-                  />
-                  <DEBUG values={values} />
-                </Form>
-              )}
-            </Formik>
-          </div>
-        </div>
-      </div>
-    </main>
-  );
-}
-
-export function General() {
-  const { isLoading, data: indexers } = useQuery({
-    queryKey: ["filters", "indexer_list"],
-    queryFn: APIClient.indexers.getOptions,
-    refetchOnWindowFocus: false
-  });
-
-  const opts = indexers && indexers.length > 0 ? indexers.map(v => ({
-    label: v.name,
-    value: v.id
-  })) : [];
-
-  return (
-    <div>
-      <div className="mt-6 lg:pb-8">
-        <div className="mt-6 grid grid-cols-12 gap-6">
-          <TextField name="name" label="Filter name" columns={6} placeholder="eg. Filter 1" />
-
-          <div className="col-span-6">
-            {!isLoading && <IndexerMultiSelect name="indexers" options={opts} label="Indexers" columns={6} />}
-          </div>
-        </div>
-      </div>
-
-      <div className="mt-6 lg:pb-8">
-        <TitleSubtitle title="Rules" subtitle="Specify rules on how torrents should be handled/selected." />
-
-        <div className="mt-6 grid grid-cols-12 gap-6">
-          <TextField
-            name="min_size"
-            label="Min size"
-            columns={6}
-            placeholder="eg. 100MiB, 80GB"
-            tooltip={
-              <div>
-                <p>Supports units such as MB, MiB, GB, etc.</p>
-                <DocsLink href="https://autobrr.com/filters#rules" />
-              </div>
-            }
-          />
-          <TextField
-            name="max_size"
-            label="Max size"
-            columns={6}
-            placeholder="eg. 100MiB, 80GB"
-            tooltip={
-              <div>
-                <p>Supports units such as MB, MiB, GB, etc.</p>
-                <DocsLink href="https://autobrr.com/filters#rules" />
-              </div>
-            }
-          />
-          <NumberField
-            name="delay"
-            label="Delay"
-            placeholder="Number of seconds to delay actions"
-            tooltip={
-              <div>
-                <p>Number of seconds to wait before running actions.</p>
-                <DocsLink href="https://autobrr.com/filters#rules" />
-              </div>
-            }
-          />
-          <NumberField
-            name="priority"
-            label="Priority"
-            placeholder="Higher number = higher priority"
-            tooltip={
-              <div>
-                <p>Filters are checked in order of priority. Higher number = higher priority.</p>
-                <DocsLink href="https://autobrr.com/filters#rules" />
-              </div>
-            }
-          />
-          <NumberField
-            name="max_downloads"
-            label="Max downloads"
-            placeholder="Takes any number (0 is infinite)"
-            tooltip={
-              <div>
-                <p>Number of max downloads as specified by the respective unit.</p>
-                <DocsLink href="https://autobrr.com/filters#rules" />
-              </div>
-            }
-          />
-          <Select
-            name="max_downloads_unit"
-            label="Max downloads per"
-            options={downloadsPerUnitOptions}
-            optionDefaultText="Select unit"
-            tooltip={
-              <div>
-                <p>The unit of time for counting the maximum downloads per filter.</p>
-                <DocsLink href="https://autobrr.com/filters#rules" />
-              </div>
-            }
-          />
-        </div>
-      </div>
-
-      <div className="border-t dark:border-gray-700">
-        <SwitchGroup name="enabled" label="Enabled" description="Enable or disable this filter." />
-      </div>
-    </div>
-  );
-}
-
-export function MoviesTv() {
-  return (
-    <div>
-      <div className="mt-6 grid grid-cols-12 gap-6">
-        <TextAreaAutoResize
-          name="shows"
-          label="Movies / Shows"
-          columns={8}
-          placeholder="eg. Movie,Show 1,Show?2"
-          tooltip={
-            <div>
-              <p>You can use basic filtering like wildcards <code>*</code> or replace single characters with <code>?</code></p>
-              <DocsLink href="https://autobrr.com/filters#tvmovies" />
-            </div>
-          }
-        />
-        <TextField
-          name="years"
-          label="Years"
-          columns={4}
-          placeholder="eg. 2018,2019-2021"
-          tooltip={
-            <div>
-              <p>This field takes a range of years and/or comma separated single years.</p>
-              <DocsLink href="https://autobrr.com/filters#tvmovies" />
-            </div>
-          }
-        />
-      </div>
-      <div className="mt-6 lg:pb-8">
-        <TitleSubtitle
-          title="Seasons and Episodes"
-          subtitle="Set season and episode match constraints."
-        />
-
-        <div className="mt-6 grid grid-cols-12 gap-6">
-          <TextField
-            name="seasons"
-            label="Seasons"
-            columns={8}
-            placeholder="eg. 1,3,2-6"
-            tooltip={
-              <div>
-                <p>See docs for information about how to <b>only</b> grab season packs:</p>
-                <DocsLink href="https://autobrr.com/filters/examples#only-season-packs" />
-              </div>
-            }
-          />
-          <TextField
-            name="episodes"
-            label="Episodes"
-            columns={4}
-            placeholder="eg. 2,4,10-20"
-            tooltip={
-              <div>
-                <p>See docs for information about how to <b>only</b> grab episodes:</p>
-                <DocsLink href="https://autobrr.com/filters/examples/#skip-season-packs" />
-              </div>
-            }
-          />
-        </div>
-
-        <div className="mt-6">
-          <CheckboxField
-            name="smart_episode"
-            label="Smart Episode"
-            sublabel="Do not match episodes older than the last one matched."
-          />{" "}
-          {/*Do not match older or already existing episodes.*/}
-        </div>
-      </div>
-
-      <div className="mt-6 lg:pb-8">
-        <TitleSubtitle
-          title="Quality"
-          subtitle="Set resolution, source, codec and related match constraints."
-        />
-
-        <div className="mt-6 grid grid-cols-12 gap-6">
-          <MultiSelect
-            name="resolutions"
-            options={RESOLUTION_OPTIONS}
-            label="resolutions"
-            columns={6}
-            creatable={true}
-            tooltip={
-              <div>
-                <p>Will match releases which contain any of the selected resolutions.</p>
-                <DocsLink href="https://autobrr.com/filters#quality" />
-              </div>
-            }
-          />
-          <MultiSelect
-            name="sources"
-            options={SOURCES_OPTIONS}
-            label="sources"
-            columns={6}
-            creatable={true}
-            tooltip={
-              <div>
-                <p>Will match releases which contain any of the selected sources.</p>
-                <DocsLink href="https://autobrr.com/filters#quality" />
-              </div>
-            }
-          />
-        </div>
-
-        <div className="mt-6 grid grid-cols-12 gap-6">
-          <MultiSelect
-            name="codecs"
-            options={CODECS_OPTIONS}
-            label="codecs"
-            columns={6}
-            creatable={true}
-            tooltip={
-              <div>
-                <p>Will match releases which contain any of the selected codecs.</p>
-                <DocsLink href="https://autobrr.com/filters#quality" />
-              </div>
-            }
-          />
-          <MultiSelect
-            name="containers"
-            options={CONTAINER_OPTIONS}
-            label="containers"
-            columns={6}
-            creatable={true}
-            tooltip={
-              <div>
-                <p>Will match releases which contain any of the selected containers.</p>
-                <DocsLink href="https://autobrr.com/filters#quality" />
-              </div>
-            }
-          />
-        </div>
-
-        <div className="mt-6 grid grid-cols-12 gap-6">
-          <MultiSelect
-            name="match_hdr"
-            options={HDR_OPTIONS}
-            label="Match HDR"
-            columns={6}
-            creatable={true}
-            tooltip={
-              <div>
-                <p>Will match releases which contain any of the selected HDR designations.</p>
-                <DocsLink href="https://autobrr.com/filters#quality" />
-              </div>
-            }
-          />
-          <MultiSelect
-            name="except_hdr"
-            options={HDR_OPTIONS}
-            label="Except HDR"
-            columns={6}
-            creatable={true}
-            tooltip={
-              <div>
-                <p>Won't match releases which contain any of the selected HDR designations (takes priority over Match HDR).</p>
-                <DocsLink href="https://autobrr.com/filters#quality" />
-              </div>
-            }
-          />
-        </div>
-
-        <div className="mt-6 grid grid-cols-12 gap-6">
-          <MultiSelect
-            name="match_other"
-            options={OTHER_OPTIONS}
-            label="Match Other"
-            columns={6}
-            creatable={true}
-            tooltip={
-              <div>
-                <p>Will match releases which contain any of the selected designations.</p>
-                <DocsLink href="https://autobrr.com/filters#quality" />
-              </div>
-            }
-          />
-          <MultiSelect
-            name="except_other"
-            options={OTHER_OPTIONS}
-            label="Except Other"
-            columns={6}
-            creatable={true}
-            tooltip={
-              <div>
-                <p>Won't match releases which contain any of the selected Other designations (takes priority over Match Other).</p>
-                <DocsLink href="https://autobrr.com/filters#quality" />
-              </div>
-            }
-          />
-        </div>
-      </div>
-    </div>
-  );
-}
-
-export function Music({ values }: AdvancedProps) {
-  return (
-    <div>
-      <div className="mt-6 grid grid-cols-12 gap-6">
-        <TextAreaAutoResize
-          name="artists"
-          label="Artists"
-          columns={4}
-          placeholder="eg. Artist One"
-          tooltip={
-            <div>
-              <p>You can use basic filtering like wildcards <code>*</code> or replace single characters with <code>?</code></p>
-              <DocsLink href="https://autobrr.com/filters#music" />
-            </div>
-          }
-        />
-        <TextAreaAutoResize
-          name="albums"
-          label="Albums"
-          columns={4}
-          placeholder="eg. That Album"
-          tooltip={
-            <div>
-              <p>You can use basic filtering like wildcards <code>*</code> or replace single characters with <code>?</code></p>
-              <DocsLink href="https://autobrr.com/filters#music" />
-            </div>
-          }
-        />
-        <TextField
-          name="years"
-          label="Years"
-          columns={4}
-          placeholder="eg. 2018,2019-2021"
-          tooltip={
-            <div>
-              <p>This field takes a range of years and/or comma separated single years.</p>
-              <DocsLink href="https://autobrr.com/filters#music" />
-            </div>
-          }
-        />
-      </div>
-
-      <div className="mt-6 lg:pb-8">
-        <TitleSubtitle title="Quality" subtitle="Format, source, log etc." />
-
-        <div className="mt-6 grid grid-cols-12 gap-6">
-          <MultiSelect
-            name="formats"
-            options={FORMATS_OPTIONS}
-            label="Format"
-            columns={6}
-            disabled={values.perfect_flac}
-            tooltip={
-              <div>
-                <p>Will only match releases with any of the selected formats. This is overridden by Perfect FLAC.</p>
-                <DocsLink href="https://autobrr.com/filters#quality-1" />
-              </div>
-            }
-          />
-          <MultiSelect
-            name="quality"
-            options={QUALITY_MUSIC_OPTIONS}
-            label="Quality"
-            columns={6}
-            disabled={values.perfect_flac}
-            tooltip={
-              <div>
-                <p>Will only match releases with any of the selected qualities. This is overridden by Perfect FLAC.</p>
-                <DocsLink href="https://autobrr.com/filters#quality-1" />
-              </div>
-            }
-          />
-        </div>
-
-        <div className="mt-6 grid grid-cols-12 gap-6">
-          <MultiSelect
-            name="media"
-            options={SOURCES_MUSIC_OPTIONS}
-            label="Media"
-            columns={6}
-            disabled={values.perfect_flac}
-            tooltip={
-              <div>
-                <p>Will only match releases with any of the selected sources. This is overridden by Perfect FLAC.</p>
-                <DocsLink href="https://autobrr.com/filters#quality-1" />
-              </div>
-            }
-          />
-          <MultiSelect
-            name="match_release_types"
-            options={RELEASE_TYPE_MUSIC_OPTIONS}
-            label="Type"
-            columns={6}
-            tooltip={
-              <div>
-                <p>Will only match releases with any of the selected types.</p>
-                <DocsLink href="https://autobrr.com/filters#quality-1" />
-              </div>
-            }
-          />
-        </div>
-
-        <div className="mt-6 grid grid-cols-12 gap-6">
-          <NumberField
-            name="log_score"
-            label="Log score"
-            placeholder="eg. 100"
-            min={0}
-            max={100}
-            disabled={values.perfect_flac}
-            tooltip={
-              <div>
-                <p>Log scores go from 0 to 100. This is overridden by Perfect FLAC.</p>
-                <DocsLink href="https://autobrr.com/filters#quality-1" />
-              </div>
-            }
-          />
-        </div>
-      </div>
-      <div className="sm:grid sm:grid-cols-3 sm:gap-4 sm:items-baseline">
-        <div className="mt-4 sm:mt-0 sm:col-span-2">
-          <div className="max-w-lg space-y-4">
-            <CheckboxField
-              name="log"
-              label="Log"
-              sublabel="Must include Log."
-              disabled={values.perfect_flac}
-            />
-            <CheckboxField
-              name="cue"
-              label="Cue"
-              sublabel="Must include Cue."
-              disabled={values.perfect_flac}
-            />
-            <CheckboxField
-              name="perfect_flac"
-              label="Perfect FLAC"
-              sublabel="Override all options about quality, source, format, and cue/log/log score."
-              tooltip={
-                <div>
-                  <p>Override all options about quality, source, format, and cue/log/log score.</p>
-                  <DocsLink href="https://autobrr.com/filters#quality-1" />
-                </div>
-              }
-            />
-          </div>
-        </div>
-=======
         <ChevronRightIcon className="h-6 w-4 shrink-0 sm:shrink sm:h-6 sm:w-6 mx-1" aria-hidden="true" />
         <h1 className="text-3xl font-bold truncate" title={filter.name}>{filter.name}</h1>
->>>>>>> d8c977b5
       </div>
       <div className="max-w-screen-xl mx-auto pb-12 px-2 sm:px-6 lg:px-8">
         <div className="bg-white dark:bg-gray-800 rounded-lg shadow-lg border border-gray-250 dark:border-gray-775">
@@ -967,7 +397,11 @@
               except_origins: filter.except_origins || [],
               indexers: filter.indexers || [],
               actions: filter.actions || [],
-              external: filter.external || []
+              external: filter.external || [],
+              external: filter.external ? filter.external.map(ext => ({
+                ...ext,
+                webhook_method: ext.webhook_method || "POST"
+              })) : []
             } as Filter}
             onSubmit={handleSubmit}
             enableReinitialize={true}
