import {FormikValues, useFormikContext} from "formik";

import { DocsLink } from "@components/ExternalLink";
import { WarningAlert } from "@components/alerts";

import * as Input from "@components/inputs";
import * as CONSTS from "@domain/constants";

import { CollapsibleSection } from "./_components";
import * as Components from "./_components";
import { classNames } from "@utils";

type ValueConsumer = {
  values: FormikValues;
};

const Releases = () => {
  const { values } = useFormikContext<Filter>();

  return (
    <CollapsibleSection
      //defaultOpen={values.use_regex || values.match_releases !== "" || values.except_releases !== ""}
      title="Release Names"
      subtitle="Match only certain release names and/or ignore other release names."
    >
      <Components.Layout>
        <Components.HalfRow>
          <Input.SwitchGroup name="use_regex" label="Use Regex" className="pt-2" />
        </Components.HalfRow>
      </Components.Layout>

      <Components.Layout>
        <Components.HalfRow>
          <Input.RegexTextAreaField
            name="match_releases"
            label="Match releases"
            useRegex={values.use_regex}
            columns={6}
            placeholder="eg. *some?movie*,*some?show*s01*"
            tooltip={
              <div>
                <p>This field has full regex support (Golang flavour).</p>
                <DocsLink href="https://autobrr.com/filters#advanced" />
                <br />
                <br />
                <p>Remember to tick <b>Use Regex</b> if using more than <code>*</code> and <code>?</code>.</p>
              </div>
            }
          />
        </Components.HalfRow>

        <Components.HalfRow>
          <Input.RegexTextAreaField
            name="except_releases"
            label="Except releases"
            useRegex={values.use_regex}
            columns={6}
            placeholder="eg. *bad?movie*,*bad?show*s03*"
            tooltip={
              <div>
                <p>This field has full regex support (Golang flavour).</p>
                <DocsLink href="https://autobrr.com/filters#advanced" />
                <br />
                <br />
                <p>Remember to tick <b>Use Regex</b> below if using more than <code>*</code> and <code>?</code>.</p>
              </div>
            }
          />
        </Components.HalfRow>

      </Components.Layout>

      {values.match_releases ? (
        <WarningAlert
          alert="Ask yourself:"
          text={
            <>
              Do you have a good reason to use <strong>Match releases</strong> instead of one of the other tabs?
            </>
          }
          colors="text-cyan-700 bg-cyan-100 dark:bg-cyan-200 dark:text-cyan-800"
        />
      ) : null}
      {values.except_releases ? (
        <WarningAlert
          alert="Ask yourself:"
          text={
            <>
              Do you have a good reason to use <strong>Except releases</strong> instead of one of the other tabs?
            </>
          }
          colors="text-fuchsia-700 bg-fuchsia-100 dark:bg-fuchsia-200 dark:text-fuchsia-800"
        />
      ) : null}
    </CollapsibleSection>
  );
}

const Groups = () => {
  const { values } = useFormikContext<Filter>();

  return (
    <CollapsibleSection
      //defaultOpen={values.match_release_groups !== "" || values.except_release_groups !== ""}
      title="Groups"
      subtitle="Match only certain groups and/or ignore other groups."
    >
      <Input.TextAreaAutoResize
        name="match_release_groups"
        label="Match release groups"
        columns={6}
        placeholder="eg. group1,group2"
        tooltip={
          <div>
            <p>Comma separated list of release groups to match.</p>
            <DocsLink href="https://autobrr.com/filters#advanced" />
          </div>
        }
      />
      <Input.TextAreaAutoResize
        name="except_release_groups"
        label="Except release groups"
        columns={6}
        placeholder="eg. badgroup1,badgroup2"
        tooltip={
          <div>
            <p>Comma separated list of release groups to ignore (takes priority over Match releases).</p>
            <DocsLink href="https://autobrr.com/filters#advanced" />
          </div>
        }
      />
    </CollapsibleSection>
  );
}

const Categories = () => {
  const { values } = useFormikContext<Filter>();

  return (
    <CollapsibleSection
      //defaultOpen={values.match_categories.length >0 || values.except_categories !== ""}
      title="Categories"
      subtitle="Match or exclude categories (if announced)"
    >
      <Input.TextAreaAutoResize
        name="match_categories"
        label="Match categories"
        columns={6}
        placeholder="eg. *category*,category1"
        tooltip={
          <div>
            <p>Comma separated list of categories to match.</p>
            <DocsLink href="https://autobrr.com/filters/categories" />
          </div>
        }
      />
      <Input.TextAreaAutoResize
        name="except_categories"
        label="Except categories"
        columns={6}
        placeholder="eg. *category*"
        tooltip={
          <div>
            <p>Comma separated list of categories to ignore (takes priority over Match releases).</p>
            <DocsLink href="https://autobrr.com/filters/categories" />
          </div>
        }
      />
    </CollapsibleSection>
  );
}

const Tags = () => {
  const { values } = useFormikContext<Filter>();

  return (
    <CollapsibleSection
      //defaultOpen={values.tags !== "" || values.except_tags !== ""}
      title="Tags"
      subtitle="Match or exclude tags (if announced)"
    >
      <div className={classNames("sm:col-span-6", Components.LayoutClass, Components.TightGridGapClass)}>
        <Input.TextAreaAutoResize
          name="tags"
          label="Match tags"
          columns={8}
          placeholder="eg. tag1,tag2"
          tooltip={
            <div>
              <p>Comma separated list of tags to match.</p>
              <DocsLink href="https://autobrr.com/filters#advanced" />
            </div>
          }
        />
        <Input.Select
          name="tags_match_logic"
          label="Match logic"
          columns={4}
          options={CONSTS.tagsMatchLogicOptions}
          optionDefaultText="any"
          tooltip={
            <div>
              <p>Logic used to match filter tags.</p>
              <DocsLink href="https://autobrr.com/filters#advanced" />
            </div>
          }
        />
      </div>
      <div className={classNames("sm:col-span-6", Components.LayoutClass, Components.TightGridGapClass)}>
        <Input.TextAreaAutoResize
          name="except_tags"
          label="Except tags"
          columns={8}
          placeholder="eg. tag1,tag2"
          tooltip={
            <div>
              <p>Comma separated list of tags to ignore (takes priority over Match releases).</p>
              <DocsLink href="https://autobrr.com/filters#advanced" />
            </div>
          }
        />
        <Input.Select
          name="except_tags_match_logic"
          label="Except logic"
          columns={4}
          options={CONSTS.tagsMatchLogicOptions}
          optionDefaultText="any"
          tooltip={
            <div>
              <p>Logic used to match except tags.</p>
              <DocsLink href="https://autobrr.com/filters#advanced" />
            </div>
          }
        />
      </div>
    </CollapsibleSection>
  );
}

const Uploaders = () => {
  const { values } = useFormikContext<Filter>();

  return (
    <CollapsibleSection
      //defaultOpen={values.match_uploaders !== "" || values.except_uploaders !== ""}
      title="Uploaders"
      subtitle="Match or ignore uploaders (if announced)"
    >
      <Input.TextAreaAutoResize
        name="match_uploaders"
        label="Match uploaders"
        columns={6}
        placeholder="eg. uploader1,uploader2"
        tooltip={
          <div>
            <p>Comma separated list of uploaders to match.</p>
            <DocsLink href="https://autobrr.com/filters#advanced" />
          </div>
        }
      />
      <Input.TextAreaAutoResize
        name="except_uploaders"
        label="Except uploaders"
        columns={6}
        placeholder="eg. anonymous1,anonymous2"
        tooltip={
          <div>
            <p>Comma separated list of uploaders to ignore (takes priority over Match releases).
            </p>
            <DocsLink href="https://autobrr.com/filters#advanced" />
          </div>
        }
      />
    </CollapsibleSection>
  );
}

const Language = () => {
  const { values } = useFormikContext<Filter>();

  return (
    <CollapsibleSection
      //defaultOpen={(values.match_language && values.match_language.length > 0) || (values.except_language && values.except_language.length > 0)}
      title="Language"
      subtitle="Match or ignore languages (if announced)"
    >
      <Input.MultiSelect
        name="match_language"
        options={CONSTS.LANGUAGE_OPTIONS}
        label="Match Language"
        columns={6}
      />
      <Input.MultiSelect
        name="except_language"
        options={CONSTS.LANGUAGE_OPTIONS}
        label="Except Language"
        columns={6}
      />
    </CollapsibleSection>
  );
}

const Origins = () => {
  const { values } = useFormikContext<Filter>();

  return (
    <CollapsibleSection
      //defaultOpen={(values.origins && values.origins.length > 0 || values.except_origins && values.except_origins.length > 0)}
      title="Origins"
      subtitle="Match Internals, Scene, P2P, etc. (if announced)"
    >
      <Input.MultiSelect
        name="origins"
        options={CONSTS.ORIGIN_OPTIONS}
        label="Match Origins"
        columns={6}
      />
      <Input.MultiSelect
        name="except_origins"
        options={CONSTS.ORIGIN_OPTIONS}
        label="Except Origins"
        columns={6}
      />
    </CollapsibleSection>
  );
}

const Freeleech = () => {
  const { values } = useFormikContext<Filter>();

  return (
    <CollapsibleSection
      //defaultOpen={values.freeleech || values.freeleech_percent !== ""}
      title="Freeleech"
      subtitle="Match based off freeleech (if announced)"
    >
      <Input.TextField
        name="freeleech_percent"
        label="Freeleech percent"
        disabled={values.freeleech}
        tooltip={
          <div>
            <p>
              Freeleech may be announced as a binary true/false value or as a
              percentage (less likely), depending on the indexer. Use one <span className="font-bold">or</span> the other.
              The Freeleech toggle overrides this field if it is toggled/true.
            </p>
            <br />
            <p>
              Refer to our documentation for more details:{" "}
              <DocsLink href="https://autobrr.com/filters/freeleech" />
            </p>
          </div>
        }
        columns={6}
        placeholder="eg. 50,75-100"
      />
      <Components.HalfRow>
        <Input.SwitchGroup
          name="freeleech"
          label="Freeleech"
          className="py-0"
          description="Cannot be used with Freeleech percent. Overrides Freeleech percent if toggled/true."
          tooltip={
            <div>
              <p>
                Freeleech may be announced as a binary true/false value (more likely) or as a
                percentage, depending on the indexer. Use one <span className="font-bold">or</span> the other.
                This field overrides Freeleech percent if it is toggled/true.
              </p>
              <br />
              <p>
                See who uses what in the documentation:{" "}
                <DocsLink href="https://autobrr.com/filters/freeleech" />
              </p>
            </div>
          }
        />
      </Components.HalfRow>
    </CollapsibleSection>
  );
}

const FeedSpecific = () => {
  const { values } = useFormikContext<Filter>();

  return (
    <CollapsibleSection
      //defaultOpen={values.use_regex_description || values.match_description !== "" || values.except_description !== ""}
      title="RSS/Torznab/Newznab-specific"
      subtitle={
        <>These options are <span className="font-bold">only</span> for Feeds such as RSS, Torznab and Newznab</>
      }
<<<<<<< HEAD
    >
      <Components.Layout>
        <Input.SwitchGroup
          name="use_regex_description"
          label="Use Regex"
          className="col-span-12 sm:col-span-6"
        />
      </Components.Layout>

      <Input.RegexTextAreaField
        name="match_description"
        label="Match description"
        useRegex={values.use_regex_description}
        columns={6}
        placeholder="eg. *some?movie*,*some?show*s01*"
        tooltip={
          <div>
            <p>This field has full regex support (Golang flavour).</p>
            <DocsLink href="https://autobrr.com/filters#advanced" />
            <br />
            <br />
            <p>Remember to tick <b>Use Regex</b> below if using more than <code>*</code> and <code>?</code>.</p>
          </div>
        }
      />
      <Input.RegexTextAreaField
        name="except_description"
        label="Except description"
        useRegex={values.use_regex_description}
        columns={6}
        placeholder="eg. *bad?movie*,*bad?show*s03*"
        tooltip={
          <div>
            <p>This field has full regex support (Golang flavour).</p>
            <DocsLink href="https://autobrr.com/filters#advanced" />
            <br />
            <br />
            <p>Remember to tick <b>Use Regex</b> below if using more than <code>*</code> and <code>?</code>.</p>
          </div>
        }
      />
    </CollapsibleSection>
  );
}

const RawReleaseTags = () => {
  const { values } = useFormikContext<Filter>();

  return (
    <CollapsibleSection
      //defaultOpen={values.use_regex_release_tags || values.match_release_tags !== "" || values.except_release_tags !== ""}
      title="Raw Release Tags"
      subtitle={
        <>
          <span className="underline underline-offset-2">Advanced users only</span>
          {": "}This is the <span className="font-bold">raw</span> releaseTags string from the announce.
        </>
=======
    />
    <Input.NumberField
      name="min_seeders"
      label="Min Seeders"
      placeholder="Takes any number (0 is infinite)"
      tooltip={
        <div>
          <p>Number of min seeders as specified by the respective unit. Only for Torznab</p>
          <DocsLink href="https://autobrr.com/filters#rules" />
        </div>
      }
    />
    <Input.NumberField
      name="max_seeders"
      label="Max Seeders"
      placeholder="Takes any number (0 is infinite)"
      tooltip={
        <div>
          <p>Number of max seeders as specified by the respective unit. Only for Torznab</p>
          <DocsLink href="https://autobrr.com/filters#rules" />
        </div>
      }
    />
    <Input.NumberField
      name="min_leechers"
      label="Min Leechers"
      placeholder="Takes any number (0 is infinite)"
      tooltip={
        <div>
          <p>Number of min leechers as specified by the respective unit. Only for Torznab</p>
          <DocsLink href="https://autobrr.com/filters#rules" />
        </div>
      }
    />
    <Input.NumberField
      name="max_leechers"
      label="Max Leechers"
      placeholder="Takes any number (0 is infinite)"
      tooltip={
        <div>
          <p>Number of max leechers as specified by the respective unit. Only for Torznab</p>
          <DocsLink href="https://autobrr.com/filters#rules" />
        </div>
      }
    />
  </CollapsibleSection>
);

const RawReleaseTags = ({ values }: ValueConsumer) => (
  <CollapsibleSection
    defaultOpen={values.use_regex_release_tags || values.match_release_tags || values.except_release_tags}
    title="Raw Release Tags"
    subtitle={
      <>
        <span className="underline underline-offset-2">Advanced users only</span>
        {": "}This is the <span className="font-bold">raw</span> releaseTags string from the announce.
      </>
    }
  >
    <WarningAlert
      text={
        <>These might not be what you think they are. For <span className="underline font-bold">very advanced</span> users who know how things are parsed.</>
>>>>>>> c211641c
      }
    >
      <WarningAlert
        text={
          <>These might not be what you think they are. For <span className="underline font-bold">very advanced</span> users who know how things are parsed.</>
        }
      />

      <Components.Layout>
        <Input.SwitchGroup
          name="use_regex_release_tags"
          label="Use Regex"
          className="col-span-12 sm:col-span-6"
        />
      </Components.Layout>

      <Input.RegexField
        name="match_release_tags"
        label="Match release tags"
        useRegex={values.use_regex_release_tags}
        columns={6}
        placeholder="eg. *mkv*,*foreign*"
      />
      <Input.RegexField
        name="except_release_tags"
        label="Except release tags"
        useRegex={values.use_regex_release_tags}
        columns={6}
        placeholder="eg. *mkv*,*foreign*"
      />
    </CollapsibleSection>
  );
}

export const Advanced = () => {
  return (
    <div className="flex flex-col w-full gap-y-4 py-2 sm:-mx-1">
      <Releases />
      <Groups />
      <Categories />
      <Freeleech />
      <Tags />
      <Uploaders />
      <Language />
      <Origins />
      <FeedSpecific />
      <RawReleaseTags />
    </div>
  );
}<|MERGE_RESOLUTION|>--- conflicted
+++ resolved
@@ -381,75 +381,53 @@
   );
 }
 
-const FeedSpecific = () => {
-  const { values } = useFormikContext<Filter>();
-
-  return (
-    <CollapsibleSection
-      //defaultOpen={values.use_regex_description || values.match_description !== "" || values.except_description !== ""}
-      title="RSS/Torznab/Newznab-specific"
-      subtitle={
-        <>These options are <span className="font-bold">only</span> for Feeds such as RSS, Torznab and Newznab</>
-      }
-<<<<<<< HEAD
-    >
-      <Components.Layout>
-        <Input.SwitchGroup
-          name="use_regex_description"
-          label="Use Regex"
-          className="col-span-12 sm:col-span-6"
-        />
-      </Components.Layout>
-
-      <Input.RegexTextAreaField
-        name="match_description"
-        label="Match description"
-        useRegex={values.use_regex_description}
-        columns={6}
-        placeholder="eg. *some?movie*,*some?show*s01*"
-        tooltip={
-          <div>
-            <p>This field has full regex support (Golang flavour).</p>
-            <DocsLink href="https://autobrr.com/filters#advanced" />
-            <br />
-            <br />
-            <p>Remember to tick <b>Use Regex</b> below if using more than <code>*</code> and <code>?</code>.</p>
-          </div>
-        }
-      />
-      <Input.RegexTextAreaField
-        name="except_description"
-        label="Except description"
-        useRegex={values.use_regex_description}
-        columns={6}
-        placeholder="eg. *bad?movie*,*bad?show*s03*"
-        tooltip={
-          <div>
-            <p>This field has full regex support (Golang flavour).</p>
-            <DocsLink href="https://autobrr.com/filters#advanced" />
-            <br />
-            <br />
-            <p>Remember to tick <b>Use Regex</b> below if using more than <code>*</code> and <code>?</code>.</p>
-          </div>
-        }
-      />
-    </CollapsibleSection>
-  );
-}
-
-const RawReleaseTags = () => {
-  const { values } = useFormikContext<Filter>();
-
-  return (
-    <CollapsibleSection
-      //defaultOpen={values.use_regex_release_tags || values.match_release_tags !== "" || values.except_release_tags !== ""}
-      title="Raw Release Tags"
-      subtitle={
-        <>
-          <span className="underline underline-offset-2">Advanced users only</span>
-          {": "}This is the <span className="font-bold">raw</span> releaseTags string from the announce.
-        </>
-=======
+const FeedSpecific = ({ values }: ValueConsumer) => (
+  <CollapsibleSection
+    //defaultOpen={values.use_regex_description || values.match_description || values.except_description}
+    title="RSS/Torznab/Newznab-specific"
+    subtitle={
+      <>These options are <span className="font-bold">only</span> for Feeds such as RSS, Torznab and Newznab</>
+    }
+  >
+    <Components.Layout>
+      <Input.SwitchGroup
+        name="use_regex_description"
+        label="Use Regex"
+        className="col-span-12 sm:col-span-6"
+      />
+    </Components.Layout>
+
+    <Input.RegexTextAreaField
+      name="match_description"
+      label="Match description"
+      useRegex={values.use_regex_description}
+      columns={6}
+      placeholder="eg. *some?movie*,*some?show*s01*"
+      tooltip={
+        <div>
+          <p>This field has full regex support (Golang flavour).</p>
+          <DocsLink href="https://autobrr.com/filters#advanced" />
+          <br />
+          <br />
+          <p>Remember to tick <b>Use Regex</b> below if using more than <code>*</code> and <code>?</code>.</p>
+        </div>
+      }
+    />
+    <Input.RegexTextAreaField
+      name="except_description"
+      label="Except description"
+      useRegex={values.use_regex_description}
+      columns={6}
+      placeholder="eg. *bad?movie*,*bad?show*s03*"
+      tooltip={
+        <div>
+          <p>This field has full regex support (Golang flavour).</p>
+          <DocsLink href="https://autobrr.com/filters#advanced" />
+          <br />
+          <br />
+          <p>Remember to tick <b>Use Regex</b> below if using more than <code>*</code> and <code>?</code>.</p>
+        </div>
+      }
     />
     <Input.NumberField
       name="min_seeders"
@@ -497,10 +475,9 @@
     />
   </CollapsibleSection>
 );
-
 const RawReleaseTags = ({ values }: ValueConsumer) => (
   <CollapsibleSection
-    defaultOpen={values.use_regex_release_tags || values.match_release_tags || values.except_release_tags}
+    //defaultOpen={values.use_regex_release_tags || values.match_release_tags || values.except_release_tags}
     title="Raw Release Tags"
     subtitle={
       <>
@@ -512,40 +489,33 @@
     <WarningAlert
       text={
         <>These might not be what you think they are. For <span className="underline font-bold">very advanced</span> users who know how things are parsed.</>
->>>>>>> c211641c
-      }
-    >
-      <WarningAlert
-        text={
-          <>These might not be what you think they are. For <span className="underline font-bold">very advanced</span> users who know how things are parsed.</>
-        }
-      />
-
-      <Components.Layout>
-        <Input.SwitchGroup
-          name="use_regex_release_tags"
-          label="Use Regex"
-          className="col-span-12 sm:col-span-6"
-        />
-      </Components.Layout>
-
-      <Input.RegexField
-        name="match_release_tags"
-        label="Match release tags"
-        useRegex={values.use_regex_release_tags}
-        columns={6}
-        placeholder="eg. *mkv*,*foreign*"
-      />
-      <Input.RegexField
-        name="except_release_tags"
-        label="Except release tags"
-        useRegex={values.use_regex_release_tags}
-        columns={6}
-        placeholder="eg. *mkv*,*foreign*"
-      />
-    </CollapsibleSection>
-  );
-}
+      }
+    />
+
+    <Components.Layout>
+      <Input.SwitchGroup
+        name="use_regex_release_tags"
+        label="Use Regex"
+        className="col-span-12 sm:col-span-6"
+      />
+    </Components.Layout>
+
+    <Input.RegexField
+      name="match_release_tags"
+      label="Match release tags"
+      useRegex={values.use_regex_release_tags}
+      columns={6}
+      placeholder="eg. *mkv*,*foreign*"
+    />
+    <Input.RegexField
+      name="except_release_tags"
+      label="Except release tags"
+      useRegex={values.use_regex_release_tags}
+      columns={6}
+      placeholder="eg. *mkv*,*foreign*"
+    />
+  </CollapsibleSection>
+);
 
 export const Advanced = () => {
   return (
