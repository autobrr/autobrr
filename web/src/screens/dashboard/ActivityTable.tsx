--- conflicted
+++ resolved
@@ -3,13 +3,8 @@
  * SPDX-License-Identifier: GPL-2.0-or-later
  */
 
-<<<<<<< HEAD
-import * as React from "react";
+import React, { useState } from "react";
 import { useSuspenseQuery } from "@tanstack/react-query";
-=======
-import React, { useState } from "react";
-import { useQuery } from "@tanstack/react-query";
->>>>>>> 92646dac
 import {
   useTable,
   useFilters,
@@ -23,7 +18,7 @@
 import * as Icons from "@components/Icons";
 import { EyeIcon, EyeSlashIcon } from "@heroicons/react/24/solid";
 import * as DataTable from "@components/data-table";
-import { RandomLinuxIsos } from "@utils/index";
+import { RandomLinuxIsos } from "@utils";
 
 // This is a custom filter UI for selecting
 // a unique option from a list
@@ -196,6 +191,9 @@
     refetchOnWindowFocus: false
   });
 
+  const [modifiedData, setModifiedData] = useState<Release[]>([]);
+  const [showLinuxIsos, setShowLinuxIsos] = useState(false);
+
   if (isLoading) {
     return (
       <div className="flex flex-col mt-12">
@@ -208,10 +206,6 @@
       </div>
     );
   }
-
-
-  const [modifiedData, setModifiedData] = useState<Release[]>([]);
-  const [showLinuxIsos, setShowLinuxIsos] = useState(false);
 
   const toggleReleaseNames = () => {
     setShowLinuxIsos(!showLinuxIsos);
