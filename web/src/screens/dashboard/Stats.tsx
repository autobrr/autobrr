--- conflicted
+++ resolved
@@ -40,9 +40,6 @@
 );
 
 export const Stats = () => {
-<<<<<<< HEAD
-  const { isLoading, data } = useSuspenseQuery({
-=======
   const navigate = useNavigate();
   const handleStatClick = (filterType: string) => {
     if (filterType) {
@@ -52,8 +49,7 @@
     }
   };
 
-  const { isLoading, data } = useQuery({
->>>>>>> 3b603654
+  const { isLoading, data } = useSuspenseQuery({
     queryKey: ["dash_release_stats"],
     queryFn: APIClient.release.stats,
     refetchOnWindowFocus: false
