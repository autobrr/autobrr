--- conflicted
+++ resolved
@@ -42,168 +42,6 @@
 };
 
 export default function Base() {
-<<<<<<< HEAD
-    const authContext = AuthContext.useValue();
-    const nav: Array<NavItem> = [
-        { name: 'Dashboard', path: "/" },
-        { name: 'Filters', path: "/filters" },
-        { name: 'Releases', path: "/releases" },
-        { name: "Settings", path: "/settings" },
-        { name: "Logs", path: "/logs" }
-    ];
-
-    return (
-        <div className="min-h-screen">
-            <Disclosure
-              as="nav"
-              className="bg-gradient-to-b from-gray-100 dark:from-[#141414]"
-            >
-                {({ open }) => (
-                    <>
-                        <div className="max-w-7xl mx-auto sm:px-6 lg:px-8">
-                            <div className="border-b border-gray-300 dark:border-gray-700">
-                                <div className="flex items-center justify-between h-16 px-4 sm:px-0">
-                                    <div className="flex items-center">
-                                        <div className="flex-shrink-0 flex items-center">
-                                            <img
-                                                className="block lg:hidden h-10 w-auto"
-                                                src={logo}
-                                                alt="Logo"
-                                            />
-                                            <img
-                                                className="hidden lg:block h-10 w-auto"
-                                                src={logo}
-                                                alt="Logo"
-                                            />
-                                        </div>
-                                        <div className="sm:ml-3 hidden sm:block">
-                                            <div className="flex items-baseline space-x-4">
-                                                {nav.map((item, itemIdx) =>
-                                                    <NavLink
-                                                        key={item.name + itemIdx}
-                                                        to={item.path}
-                                                        strict
-                                                        className={classNames(
-                                                            "text-gray-600 dark:text-gray-500 hover:bg-gray-200 dark:hover:bg-gray-800 hover:text-gray-900 dark:hover:text-white px-3 py-2 rounded-2xl text-sm font-medium",
-                                                            "transition-colors duration-200"
-                                                        )}
-                                                        activeClassName="text-black dark:text-gray-50 font-bold"
-                                                        isActive={(match, location) => isActiveMatcher(match, location, item)}
-                                                    >
-                                                        {item.name}
-                                                    </NavLink>
-                                                )}
-                                                <a
-                                                    rel="noopener noreferrer"
-                                                    target="_blank"
-                                                    href="https://autobrr.com"
-                                                    className={classNames(
-                                                        "text-gray-600 dark:text-gray-500 hover:bg-gray-200 dark:hover:bg-gray-800 hover:text-gray-900 dark:hover:text-white px-3 py-2 rounded-2xl text-sm font-medium",
-                                                        "transition-colors duration-200 flex items-center justify-center"
-                                                    )}
-                                                >
-                                                    Docs
-                                                    <ExternalLinkIcon className="inline ml-1 h-5 w-5" aria-hidden="true" />
-                                                </a>
-                                            </div>
-                                        </div>
-                                    </div>
-                                    <div className="hidden sm:block">
-                                        <div className="ml-4 flex items-center sm:ml-6">
-                                            <Menu as="div" className="ml-3 relative">
-                                                {({ open }) => (
-                                                    <>
-                                                        <Menu.Button
-                                                            className={classNames(
-                                                              open ? "bg-gray-200 dark:bg-gray-800" : "",
-                                                              "text-gray-800 dark:text-gray-300 hover:bg-gray-200 dark:hover:bg-gray-800",
-                                                              "max-w-xs rounded-full flex items-center text-sm px-3 py-2",
-                                                              "transition-colors duration-200"
-                                                            )}
-                                                        >
-                                                            <span className="hidden text-sm font-medium sm:block">
-                                                                <span className="sr-only">Open user menu for </span>
-                                                                {authContext.username}
-                                                            </span>
-                                                            <ChevronDownIcon
-                                                                className="hidden flex-shrink-0 ml-1 h-5 w-5 text-gray-800 dark:text-gray-300 sm:block"
-                                                                aria-hidden="true"
-                                                            />
-                                                        </Menu.Button>
-                                                        <Transition
-                                                            show={open}
-                                                            as={Fragment}
-                                                            enter="transition ease-out duration-100"
-                                                            enterFrom="transform opacity-0 scale-95"
-                                                            enterTo="transform opacity-100 scale-100"
-                                                            leave="transition ease-in duration-75"
-                                                            leaveFrom="transform opacity-100 scale-100"
-                                                            leaveTo="transform opacity-0 scale-95"
-                                                        >
-                                                            <Menu.Items
-                                                                static
-                                                                className="origin-top-right absolute right-0 mt-2 w-48 z-10 rounded-md shadow-lg py-1 bg-white dark:bg-gray-800 ring-1 ring-black ring-opacity-5 focus:outline-none"
-                                                            >
-                                                                <Menu.Item>
-                                                                    {({ active }) => (
-                                                                        <Link
-                                                                            to="/settings"
-                                                                            className={classNames(
-                                                                                active ? 'bg-gray-100 dark:bg-gray-600' : '',
-                                                                                'block px-4 py-2 text-sm text-gray-700 dark:text-gray-200'
-                                                                            )}
-                                                                        >
-                                                                            Settings
-                                                                        </Link>
-                                                                    )}
-                                                                </Menu.Item>
-                                                                <Menu.Item>
-                                                                    {({ active }) => (
-                                                                        <Link
-                                                                            to="/logout"
-                                                                            className={classNames(
-                                                                                active ? 'bg-gray-100 dark:bg-gray-600' : '',
-                                                                                'block px-4 py-2 text-sm text-gray-700 dark:text-gray-200'
-                                                                            )}
-                                                                        >
-                                                                            Logout
-                                                                        </Link>
-                                                                    )}
-                                                                </Menu.Item>
-                                                            </Menu.Items>
-                                                        </Transition>
-                                                    </>
-                                                )}
-                                            </Menu>
-                                        </div>
-                                    </div>
-                                    <div className="-mr-2 flex sm:hidden">
-                                        {/* Mobile menu button */}
-                                        <Disclosure.Button
-                                            className="bg-gray-200 dark:bg-gray-800 inline-flex items-center justify-center p-2 rounded-md text-gray-600 dark:text-gray-400 hover:text-white hover:bg-gray-700">
-                                            <span className="sr-only">Open main menu</span>
-                                            {open ? (
-                                                <XIcon className="block h-6 w-6" aria-hidden="true" />
-                                            ) : (
-                                                <MenuIcon className="block h-6 w-6" aria-hidden="true" />
-                                            )}
-                                        </Disclosure.Button>
-                                    </div>
-                                </div>
-                            </div>
-                        </div>
-
-                        <Disclosure.Panel className="border-b border-gray-300 dark:border-gray-700 md:hidden">
-                            <div className="px-2 py-3 space-y-1 sm:px-3">
-                                {nav.map((item) =>
-                                    <NavLink
-                                        key={item.path}
-                                        to={item.path}
-                                        strict
-                                        className="dark:bg-gray-900 dark:text-white block px-3 py-2 rounded-md text-base font-medium"
-                                        activeClassName="font-bold bg-gray-300 text-black"
-                                        isActive={(match, location) => isActiveMatcher(match, location, item)}
-=======
   const authContext = AuthContext.useValue();
   const nav: Array<NavItem> = [
     { name: "Dashboard", path: "/" },
@@ -257,7 +95,7 @@
                         <a
                           rel="noopener noreferrer"
                           target="_blank"
-                          href="https://autobrr.com/docs/configuration/indexers"
+                          href="https://autobrr.com"
                           className={classNames(
                             "text-gray-600 dark:text-gray-500 hover:bg-gray-200 dark:hover:bg-gray-800 hover:text-gray-900 dark:hover:text-white px-3 py-2 rounded-2xl text-sm font-medium",
                             "transition-colors duration-200 flex items-center justify-center"
@@ -327,7 +165,6 @@
                                         active ? "bg-gray-100 dark:bg-gray-600" : "",
                                         "block px-4 py-2 text-sm text-gray-700 dark:text-gray-200"
                                       )}
->>>>>>> 754a8d3f
                                     >
                                       Logout
                                     </Link>
