--- conflicted
+++ resolved
@@ -1,7 +1,7 @@
 import * as React from "react";
 import { useQuery } from "react-query";
 import { formatDistanceToNowStrict } from "date-fns";
-import { useTable, useSortBy, usePagination, useAsyncDebounce, useFilters, useGlobalFilter, Column } from "react-table";
+import { useTable, useSortBy, usePagination, useAsyncDebounce, useFilters, Column } from "react-table";
 import {
     ClockIcon,
     BanIcon,
@@ -12,12 +12,17 @@
     ChevronLeftIcon,
     ChevronRightIcon,
     ChevronDoubleRightIcon,
-    CheckIcon
+    CheckIcon,
+    ChevronDownIcon,
 } from "@heroicons/react/solid";
 
 import { APIClient } from "../api/APIClient";
 import { EmptyListState } from "../components/emptystates";
 import { classNames, simplifyDate } from "../utils";
+
+import { Fragment } from "react";
+import { Listbox, Transition } from "@headlessui/react";
+import { PushStatusOptions } from "../domain/constants";
 
 export function Releases() {
     return (
@@ -34,32 +39,32 @@
     )
 }
 
-// Define a default UI for filtering
-function GlobalFilter({
-  preGlobalFilteredRows,
-  globalFilter,
-  setGlobalFilter,
-}: any) {
-  const count = preGlobalFilteredRows.length
-  const [value, setValue] = React.useState(globalFilter)
-  const onChange = useAsyncDebounce(value => {
-    setGlobalFilter(value || undefined)
-  }, 200)
-
-  return (
-    <span>
-      Search:{' '}
-      <input
-        value={value || ""}
-        onChange={e => {
-          setValue(e.target.value);
-          onChange(e.target.value);
-        }}
-        placeholder={`${count} records...`}
-      />
-    </span>
-  )
-}
+// // Define a default UI for filtering
+// function GlobalFilter({
+//   preGlobalFilteredRows,
+//   globalFilter,
+//   setGlobalFilter,
+// }: any) {
+//   const count = preGlobalFilteredRows.length
+//   const [value, setValue] = React.useState(globalFilter)
+//   const onChange = useAsyncDebounce(value => {
+//     setGlobalFilter(value || undefined)
+//   }, 200)
+
+//   return (
+//     <span>
+//       Search:{' '}
+//       <input
+//         value={value || ""}
+//         onChange={e => {
+//           setValue(e.target.value);
+//           onChange(e.target.value);
+//         }}
+//         placeholder={`${count} records...`}
+//       />
+//     </span>
+//   )
+// }
 
 // This is a custom filter UI for selecting
 // a unique option from a list
@@ -73,11 +78,16 @@
         preFilteredRows.forEach((row: { values: { [x: string]: unknown } }) => {
             options.add(row.values[id])
         })
+        
         return [...options.values()]
     }, [id, preFilteredRows])
+    
+    const opts = ["PUSH_REJECTED"]
 
     // Render a multi-select box
     return (
+        <div className="mb-6">
+
         <label className="flex items-baseline gap-x-2">
             <span className="text-gray-700">{render("Header")}: </span>
             <select
@@ -90,13 +100,211 @@
                 }}
             >
                 <option value="">All</option>
-                {options.map((option, i) => (
+                {opts.map((option, i: number) => (
                     <option key={i} value={option}>
                         {option}
                     </option>
                 ))}
             </select>
         </label>
+        </div>
+    )
+}
+
+// This is a custom filter UI for selecting
+// a unique option from a list
+export function IndexerSelectColumnFilter({
+    column: { filterValue, setFilter, id },
+}: any) {
+    const { data, isSuccess } = useQuery(
+        ['release_indexers'],
+        () => APIClient.release.indexerOptions(),
+        {
+            keepPreviousData: true,
+            staleTime: Infinity,
+        }
+    );
+
+    const opts = isSuccess && data?.map(i => ({ value: i, label: i})) as any[]
+
+    // Render a multi-select box
+    return (
+        <div className="mr-3">
+    <div className="w-48">
+      <Listbox 
+      refName={id} 
+      value={filterValue} 
+      onChange={setFilter}
+      >
+        <div className="relative mt-1">
+          <Listbox.Button className="relative w-full py-2 pl-3 pr-10 text-left bg-white dark:bg-gray-800 rounded-lg shadow-md cursor-default focus:outline-none focus-visible:ring-2 focus-visible:ring-opacity-75 focus-visible:ring-white focus-visible:ring-offset-orange-300 focus-visible:ring-offset-2 focus-visible:border-indigo-500 dark:text-gray-400 sm:text-sm">
+            <span className="block truncate">{filterValue ? filterValue : "Indexer"}</span>
+            <span className="absolute inset-y-0 right-0 flex items-center pr-2 pointer-events-none">
+            <ChevronDownIcon
+              className="w-5 h-5 ml-2 -mr-1 text-gray-600 hover:text-gray-600"
+              aria-hidden="true"
+            />
+            </span>
+          </Listbox.Button>
+          <Transition
+            as={Fragment}
+            leave="transition ease-in duration-100"
+            leaveFrom="opacity-100"
+            leaveTo="opacity-0"
+          >
+            <Listbox.Options className="absolute w-full py-1 mt-1 overflow-auto text-base bg-white dark:bg-gray-800 rounded-md shadow-lg max-h-60 ring-1 ring-black ring-opacity-5 focus:outline-none sm:text-sm">
+                <Listbox.Option
+                  key={0}
+                  className={({ active }) =>
+                    `cursor-default select-none relative py-2 pl-10 pr-4 ${
+                      active ? 'text-gray-500 dark:text-gray-200 bg-gray-300 dark:bg-gray-900' : 'text-gray-900 dark:text-gray-400'
+                    }`
+                  }
+                  value={undefined}
+                >
+                  {({ selected }) => (
+                    <>
+                      <span
+                        className={`block truncate ${
+                          selected ? 'font-medium' : 'font-normal'
+                        }`}
+                      >
+                    All
+                      </span>
+                      {selected ? (
+                        <span className="absolute inset-y-0 left-0 flex items-center pl-3 text-gray-500 dark:text-gray-400">
+                          <CheckIcon className="w-5 h-5" aria-hidden="true" />
+                        </span>
+                      ) : null}
+                    </>
+                  )}
+                </Listbox.Option>
+              {isSuccess && data?.map((indexer, idx) => (
+                <Listbox.Option
+                  key={idx}
+                  className={({ active }) =>
+                    `cursor-default select-none relative py-2 pl-10 pr-4 ${
+                      active ? 'text-gray-500 dark:text-gray-200 bg-gray-300 dark:bg-gray-900' : 'text-gray-900 dark:text-gray-400'
+                    }`
+                  }
+                  value={indexer}
+                >
+                  {({ selected }) => (
+                    <>
+                      <span
+                        className={`block truncate ${
+                          selected ? 'font-medium' : 'font-normal'
+                        }`}
+                      >
+                        {indexer}
+                      </span>
+                      {selected ? (
+                        <span className="absolute inset-y-0 left-0 flex items-center pl-3 text-gray-500 dark:text-gray-400">
+                          <CheckIcon className="w-5 h-5" aria-hidden="true" />
+                        </span>
+                      ) : null}
+                    </>
+                  )}
+                </Listbox.Option>
+              ))}
+            </Listbox.Options>
+          </Transition>
+        </div>
+      </Listbox>
+    </div>
+        </div>
+    )
+}
+
+export function PushStatusSelectColumnFilter({
+    column: { filterValue, setFilter, id },
+}: any) {
+    return (
+        <div className="mr-3">
+
+    <div className="w-48">
+        <Listbox 
+            refName={id} 
+            value={filterValue} 
+            onChange={setFilter}
+        >
+        <div className="relative mt-1">
+          <Listbox.Button className="relative w-full py-2 pl-3 pr-10 text-left bg-white dark:bg-gray-800 rounded-lg shadow-md cursor-default focus:outline-none focus-visible:ring-2 focus-visible:ring-opacity-75 focus-visible:ring-white focus-visible:ring-offset-orange-300 focus-visible:ring-offset-2 focus-visible:border-indigo-500 dark:text-gray-400 sm:text-sm">
+            <span className="block truncate">{filterValue ? PushStatusOptions.find((o) => o.value === filterValue && o.value)!.label : "Push status"}</span>
+            <span className="absolute inset-y-0 right-0 flex items-center pr-2 pointer-events-none">
+            <ChevronDownIcon
+              className="w-5 h-5 ml-2 -mr-1 text-gray-600 hover:text-gray-600"
+              aria-hidden="true"
+            />
+            </span>
+          </Listbox.Button>
+          <Transition
+            as={Fragment}
+            leave="transition ease-in duration-100"
+            leaveFrom="opacity-100"
+            leaveTo="opacity-0"
+          >
+            <Listbox.Options className="absolute w-full py-1 mt-1 overflow-auto text-base bg-white dark:bg-gray-800 rounded-md shadow-lg max-h-60 ring-1 ring-black ring-opacity-5 focus:outline-none sm:text-sm">
+                <Listbox.Option
+                  key={0}
+                  className={({ active }) =>
+                    `cursor-default select-none relative py-2 pl-10 pr-4 ${
+                      active ? 'text-gray-500 dark:text-gray-200 bg-gray-300 dark:bg-gray-900' : 'text-gray-900 dark:text-gray-400'
+                    }`
+                  }
+                  value={undefined}
+                >
+                  {({ selected }) => (
+                    <>
+                      <span
+                        className={`block truncate ${
+                          selected ? 'font-medium' : 'font-normal'
+                        }`}
+                      >
+                    All
+                      </span>
+                      {selected ? (
+                        <span className="absolute inset-y-0 left-0 flex items-center pl-3 text-gray-500 dark:text-gray-400">
+                          <CheckIcon className="w-5 h-5" aria-hidden="true" />
+                        </span>
+                      ) : null}
+                    </>
+                  )}
+                </Listbox.Option>
+              {PushStatusOptions.map((status, idx) => (
+                <Listbox.Option
+                  key={idx}
+                  className={({ active }) =>
+                    `cursor-default select-none relative py-2 pl-10 pr-4 ${
+                      active ? 'text-gray-500 dark:text-gray-200 bg-gray-300 dark:bg-gray-900' : 'text-gray-900 dark:text-gray-400'
+                    }`
+                  }
+                  value={status.value}
+                >
+                  {({ selected }) => (
+                    <>
+                      <span
+                        className={`block truncate ${
+                          selected ? 'font-medium' : 'font-normal'
+                        }`}
+                      >
+                        {status.label}
+                      </span>
+                      {selected ? (
+                        <span className="absolute inset-y-0 left-0 flex items-center pl-3 text-gray-500 dark:text-gray-400">
+                          <CheckIcon className="w-5 h-5" aria-hidden="true" />
+                        </span>
+                      ) : null}
+                    </>
+                  )}
+                </Listbox.Option>
+              ))}
+            </Listbox.Options>
+          </Transition>
+        </div>
+      </Listbox>
+    </div>
+        </div>
     )
 }
 
@@ -191,7 +399,6 @@
     queryPageIndex: 0,
     queryPageSize: 10,
     totalCount: null,
-    queryIndexer: "",
     queryFilters: []
 };
 
@@ -199,7 +406,6 @@
 const PAGE_SIZE_CHANGED = 'PAGE_SIZE_CHANGED';
 const TOTAL_COUNT_CHANGED = 'TOTAL_COUNT_CHANGED';
 const FILTER_CHANGED = 'FILTER_CHANGED';
-const FILTER_INDEXER_CHANGED = 'FILTER_INDEXER_CHANGED';
 
 const reducer = (state: any, { type, payload }: any) => {
     switch (type) {
@@ -220,18 +426,9 @@
             };
             
         case FILTER_CHANGED:
-            // console.log("filters", payload);
-            
             return {
                 ...state,
                 queryFilters: payload,
-            };
-        case FILTER_INDEXER_CHANGED:
-            console.log("filter indexer changed",payload);
-
-            return {
-                ...state,
-                queryIndexer: payload,
             };
         default:
             throw new Error(`Unhandled action type: ${type}`);
@@ -259,12 +456,13 @@
             Header: "Actions",
             accessor: 'action_status',
             Cell: ReleaseStatusCell,
+            Filter: PushStatusSelectColumnFilter,  // new
         },
         {
             Header: "Indexer",
             accessor: 'indexer',
             Cell: IndexerCell,
-            Filter: SelectColumnFilter,  // new
+            Filter: IndexerSelectColumnFilter,  // new
             filter: 'equal',
             // filter: 'includes',
         },
@@ -283,12 +481,12 @@
         }
     );
 
-    const initialFilters = React.useMemo(() => [
-        {
-            id: "indexer",
-            value: "",
-        }
-    ], [])
+    // const initialFilters = React.useMemo(() => [
+    //     {
+    //         id: "indexer",
+    //         value: "",
+    //     }
+    // ], [])
 
     // Use the state and functions returned from useTable to build your UI
     const {
@@ -310,9 +508,9 @@
         setPageSize,
 
         state: { pageIndex, pageSize, globalFilter, filters },
-        preGlobalFilteredRows,
-        setGlobalFilter,
-        preFilteredRows,
+        // preGlobalFilteredRows,
+        // setGlobalFilter,
+        // preFilteredRows,
     } = useTable({
         columns,
         data: data && isSuccess ? data.data : [],
@@ -331,10 +529,19 @@
         autoResetPage: false
     },
         useFilters, // useFilters!
-        useGlobalFilter,
+        // useGlobalFilter,
         useSortBy,
         usePagination,  // new
     )
+
+    React.useEffect(() => {
+        dispatch({ type: PAGE_CHANGED, payload: pageIndex });
+    }, [pageIndex]);
+
+    React.useEffect(() => {
+        dispatch({ type: PAGE_SIZE_CHANGED, payload: pageSize });
+        gotoPage(0);
+    }, [pageSize, gotoPage]);
 
     React.useEffect(() => {
         if (data?.count) {
@@ -343,34 +550,11 @@
                 payload: data.count,
             });
         }
-        dispatch({ type: PAGE_CHANGED, payload: pageIndex });
-        dispatch({ type: PAGE_SIZE_CHANGED, payload: pageSize });
-        gotoPage(0);
-    }, [pageIndex, pageSize, gotoPage, data?.count]);
-
-    // React.useEffect(() => {
-    //     dispatch({ type: PAGE_CHANGED, payload: pageIndex });
-    // }, [pageIndex]);
-
-    // React.useEffect(() => {
-    //     dispatch({ type: PAGE_SIZE_CHANGED, payload: pageSize });
-    //     gotoPage(0);
-    // }, [pageSize, gotoPage]);
-
-    // React.useEffect(() => {
-    //     if (data?.count) {
-    //         dispatch({
-    //             type: TOTAL_COUNT_CHANGED,
-    //             payload: data.count,
-    //         });
-    //     }
-    // }, [data?.count]);
-
-    // React.useEffect(() => {
-    //     console.log("effect filters: ", filters);
-        
-    //     dispatch({ type: FILTER_CHANGED, payload: filters });
-    // }, [filters]);
+    }, [data?.count]);
+
+    React.useEffect(() => {
+        dispatch({ type: FILTER_CHANGED, payload: filters });
+    }, [filters]);
 
 
     if (error) {
@@ -385,14 +569,15 @@
     return (
         <>
             {isSuccess && data ? (
-<<<<<<< HEAD
-                <div className="flex flex-col mt-4">
-                    <GlobalFilter
+                <div className="flex flex-col">
+                    {/* <GlobalFilter
                         preGlobalFilteredRows={preGlobalFilteredRows}
                         globalFilter={globalFilter}
                         setGlobalFilter={setGlobalFilter}
                         preFilteredRows={preFilteredRows}
-                    />
+                    /> */}
+                    <div className="flex mb-6">
+
                     {headerGroups.map((headerGroup: { headers: any[] }) =>
                         headerGroup.headers.map((column) =>
                         column.Filter ? (
@@ -402,155 +587,8 @@
                         ) : null
                     )
                     )}
-                    <div className="sm:p-7 p-4">
-          <div className="flex w-full items-center mb-7">
-    <button className="inline-flex items-center h-8 pl-2.5 pr-2 rounded-md shadow text-gray-700 dark:text-gray-400 dark:border-gray-800 border border-gray-200 leading-none py-0">
-              Filter by
-              <svg viewBox="0 0 24 24" className="w-4 ml-1.5 text-gray-400 dark:text-gray-600" stroke="currentColor" strokeWidth="2" fill="none" strokeLinecap="round" strokeLinejoin="round">
-                <polyline points="6 9 12 15 18 9"></polyline>
-              </svg>
-            </button>
-
-          </div>
-          </div>
-
-                    <div className="-mx-4 -my-2 overflow-x-auto sm:-mx-6 lg:-mx-8">
-                        <div className="inline-block min-w-full py-2 align-middle sm:px-6 lg:px-8">
-                            <div className="overflow-hidden bg-white shadow dark:bg-gray-800 sm:rounded-lg">
-                                <table {...getTableProps()} className="min-w-full divide-y divide-gray-200 dark:divide-gray-700">
-                                    <thead className="bg-gray-50 dark:bg-gray-800">
-                                        {headerGroups.map((headerGroup) => {
-                                            const { key: rowKey, ...rowRest } = headerGroup.getHeaderGroupProps();
-                                            return (
-                                                <tr key={rowKey} {...rowRest}>
-                                                    {headerGroup.headers.map((column) => {
-                                                        const { key: columnKey, ...columnRest } = column.getHeaderProps(column.getSortByToggleProps());
-                                                        return (
-                                                            // Add the sorting props to control sorting. For this example
-                                                            // we can add them into the header props
-                                                            <th
-                                                                key={`${rowKey}-${columnKey}`}
-                                                                scope="col"
-                                                                className="px-6 py-3 text-xs font-medium tracking-wider text-left text-gray-500 uppercase group"
-                                                                {...columnRest}
-                                                            >
-                                                                <div className="flex items-center justify-between">
-                                                                    {column.render('Header')}
-                                                                    {/* Add a sort direction indicator */}
-                                                                    <span>
-                                                                        {column.isSorted ? (
-                                                                            column.isSortedDesc ? (
-                                                                                <SortDownIcon className="w-4 h-4 text-gray-400" />
-                                                                            ) : (
-                                                                                <SortUpIcon className="w-4 h-4 text-gray-400" />
-                                                                            )
-                                                                        ) : (
-                                                                            <SortIcon className="w-4 h-4 text-gray-400 opacity-0 group-hover:opacity-100" />
-                                                                        )}
-                                                                    </span>
-                                                                </div>
-                                                            </th>
-                                                        );
-                                                    })}
-                                                </tr>
-                                            );
-                                        })}
-                                    </thead>
-                                    <tbody
-                                        {...getTableBodyProps()}
-                                        className="divide-y divide-gray-200 dark:divide-gray-700"
-                                    >
-                                        {page.map((row: any) => {  // new
-                                            prepareRow(row)
-                                            const { key: bodyRowKey, ...bodyRowRest } = row.getRowProps();
-                                            return (
-                                                <tr key={bodyRowKey} {...bodyRowRest}>
-                                                    {row.cells.map((cell: any) => {
-                                                        const { key: cellRowKey, ...cellRowRest } = cell.getCellProps();
-                                                        return (
-                                                            <td
-                                                                key={cellRowKey}
-                                                                className="px-6 py-4 whitespace-nowrap"
-                                                                role="cell"
-                                                                {...cellRowRest}
-                                                            >
-                                                                {cell.column.Cell.name === "defaultRenderer"
-                                                                    ? <div className="text-sm text-gray-500">{cell.render('Cell')}</div>
-                                                                    : cell.render('Cell')
-                                                                }
-                                                            </td>
-                                                        );
-                                                    })}
-                                                </tr>
-                                            );
-                                        })}
-                                    </tbody>
-                                </table>
-
-                                {/* Pagination */}
-                                <div className="flex items-center justify-between px-6 py-3 border-t border-gray-200 dark:border-gray-700">
-                                    <div className="flex justify-between flex-1 sm:hidden">
-                                        <Button onClick={() => previousPage()} disabled={!canPreviousPage}>Previous</Button>
-                                        <Button onClick={() => nextPage()} disabled={!canNextPage}>Next</Button>
-                                    </div>
-                                    <div className="hidden sm:flex-1 sm:flex sm:items-center sm:justify-between">
-                                        <div className="flex items-baseline gap-x-2">
-                                            <span className="text-sm text-gray-700">
-                                                Page <span className="font-medium">{pageIndex + 1}</span> of <span className="font-medium">{pageOptions.length}</span>
-                                            </span>
-                                            <label>
-                                                <span className="sr-only">Items Per Page</span>
-                                                <select
-                                                    className="block w-full border-gray-300 rounded-md shadow-sm cursor-pointer dark:bg-gray-800 dark:border-gray-800 dark:text-gray-600 dark:hover:text-gray-500 focus:border-blue-300 focus:ring focus:ring-blue-200 focus:ring-opacity-50"
-                                                    value={pageSize}
-                                                    onChange={e => {
-                                                        setPageSize(Number(e.target.value))
-                                                    }}
-                                                >
-                                                    {[5, 10, 20, 50].map(pageSize => (
-                                                        <option key={pageSize} value={pageSize}>
-                                                            Show {pageSize}
-                                                        </option>
-                                                    ))}
-                                                </select>
-                                            </label>
-                                        </div>
-                                        <div>
-                                            <nav className="relative z-0 inline-flex -space-x-px rounded-md shadow-sm" aria-label="Pagination">
-                                                <PageButton
-                                                    className="rounded-l-md"
-                                                    onClick={() => gotoPage(0)}
-                                                    disabled={!canPreviousPage}
-                                                >
-                                                    <span className="sr-only">First</span>
-                                                    <ChevronDoubleLeftIcon className="w-5 h-5 text-gray-400" aria-hidden="true" />
-                                                </PageButton>
-                                                <PageButton
-                                                    onClick={() => previousPage()}
-                                                    disabled={!canPreviousPage}
-                                                >
-                                                    <span className="sr-only">Previous</span>
-                                                    <ChevronLeftIcon className="w-5 h-5 text-gray-400" aria-hidden="true" />
-                                                </PageButton>
-                                                <PageButton
-                                                    onClick={() => nextPage()}
-                                                    disabled={!canNextPage}>
-                                                    <span className="sr-only">Next</span>
-                                                    <ChevronRightIcon className="w-5 h-5 text-gray-400" aria-hidden="true" />
-                                                </PageButton>
-                                                <PageButton
-                                                    className="rounded-r-md"
-                                                    onClick={() => gotoPage(pageCount - 1)}
-                                                    disabled={!canNextPage}
-                                                >
-                                                    <span className="sr-only">Last</span>
-                                                    <ChevronDoubleRightIcon className="w-5 h-5 text-gray-400" aria-hidden="true" />
-                                                </PageButton>
-                                            </nav>
-                                        </div>
-                                    </div>
-=======
-                <div className="flex flex-col">
+                    </div>
+
                     <div className="overflow-hidden bg-white shadow-lg dark:bg-gray-800 sm:rounded-lg">
                         <table {...getTableProps()} className="min-w-full divide-y divide-gray-200 dark:divide-gray-700">
                             <thead className="bg-gray-50 dark:bg-gray-800">
@@ -634,7 +672,7 @@
                                         Page <span className="font-medium">{pageIndex + 1}</span> of <span className="font-medium">{pageOptions.length}</span>
                                     </span>
                                     <label>
-                                        <span className="sr-only">Items Per Page</span>
+                                        <span className="sr-only bg-gray-700">Items Per Page</span>
                                         <select
                                             className="block w-full border-gray-300 rounded-md shadow-sm cursor-pointer dark:bg-gray-800 dark:border-gray-800 dark:text-gray-600 dark:hover:text-gray-500 focus:border-blue-300 focus:ring focus:ring-blue-200 focus:ring-opacity-50"
                                             value={pageSize}
@@ -657,32 +695,31 @@
                                             onClick={() => gotoPage(0)}
                                             disabled={!canPreviousPage}
                                         >
-                                            <span className="sr-only">First</span>
-                                            <ChevronDoubleLeftIcon className="w-5 h-5 text-gray-400" aria-hidden="true" />
+                                            <span className="sr-only text-gray-400 dark:text-gray-500 dark:bg-gray-700">First</span>
+                                            <ChevronDoubleLeftIcon className="w-4 h-4 text-gray-400 dark:text-gray-500" aria-hidden="true" />
                                         </PageButton>
                                         <PageButton
                                             onClick={() => previousPage()}
                                             disabled={!canPreviousPage}
                                         >
-                                            <span className="sr-only">Previous</span>
-                                            <ChevronLeftIcon className="w-5 h-5 text-gray-400" aria-hidden="true" />
+                                            <span className="sr-only text-gray-400 dark:text-gray-500 dark:bg-gray-700">Previous</span>
+                                            <ChevronLeftIcon className="w-4 h-4 text-gray-400 dark:text-gray-500" aria-hidden="true" />
                                         </PageButton>
                                         <PageButton
                                             onClick={() => nextPage()}
                                             disabled={!canNextPage}>
-                                            <span className="sr-only">Next</span>
-                                            <ChevronRightIcon className="w-5 h-5 text-gray-400" aria-hidden="true" />
+                                            <span className="sr-only text-gray-400 dark:text-gray-500 dark:bg-gray-700">Next</span>
+                                            <ChevronRightIcon className="w-4 h-4 text-gray-400 dark:text-gray-500" aria-hidden="true" />
                                         </PageButton>
                                         <PageButton
                                             className="rounded-r-md"
                                             onClick={() => gotoPage(pageCount - 1)}
                                             disabled={!canNextPage}
                                         >
-                                            <span className="sr-only">Last</span>
-                                            <ChevronDoubleRightIcon className="w-5 h-5 text-gray-400" aria-hidden="true" />
+                                            <span className="sr-only text-gray-400 dark:text-gray-500 dark:bg-gray-700">Last</span>
+                                            <ChevronDoubleRightIcon className="w-4 h-4 text-gray-400 dark:text-gray-500" aria-hidden="true" />
                                         </PageButton>
                                     </nav>
->>>>>>> 279d4ff7
                                 </div>
                             </div>
                         </div>
@@ -717,7 +754,7 @@
             type="button"
             className={
                 classNames(
-                    "relative inline-flex items-center px-4 py-2 border border-gray-300 text-sm font-medium rounded-md text-gray-700 bg-white hover:bg-gray-50",
+                    "relative inline-flex items-center px-4 py-2 border border-gray-300 dark:border-gray-800 text-sm font-medium rounded-md text-gray-700 dark:text-gray-500 bg-white dark:bg-gray-800 hover:bg-gray-50",
                     className
                 )}
             {...rest}
@@ -733,7 +770,7 @@
             type="button"
             className={
                 classNames(
-                    "relative inline-flex items-center px-2 py-2 border border-gray-300 dark:border-gray-600 bg-white dark:bg-gray-700 text-sm font-medium text-gray-500 dark:text-gray-400 hover:bg-gray-50 dark:hover:bg-gray-600",
+                    "relative inline-flex items-center px-2 py-2 border border-gray-300 dark:border-gray-700 text-sm font-medium text-gray-500 dark:text-gray-400 hover:bg-gray-50 dark:hover:bg-gray-600",
                     className
                 )}
             {...rest}
