/*
 * Copyright (c) 2021 - 2023, Ludvig Lundgren and the autobrr contributors.
 * SPDX-License-Identifier: GPL-2.0-or-later
 */

<<<<<<< HEAD
import * as React from "react";
import { useLocation } from "react-router-dom";
=======
import React, { useState } from "react";
>>>>>>> 92646dac
import { useQuery } from "@tanstack/react-query";
import { CellProps, Column, useFilters, usePagination, useSortBy, useTable } from "react-table";
import {
  ChevronDoubleLeftIcon,
  ChevronDoubleRightIcon,
  ChevronLeftIcon,
  ChevronRightIcon
} from "@heroicons/react/24/solid";
import { EyeIcon, EyeSlashIcon } from "@heroicons/react/24/solid";

import { RandomLinuxIsos } from "@utils/index";
import { APIClient } from "@api/APIClient";
import { EmptyListState } from "@components/emptystates";

import * as Icons from "@components/Icons";
import * as DataTable from "@components/data-table";

import { IndexerSelectColumnFilter, PushStatusSelectColumnFilter, SearchColumnFilter } from "./Filters";
import { classNames } from "@utils";
import { Tooltip } from "@components/tooltips/Tooltip";

export const releaseKeys = {
  all: ["releases"] as const,
  lists: () => [...releaseKeys.all, "list"] as const,
  list: (pageIndex: number, pageSize: number, filters: ReleaseFilter[]) => [...releaseKeys.lists(), { pageIndex, pageSize, filters }] as const,
  details: () => [...releaseKeys.all, "detail"] as const,
  detail: (id: number) => [...releaseKeys.details(), id] as const
};


type TableState = {
    queryPageIndex: number;
    queryPageSize: number;
    totalCount: number;
    queryFilters: ReleaseFilter[];
};

const initialState: TableState = {
  queryPageIndex: 0,
  queryPageSize: 10,
  totalCount: 0,
  queryFilters: []
};

enum ActionType {
    PAGE_CHANGED = "PAGE_CHANGED",
    PAGE_SIZE_CHANGED = "PAGE_SIZE_CHANGED",
    TOTAL_COUNT_CHANGED = "TOTAL_COUNT_CHANGED",
    FILTER_CHANGED = "FILTER_CHANGED"
}

type Actions =
    | { type: ActionType.FILTER_CHANGED; payload: ReleaseFilter[]; }
    | { type: ActionType.PAGE_CHANGED; payload: number; }
    | { type: ActionType.PAGE_SIZE_CHANGED; payload: number; }
    | { type: ActionType.TOTAL_COUNT_CHANGED; payload: number; };

const TableReducer = (state: TableState, action: Actions): TableState => {
  switch (action.type) {
  case ActionType.PAGE_CHANGED: {
    return { ...state, queryPageIndex: action.payload };
  }
  case ActionType.PAGE_SIZE_CHANGED: {
    return { ...state, queryPageSize: action.payload };
  }
  case ActionType.FILTER_CHANGED: {
    return { ...state, queryFilters: action.payload };
  }
  case ActionType.TOTAL_COUNT_CHANGED: {
    return { ...state, totalCount: action.payload };
  }
  default: {
    throw new Error(`Unhandled action type: ${action}`);
  }
  }
};

export const ReleaseTable = () => {
  const location = useLocation();
  const queryParams = new URLSearchParams(location.search);
  const filterTypeFromUrl = queryParams.get("filter");
  const columns = React.useMemo(() => [
    {
      Header: "Age",
      accessor: "timestamp",
      Cell: DataTable.AgeCell
    },
    {
      Header: "Release",
      accessor: "torrent_name",
      Cell: (props: CellProps<Release>) => {
        return (
          <div
            className={classNames(
              "flex justify-between py-3 text-sm font-medium box-content text-gray-900 dark:text-gray-300",
              "max-w-[96px] sm:max-w-[216px] md:max-w-[360px] lg:max-w-[640px] xl:max-w-[840px]"
            )}
          >
            <Tooltip
              requiresClick
              label={props.cell.value}
              maxWidth="max-w-[90vw]"
            >
              <span className="whitespace-pre-wrap break-words">
                {String(props.cell.value)}
              </span>
            </Tooltip>
          </div>
        );
      },
      Filter: SearchColumnFilter
    },
    {
      Header: "Links",
      accessor: (row) => ({ download_url: row.download_url, info_url: row.info_url }),
      id: "links",
      Cell: DataTable.LinksCell
    },
    {
      Header: "Actions",
      accessor: "action_status",
      Cell: DataTable.ReleaseStatusCell,
      Filter: PushStatusSelectColumnFilter
    },
    {
      Header: "Indexer",
      accessor: "indexer",
      Cell: DataTable.IndexerCell,
      Filter: IndexerSelectColumnFilter,
      filter: "equal"
    }
  ] as Column<Release>[], []);

  const [{ queryPageIndex, queryPageSize, totalCount, queryFilters }, dispatch] =
        React.useReducer(TableReducer, initialState);

  const { isLoading, error, data, isSuccess } = useQuery({
    queryKey: releaseKeys.list(queryPageIndex, queryPageSize, queryFilters),
    queryFn: () => APIClient.release.findQuery(queryPageIndex * queryPageSize, queryPageSize, queryFilters),
    keepPreviousData: true,
    staleTime: 5000
  });

  const [modifiedData, setModifiedData] = useState<Release[]>([]);
  const [showLinuxIsos, setShowLinuxIsos] = useState(false);

  const toggleReleaseNames = () => {
    setShowLinuxIsos(!showLinuxIsos);
    if (!showLinuxIsos && data && data.data) {
      const randomNames = RandomLinuxIsos(data.data.length);
      const newData: Release[] = data.data.map((item, index) => ({
        ...item,
        torrent_name: `${randomNames[index]}.iso`,
        indexer: index % 2 === 0 ? "distrowatch" : "linuxtracker"
      }));
      setModifiedData(newData);
    }
  };

  const displayData = showLinuxIsos ? modifiedData : (data?.data ?? []);


  const {
    getTableProps,
    getTableBodyProps,
    headerGroups,
    prepareRow,
    page, // Instead of using 'rows', we'll use page,
    // which has only the rows for the active page

    // The rest of these things are super handy, too ;)
    canPreviousPage,
    canNextPage,
    pageOptions,
    pageCount,
    gotoPage,
    nextPage,
    previousPage,
    setPageSize,
    state: { pageIndex, pageSize, filters }
  } = useTable(
    {
      columns,
      data: displayData, // Use displayData here
      initialState: {
        pageIndex: queryPageIndex,
        pageSize: queryPageSize,
        filters: filterTypeFromUrl ? [{ id: "action_status", value: filterTypeFromUrl }] : []
      },
      manualPagination: true,
      manualFilters: true,
      manualSortBy: true,
      pageCount: isSuccess ? Math.ceil(totalCount / queryPageSize) : 0,
      autoResetSortBy: false,
      autoResetExpanded: false,
      autoResetPage: false
    },
    useFilters,
    useSortBy,
    usePagination
  );

  React.useEffect(() => {
    dispatch({ type: ActionType.PAGE_CHANGED, payload: pageIndex });
  }, [pageIndex]);

  React.useEffect(() => {
    dispatch({ type: ActionType.PAGE_SIZE_CHANGED, payload: pageSize });
    gotoPage(0);
  }, [pageSize, gotoPage]);

  React.useEffect(() => {
    if (data?.count) {
      dispatch({
        type: ActionType.TOTAL_COUNT_CHANGED,
        payload: data.count
      });
    }
  }, [data?.count]);

  React.useEffect(() => {
    dispatch({ type: ActionType.FILTER_CHANGED, payload: filters });
  }, [filters]);

  if (error) {
    return <p>Error</p>;
  }

  if (isLoading) {
    return (
      <div className="flex flex-col animate-pulse">
        <div className="flex mb-6 flex-col sm:flex-row">
          {headerGroups.map((headerGroup) =>
            headerGroup.headers.map((column) => (
              column.Filter ? (
                <React.Fragment key={column.id}>{column.render("Filter")}</React.Fragment>
              ) : null
            ))
          )}
        </div>
        <div className="bg-white dark:bg-gray-800 border border-gray-250 dark:border-gray-775 shadow-lg rounded-md overflow-auto">
          <table {...getTableProps()} className="min-w-full rounded-md divide-y divide-gray-200 dark:divide-gray-750">
            <thead className="bg-gray-100 dark:bg-gray-800">
              <tr>
                <th
                  scope="col"
                  className="first:pl-5 pl-3 pr-3 py-3 first:rounded-tl-md last:rounded-tr-md text-xs font-medium tracking-wider text-left text-gray-500 uppercase group"

                >
                  <div className="flex items-center justify-between">
                    {/* Add a sort direction indicator */}
                    <span className="h-4">
                    </span>
                  </div>
                </th>
              </tr>

            </thead>
            <tbody className="divide-y divide-gray-150 dark:divide-gray-700">
              <tr
                className="flex justify-between py-4 text-sm font-medium box-content text-gray-900 dark:text-gray-300 max-w-[96px] sm:max-w-[216px] md:max-w-[360px] lg:max-w-[640px] xl:max-w-[840px]">
                <td className="first:pl-5 pl-3 pr-3 whitespace-nowrap ">&nbsp;</td>
                <td className="first:pl-5 pl-3 pr-3 whitespace-nowrap ">&nbsp;</td>
                <td className="first:pl-5 pl-3 pr-3 whitespace-nowrap ">&nbsp;</td>
              </tr>
              <tr
                className="flex justify-between py-4 text-sm font-medium box-content text-gray-900 dark:text-gray-300 max-w-[96px] sm:max-w-[216px] md:max-w-[360px] lg:max-w-[640px] xl:max-w-[840px]">
                <td className="first:pl-5 pl-3 pr-3 whitespace-nowrap ">&nbsp;</td>
                <td className="first:pl-5 pl-3 pr-3 whitespace-nowrap ">&nbsp;</td>
                <td className="first:pl-5 pl-3 pr-3 whitespace-nowrap ">&nbsp;</td>
              </tr>
              <tr
                className="flex justify-between py-4 text-sm font-medium box-content text-gray-900 dark:text-gray-300 max-w-[96px] sm:max-w-[216px] md:max-w-[360px] lg:max-w-[640px] xl:max-w-[840px]">
                <td className="first:pl-5 pl-3 pr-3 whitespace-nowrap ">&nbsp;</td>
                <td className="first:pl-5 pl-3 pr-3 whitespace-nowrap ">&nbsp;</td>
                <td className="first:pl-5 pl-3 pr-3 whitespace-nowrap">&nbsp;</td>
              </tr>
              <tr
                className="flex justify-between py-4 text-sm font-medium box-content text-gray-900 dark:text-gray-300 max-w-[96px] sm:max-w-[216px] md:max-w-[360px] lg:max-w-[640px] xl:max-w-[840px]">
                <td className="first:pl-5 pl-3 pr-3 whitespace-nowrap ">&nbsp;</td>
                <td className="first:pl-5 pl-3 pr-3 whitespace-nowrap ">&nbsp;</td>
                <td className="first:pl-5 pl-3 pr-3 whitespace-nowrap ">&nbsp;</td>
              </tr>
              <tr className="justify-between py-3 text-sm font-medium box-content text-gray-900 dark:text-gray-300">
                <td className="first:pl-5 pl-3 pr-3 whitespace-nowrap text-center">
                  <p className="text-black dark:text-white">Loading release table...</p>
                </td>
              </tr>
              <tr
                className="flex justify-between py-3 text-sm font-medium box-content text-gray-900 dark:text-gray-300 max-w-[96px] sm:max-w-[216px] md:max-w-[360px] lg:max-w-[640px] xl:max-w-[840px]">
                <td className="first:pl-5 pl-3 pr-3 whitespace-nowrap">&nbsp;</td>
                <td className="first:pl-5 pl-3 pr-3 whitespace-nowrap ">&nbsp;</td>
                <td className="first:pl-5 pl-3 pr-3 whitespace-nowrap ">&nbsp;</td>
              </tr>
              <tr
                className="flex justify-between py-3 text-sm font-medium box-content text-gray-900 dark:text-gray-300 max-w-[96px] sm:max-w-[216px] md:max-w-[360px] lg:max-w-[640px] xl:max-w-[840px]">
                <td className="first:pl-5 pl-3 pr-3 whitespace-nowrap ">&nbsp;</td>
                <td className="first:pl-5 pl-3 pr-3 whitespace-nowrap ">&nbsp;</td>
                <td className="first:pl-5 pl-3 pr-3 whitespace-nowrap ">&nbsp;</td>
              </tr>
              <tr
                className="flex justify-between py-3 text-sm font-medium box-content text-gray-900 dark:text-gray-300 max-w-[96px] sm:max-w-[216px] md:max-w-[360px] lg:max-w-[640px] xl:max-w-[840px]">
                <td className="first:pl-5 pl-3 pr-3 whitespace-nowrap ">&nbsp;</td>
                <td className="first:pl-5 pl-3 pr-3 whitespace-nowrap ">&nbsp;</td>
                <td className="first:pl-5 pl-3 pr-3 whitespace-nowrap ">&nbsp;</td>
              </tr>
              <tr
                className="flex justify-between py-3 text-sm font-medium box-content text-gray-900 dark:text-gray-300 max-w-[96px] sm:max-w-[216px] md:max-w-[360px] lg:max-w-[640px] xl:max-w-[840px]">
                <td className="first:pl-5 pl-3 pr-3 whitespace-nowrap ">&nbsp;</td>
                <td className="first:pl-5 pl-3 pr-3 whitespace-nowrap ">&nbsp;</td>
                <td className="first:pl-5 pl-3 pr-3 whitespace-nowrap ">&nbsp;</td>
              </tr>
              <tr
                className="flex justify-between py-3 text-sm font-medium box-content text-gray-900 dark:text-gray-300 max-w-[96px] sm:max-w-[216px] md:max-w-[360px] lg:max-w-[640px] xl:max-w-[840px]">
                <td className="first:pl-5 pl-3 pr-3 whitespace-nowrap ">&nbsp;</td>
                <td className="first:pl-5 pl-3 pr-3 whitespace-nowrap ">&nbsp;</td>
                <td className="first:pl-5 pl-3 pr-3 whitespace-nowrap ">&nbsp;</td>
              </tr>
            </tbody>
          </table>

          {/* Pagination */}
          <div className="flex items-center justify-between px-6 py-3 border-t border-gray-200 dark:border-gray-700">
            <div className="flex justify-between flex-1 sm:hidden">
              <DataTable.Button onClick={() => previousPage()} disabled={!canPreviousPage}>Previous</DataTable.Button>
              <DataTable.Button onClick={() => nextPage()} disabled={!canNextPage}>Next</DataTable.Button>
            </div>
            <div className="hidden sm:flex-1 sm:flex sm:items-center sm:justify-between">
              <div className="flex items-baseline gap-x-2">
                <span className="text-sm text-gray-700 dark:text-gray-500">
                  Page <span className="font-medium">{pageIndex + 1}</span> of <span className="font-medium">{pageOptions.length}</span>
                </span>
                <label>
                  <span className="sr-only bg-gray-700">Items Per Page</span>
                  <select
                    className="py-1 pl-2 pr-8 text-sm block w-full border-gray-300 rounded-md shadow-sm cursor-pointer dark:bg-gray-800 dark:border-gray-600 dark:text-gray-100 dark:hover:text-gray-500 focus:border-blue-300 focus:ring focus:ring-blue-200 focus:ring-opacity-50"
                    value={pageSize}
                    onChange={e => {
                      setPageSize(Number(e.target.value));
                    }}
                  >
                    {[5, 10, 20, 50].map(pageSize => (
                      <option key={pageSize} value={pageSize}>
                        Show {pageSize}
                      </option>
                    ))}
                  </select>
                </label>
              </div>
              <div>
                <nav className="inline-flex -space-x-px rounded-md shadow-sm" aria-label="Pagination">
                  <DataTable.PageButton
                    className="rounded-l-md"
                    onClick={() => gotoPage(0)}
                    disabled={!canPreviousPage}
                  >
                    <span className="sr-only text-gray-400 dark:text-gray-500 dark:bg-gray-700">First</span>
                    <ChevronDoubleLeftIcon className="w-4 h-4 text-gray-400 dark:text-gray-500" aria-hidden="true"/>
                  </DataTable.PageButton>
                  <DataTable.PageButton
                    onClick={() => previousPage()}
                    disabled={!canPreviousPage}
                  >
                    <span className="sr-only text-gray-400 dark:text-gray-500 dark:bg-gray-700">Previous</span>
                    <ChevronLeftIcon className="w-4 h-4 text-gray-400 dark:text-gray-500" aria-hidden="true"/>
                  </DataTable.PageButton>
                  <DataTable.PageButton
                    onClick={() => nextPage()}
                    disabled={!canNextPage}>
                    <span className="sr-only text-gray-400 dark:text-gray-500 dark:bg-gray-700">Next</span>
                    <ChevronRightIcon className="w-4 h-4 text-gray-400 dark:text-gray-500" aria-hidden="true"/>
                  </DataTable.PageButton>
                  <DataTable.PageButton
                    className="rounded-r-md"
                    onClick={() => gotoPage(pageCount - 1)}
                    disabled={!canNextPage}
                  >
                    <span className="sr-only text-gray-400 dark:text-gray-500 dark:bg-gray-700">Last</span>
                    <ChevronDoubleRightIcon className="w-4 h-4 text-gray-400 dark:text-gray-500" aria-hidden="true"/>
                  </DataTable.PageButton>
                </nav>
              </div>
            </div>
          </div>
        </div>
      </div>
    );
  }

  if (!data) {
    return <EmptyListState text="No recent activity" />;
  }

  // Render the UI for your table
  return (
    <div className="flex flex-col">
      <div className="flex mb-6 flex-col sm:flex-row">
        {headerGroups.map((headerGroup) =>
          headerGroup.headers.map((column) => (
            column.Filter ? (
              <React.Fragment key={column.id}>{column.render("Filter")}</React.Fragment>
            ) : null
          ))
        )}
      </div>
      <div className="relative">
        <div className="bg-white dark:bg-gray-800 border border-gray-250 dark:border-gray-775 shadow-table rounded-md overflow-auto">
          <table {...getTableProps()} className="min-w-full rounded-md divide-y divide-gray-200 dark:divide-gray-750">
            <thead className="bg-gray-100 dark:bg-gray-850">
              {headerGroups.map((headerGroup) => {
                const { key: rowKey, ...rowRest } = headerGroup.getHeaderGroupProps();
                return (
                  <tr key={rowKey} {...rowRest}>
                    {headerGroup.headers.map((column) => {
                      const { key: columnKey, ...columnRest } = column.getHeaderProps(column.getSortByToggleProps());
                      return (
                      // Add the sorting props to control sorting. For this example
                      // we can add them into the header props
                        <th
                          key={`${rowKey}-${columnKey}`}
                          scope="col"
                          className="first:pl-5 first:rounded-tl-md last:rounded-tr-md pl-3 pr-3 py-3 text-xs font-medium tracking-wider text-left uppercase group text-gray-600 dark:text-gray-400 transition hover:bg-gray-200 dark:hover:bg-gray-775"
                          {...columnRest}
                        >
                          <div className="flex items-center justify-between">
                            <>{column.render("Header")}</>
                            {/* Add a sort direction indicator */}
                            <span>
                              {column.isSorted ? (
                                column.isSortedDesc ? (
                                  <Icons.SortDownIcon className="w-4 h-4 text-gray-400" />
                                ) : (
                                  <Icons.SortUpIcon className="w-4 h-4 text-gray-400" />
                                )
                              ) : (
                                <Icons.SortIcon className="w-4 h-4 text-gray-400 opacity-0 group-hover:opacity-100" />
                              )}
                            </span>
                          </div>
                        </th>
                      );
                    })}
                  </tr>
                );
              })}
            </thead>
            <tbody
              {...getTableBodyProps()}
              className="divide-y divide-gray-150 dark:divide-gray-750"
            >
              {page.map((row) => {
                prepareRow(row);

                const { key: bodyRowKey, ...bodyRowRest } = row.getRowProps();
                return (
                  <tr key={bodyRowKey} {...bodyRowRest}>
                    {row.cells.map((cell) => {
                      const { key: cellRowKey, ...cellRowRest } = cell.getCellProps();
                      return (
                        <td
                          key={cellRowKey}
                          className="first:pl-5 pl-3 pr-3 whitespace-nowrap"
                          role="cell"
                          {...cellRowRest}
                        >
                          <>{cell.render("Cell")}</>
                        </td>
                      );
                    })}
                  </tr>
                );
              })}
            </tbody>
          </table>
          {/* Pagination */}
          <div className="flex items-center justify-between px-6 py-3 border-t border-gray-200 dark:border-gray-700">
            <div className="flex justify-between flex-1 sm:hidden">
              <DataTable.Button onClick={() => previousPage()} disabled={!canPreviousPage}>Previous</DataTable.Button>
              <DataTable.Button onClick={() => nextPage()} disabled={!canNextPage}>Next</DataTable.Button>
            </div>
            <div className="hidden sm:flex-1 sm:flex sm:items-center sm:justify-between">
              <div className="flex items-baseline gap-x-2">
                <span className="text-sm text-gray-700 dark:text-gray-500">
                Page <span className="font-medium">{pageIndex + 1}</span> of <span className="font-medium">{pageOptions.length}</span>
                </span>
                <label>
                  <span className="sr-only bg-gray-700">Items Per Page</span>
                  <select
                    className="py-1 pl-2 pr-8 text-sm block w-full border-gray-300 rounded-md shadow-sm cursor-pointer transition-colors dark:bg-gray-800 dark:border-gray-600 dark:text-gray-400 dark:hover:text-gray-200 focus:border-blue-300 focus:ring focus:ring-blue-200 focus:ring-opacity-50"
                    value={pageSize}
                    onChange={e => {
                      setPageSize(Number(e.target.value));
                    }}
                  >
                    {[5, 10, 20, 50].map(pageSize => (
                      <option key={pageSize} value={pageSize}>
                        {pageSize} entries
                      </option>
                    ))}
                  </select>
                </label>
              </div>
              <div>
                <nav className="inline-flex -space-x-px rounded-md shadow-sm" aria-label="Pagination">
                  <DataTable.PageButton
                    className="rounded-l-md"
                    onClick={() => gotoPage(0)}
                    disabled={!canPreviousPage}
                  >
                    <span className="sr-only">First</span>
                    <ChevronDoubleLeftIcon className="w-4 h-4" aria-hidden="true" />
                  </DataTable.PageButton>
                  <DataTable.PageButton
                    className="pl-1 pr-2"
                    onClick={() => previousPage()}
                    disabled={!canPreviousPage}
                  >
                    <ChevronLeftIcon className="w-4 h-4 mr-1" aria-hidden="true" />
                    <span>Prev</span>
                  </DataTable.PageButton>
                  <DataTable.PageButton
                    className="pl-2 pr-1"
                    onClick={() => nextPage()}
                    disabled={!canNextPage}>
                    <span>Next</span>
                    <ChevronRightIcon className="w-4 h-4 ml-1" aria-hidden="true" />
                  </DataTable.PageButton>
                  <DataTable.PageButton
                    className="rounded-r-md"
                    onClick={() => gotoPage(pageCount - 1)}
                    disabled={!canNextPage}
                  >
                    <ChevronDoubleRightIcon className="w-4 h-4" aria-hidden="true" />
                    <span className="sr-only">Last</span>
                  </DataTable.PageButton>
                </nav>
              </div>
            </div>
          </div>
          <div className="absolute -bottom-11 right-0 p-2">
            <button
              onClick={toggleReleaseNames}
              className="p-2 absolute bottom-0 right-0 bg-gray-750 text-white rounded-full opacity-10 hover:opacity-100 transition-opacity duration-300"
              aria-label="Toggle view"
              title="Go incognito"
            >
              {showLinuxIsos ? (
                <EyeIcon className="h-4 w-4" />
              ) : (
                <EyeSlashIcon className="h-4 w-4" />
              )}
            </button>
          </div>
        </div>
      </div>
    </div>
  );
};<|MERGE_RESOLUTION|>--- conflicted
+++ resolved
@@ -3,12 +3,8 @@
  * SPDX-License-Identifier: GPL-2.0-or-later
  */
 
-<<<<<<< HEAD
-import * as React from "react";
+import React, { useState } from "react";
 import { useLocation } from "react-router-dom";
-=======
-import React, { useState } from "react";
->>>>>>> 92646dac
 import { useQuery } from "@tanstack/react-query";
 import { CellProps, Column, useFilters, usePagination, useSortBy, useTable } from "react-table";
 import {
