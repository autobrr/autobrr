--- conflicted
+++ resolved
@@ -3,13 +3,8 @@
  * SPDX-License-Identifier: GPL-2.0-or-later
  */
 
-<<<<<<< HEAD
-import * as React from "react";
+import React, { useState } from "react";
 import { useSuspenseQuery } from "@tanstack/react-query";
-=======
-import React, { useState } from "react";
-import { useQuery } from "@tanstack/react-query";
->>>>>>> 92646dac
 import { CellProps, Column, useFilters, usePagination, useSortBy, useTable } from "react-table";
 import {
   ChevronDoubleLeftIcon,
@@ -19,7 +14,7 @@
 } from "@heroicons/react/24/solid";
 import { EyeIcon, EyeSlashIcon } from "@heroicons/react/24/solid";
 
-import { RandomLinuxIsos } from "@utils/index";
+import { RandomLinuxIsos } from "@utils";
 import { APIClient } from "@api/APIClient";
 import { EmptyListState } from "@components/emptystates";
 
