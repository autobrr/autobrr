/*
 * Copyright (c) 2021 - 2023, Ludvig Lundgren and the autobrr contributors.
 * SPDX-License-Identifier: GPL-2.0-or-later
 */

import React, { useState } from "react";
<<<<<<< HEAD
import { useSuspenseQuery } from "@tanstack/react-query";
=======
import { useLocation } from "react-router-dom";
import { useQuery } from "@tanstack/react-query";
>>>>>>> 3b603654
import { CellProps, Column, useFilters, usePagination, useSortBy, useTable } from "react-table";
import {
  ChevronDoubleLeftIcon,
  ChevronDoubleRightIcon,
  ChevronLeftIcon,
  ChevronRightIcon
} from "@heroicons/react/24/solid";
import { EyeIcon, EyeSlashIcon } from "@heroicons/react/24/solid";

import { RandomLinuxIsos } from "@utils";
import { APIClient } from "@api/APIClient";
import { EmptyListState } from "@components/emptystates";

import * as Icons from "@components/Icons";
import * as DataTable from "@components/data-table";

import { IndexerSelectColumnFilter, PushStatusSelectColumnFilter, SearchColumnFilter } from "./Filters";
import { classNames } from "@utils";
import { Tooltip } from "@components/tooltips/Tooltip";

export const releaseKeys = {
  all: ["releases"] as const,
  lists: () => [...releaseKeys.all, "list"] as const,
  list: (pageIndex: number, pageSize: number, filters: ReleaseFilter[]) => [...releaseKeys.lists(), { pageIndex, pageSize, filters }] as const,
  details: () => [...releaseKeys.all, "detail"] as const,
  detail: (id: number) => [...releaseKeys.details(), id] as const
};


type TableState = {
    queryPageIndex: number;
    queryPageSize: number;
    totalCount: number;
    queryFilters: ReleaseFilter[];
};

const initialState: TableState = {
  queryPageIndex: 0,
  queryPageSize: 10,
  totalCount: 0,
  queryFilters: []
};

enum ActionType {
    PAGE_CHANGED = "PAGE_CHANGED",
    PAGE_SIZE_CHANGED = "PAGE_SIZE_CHANGED",
    TOTAL_COUNT_CHANGED = "TOTAL_COUNT_CHANGED",
    FILTER_CHANGED = "FILTER_CHANGED"
}

type Actions =
    | { type: ActionType.FILTER_CHANGED; payload: ReleaseFilter[]; }
    | { type: ActionType.PAGE_CHANGED; payload: number; }
    | { type: ActionType.PAGE_SIZE_CHANGED; payload: number; }
    | { type: ActionType.TOTAL_COUNT_CHANGED; payload: number; };

const TableReducer = (state: TableState, action: Actions): TableState => {
  switch (action.type) {
  case ActionType.PAGE_CHANGED: {
    return { ...state, queryPageIndex: action.payload };
  }
  case ActionType.PAGE_SIZE_CHANGED: {
    return { ...state, queryPageSize: action.payload };
  }
  case ActionType.FILTER_CHANGED: {
    return { ...state, queryFilters: action.payload };
  }
  case ActionType.TOTAL_COUNT_CHANGED: {
    return { ...state, totalCount: action.payload };
  }
  default: {
    throw new Error(`Unhandled action type: ${action}`);
  }
  }
};

export const ReleaseTable = () => {
  const location = useLocation();
  const queryParams = new URLSearchParams(location.search);
  const filterTypeFromUrl = queryParams.get("filter");
  const columns = React.useMemo(() => [
    {
      Header: "Age",
      accessor: "timestamp",
      Cell: DataTable.AgeCell
    },
    {
      Header: "Release",
      accessor: "torrent_name",
      Cell: (props: CellProps<Release>) => {
        return (
          <div
            className={classNames(
              "flex justify-between py-3 text-sm font-medium box-content text-gray-900 dark:text-gray-300",
              "max-w-[96px] sm:max-w-[216px] md:max-w-[360px] lg:max-w-[640px] xl:max-w-[840px]"
            )}
          >
            <Tooltip
              requiresClick
              label={props.cell.value}
              maxWidth="max-w-[90vw]"
            >
              <span className="whitespace-pre-wrap break-words">
                {String(props.cell.value)}
              </span>
            </Tooltip>
          </div>
        );
      },
      Filter: SearchColumnFilter
    },
    {
      Header: "Links",
      accessor: (row) => ({ download_url: row.download_url, info_url: row.info_url }),
      id: "links",
      Cell: DataTable.LinksCell
    },
    {
      Header: "Actions",
      accessor: "action_status",
      Cell: DataTable.ReleaseStatusCell,
      Filter: PushStatusSelectColumnFilter
    },
    {
      Header: "Indexer",
      accessor: "indexer",
      Cell: DataTable.IndexerCell,
      Filter: IndexerSelectColumnFilter,
      filter: "equal"
    }
  ] as Column<Release>[], []);

  const [{ queryPageIndex, queryPageSize, totalCount, queryFilters }, dispatch] =
        React.useReducer(TableReducer, initialState);

  const { isLoading, error, data, isSuccess } = useSuspenseQuery({
    queryKey: releaseKeys.list(queryPageIndex, queryPageSize, queryFilters),
    queryFn: () => APIClient.release.findQuery(queryPageIndex * queryPageSize, queryPageSize, queryFilters),
    staleTime: 5000
  });

  const [modifiedData, setModifiedData] = useState<Release[]>([]);
  const [showLinuxIsos, setShowLinuxIsos] = useState(false);

  const toggleReleaseNames = () => {
    setShowLinuxIsos(!showLinuxIsos);
    if (!showLinuxIsos && data && data.data) {
      const randomNames = RandomLinuxIsos(data.data.length);
      const newData: Release[] = data.data.map((item, index) => ({
        ...item,
        torrent_name: `${randomNames[index]}.iso`,
        indexer: index % 2 === 0 ? "distrowatch" : "linuxtracker"
      }));
      setModifiedData(newData);
    }
  };

  const displayData = showLinuxIsos ? modifiedData : (data?.data ?? []);


  const {
    getTableProps,
    getTableBodyProps,
    headerGroups,
    prepareRow,
    page, // Instead of using 'rows', we'll use page,
    // which has only the rows for the active page

    // The rest of these things are super handy, too ;)
    canPreviousPage,
    canNextPage,
    pageOptions,
    pageCount,
    gotoPage,
    nextPage,
    previousPage,
    setPageSize,
    state: { pageIndex, pageSize, filters }
  } = useTable(
    {
      columns,
      data: displayData, // Use displayData here
      initialState: {
        pageIndex: queryPageIndex,
        pageSize: queryPageSize,
        filters: filterTypeFromUrl ? [{ id: "action_status", value: filterTypeFromUrl }] : []
      },
      manualPagination: true,
      manualFilters: true,
      manualSortBy: true,
      pageCount: isSuccess ? Math.ceil(totalCount / queryPageSize) : 0,
      autoResetSortBy: false,
      autoResetExpanded: false,
      autoResetPage: false
    },
    useFilters,
    useSortBy,
    usePagination
  );

  React.useEffect(() => {
    dispatch({ type: ActionType.PAGE_CHANGED, payload: pageIndex });
  }, [pageIndex]);

  React.useEffect(() => {
    dispatch({ type: ActionType.PAGE_SIZE_CHANGED, payload: pageSize });
    gotoPage(0);
  }, [pageSize, gotoPage]);

  React.useEffect(() => {
    if (data?.count) {
      dispatch({
        type: ActionType.TOTAL_COUNT_CHANGED,
        payload: data.count
      });
    }
  }, [data?.count]);

  React.useEffect(() => {
    dispatch({ type: ActionType.FILTER_CHANGED, payload: filters });
  }, [filters]);

  if (error) {
    return <p>Error</p>;
  }

  if (isLoading) {
    return (
      <div className="flex flex-col animate-pulse">
        <div className="flex mb-6 flex-col sm:flex-row">
          {headerGroups.map((headerGroup) =>
            headerGroup.headers.map((column) => (
              column.Filter ? (
                <React.Fragment key={column.id}>{column.render("Filter")}</React.Fragment>
              ) : null
            ))
          )}
        </div>
        <div className="bg-white dark:bg-gray-800 border border-gray-250 dark:border-gray-775 shadow-lg rounded-md overflow-auto">
          <table {...getTableProps()} className="min-w-full rounded-md divide-y divide-gray-200 dark:divide-gray-750">
            <thead className="bg-gray-100 dark:bg-gray-800">
              <tr>
                <th
                  scope="col"
                  className="first:pl-5 pl-3 pr-3 py-3 first:rounded-tl-md last:rounded-tr-md text-xs font-medium tracking-wider text-left text-gray-500 uppercase group"

                >
                  <div className="flex items-center justify-between">
                    {/* Add a sort direction indicator */}
                    <span className="h-4">
                    </span>
                  </div>
                </th>
              </tr>

            </thead>
            <tbody className="divide-y divide-gray-150 dark:divide-gray-700">
              <tr
                className="flex justify-between py-4 text-sm font-medium box-content text-gray-900 dark:text-gray-300 max-w-[96px] sm:max-w-[216px] md:max-w-[360px] lg:max-w-[640px] xl:max-w-[840px]">
                <td className="first:pl-5 pl-3 pr-3 whitespace-nowrap ">&nbsp;</td>
                <td className="first:pl-5 pl-3 pr-3 whitespace-nowrap ">&nbsp;</td>
                <td className="first:pl-5 pl-3 pr-3 whitespace-nowrap ">&nbsp;</td>
              </tr>
              <tr
                className="flex justify-between py-4 text-sm font-medium box-content text-gray-900 dark:text-gray-300 max-w-[96px] sm:max-w-[216px] md:max-w-[360px] lg:max-w-[640px] xl:max-w-[840px]">
                <td className="first:pl-5 pl-3 pr-3 whitespace-nowrap ">&nbsp;</td>
                <td className="first:pl-5 pl-3 pr-3 whitespace-nowrap ">&nbsp;</td>
                <td className="first:pl-5 pl-3 pr-3 whitespace-nowrap ">&nbsp;</td>
              </tr>
              <tr
                className="flex justify-between py-4 text-sm font-medium box-content text-gray-900 dark:text-gray-300 max-w-[96px] sm:max-w-[216px] md:max-w-[360px] lg:max-w-[640px] xl:max-w-[840px]">
                <td className="first:pl-5 pl-3 pr-3 whitespace-nowrap ">&nbsp;</td>
                <td className="first:pl-5 pl-3 pr-3 whitespace-nowrap ">&nbsp;</td>
                <td className="first:pl-5 pl-3 pr-3 whitespace-nowrap">&nbsp;</td>
              </tr>
              <tr
                className="flex justify-between py-4 text-sm font-medium box-content text-gray-900 dark:text-gray-300 max-w-[96px] sm:max-w-[216px] md:max-w-[360px] lg:max-w-[640px] xl:max-w-[840px]">
                <td className="first:pl-5 pl-3 pr-3 whitespace-nowrap ">&nbsp;</td>
                <td className="first:pl-5 pl-3 pr-3 whitespace-nowrap ">&nbsp;</td>
                <td className="first:pl-5 pl-3 pr-3 whitespace-nowrap ">&nbsp;</td>
              </tr>
              <tr className="justify-between py-3 text-sm font-medium box-content text-gray-900 dark:text-gray-300">
                <td className="first:pl-5 pl-3 pr-3 whitespace-nowrap text-center">
                  <p className="text-black dark:text-white">Loading release table...</p>
                </td>
              </tr>
              <tr
                className="flex justify-between py-3 text-sm font-medium box-content text-gray-900 dark:text-gray-300 max-w-[96px] sm:max-w-[216px] md:max-w-[360px] lg:max-w-[640px] xl:max-w-[840px]">
                <td className="first:pl-5 pl-3 pr-3 whitespace-nowrap">&nbsp;</td>
                <td className="first:pl-5 pl-3 pr-3 whitespace-nowrap ">&nbsp;</td>
                <td className="first:pl-5 pl-3 pr-3 whitespace-nowrap ">&nbsp;</td>
              </tr>
              <tr
                className="flex justify-between py-3 text-sm font-medium box-content text-gray-900 dark:text-gray-300 max-w-[96px] sm:max-w-[216px] md:max-w-[360px] lg:max-w-[640px] xl:max-w-[840px]">
                <td className="first:pl-5 pl-3 pr-3 whitespace-nowrap ">&nbsp;</td>
                <td className="first:pl-5 pl-3 pr-3 whitespace-nowrap ">&nbsp;</td>
                <td className="first:pl-5 pl-3 pr-3 whitespace-nowrap ">&nbsp;</td>
              </tr>
              <tr
                className="flex justify-between py-3 text-sm font-medium box-content text-gray-900 dark:text-gray-300 max-w-[96px] sm:max-w-[216px] md:max-w-[360px] lg:max-w-[640px] xl:max-w-[840px]">
                <td className="first:pl-5 pl-3 pr-3 whitespace-nowrap ">&nbsp;</td>
                <td className="first:pl-5 pl-3 pr-3 whitespace-nowrap ">&nbsp;</td>
                <td className="first:pl-5 pl-3 pr-3 whitespace-nowrap ">&nbsp;</td>
              </tr>
              <tr
                className="flex justify-between py-3 text-sm font-medium box-content text-gray-900 dark:text-gray-300 max-w-[96px] sm:max-w-[216px] md:max-w-[360px] lg:max-w-[640px] xl:max-w-[840px]">
                <td className="first:pl-5 pl-3 pr-3 whitespace-nowrap ">&nbsp;</td>
                <td className="first:pl-5 pl-3 pr-3 whitespace-nowrap ">&nbsp;</td>
                <td className="first:pl-5 pl-3 pr-3 whitespace-nowrap ">&nbsp;</td>
              </tr>
              <tr
                className="flex justify-between py-3 text-sm font-medium box-content text-gray-900 dark:text-gray-300 max-w-[96px] sm:max-w-[216px] md:max-w-[360px] lg:max-w-[640px] xl:max-w-[840px]">
                <td className="first:pl-5 pl-3 pr-3 whitespace-nowrap ">&nbsp;</td>
                <td className="first:pl-5 pl-3 pr-3 whitespace-nowrap ">&nbsp;</td>
                <td className="first:pl-5 pl-3 pr-3 whitespace-nowrap ">&nbsp;</td>
              </tr>
            </tbody>
          </table>

          {/* Pagination */}
          <div className="flex items-center justify-between px-6 py-3 border-t border-gray-200 dark:border-gray-700">
            <div className="flex justify-between flex-1 sm:hidden">
              <DataTable.Button onClick={() => previousPage()} disabled={!canPreviousPage}>Previous</DataTable.Button>
              <DataTable.Button onClick={() => nextPage()} disabled={!canNextPage}>Next</DataTable.Button>
            </div>
            <div className="hidden sm:flex-1 sm:flex sm:items-center sm:justify-between">
              <div className="flex items-baseline gap-x-2">
                <span className="text-sm text-gray-700 dark:text-gray-500">
                  Page <span className="font-medium">{pageIndex + 1}</span> of <span className="font-medium">{pageOptions.length}</span>
                </span>
                <label>
                  <span className="sr-only bg-gray-700">Items Per Page</span>
                  <select
                    className="py-1 pl-2 pr-8 text-sm block w-full border-gray-300 rounded-md shadow-sm cursor-pointer dark:bg-gray-800 dark:border-gray-600 dark:text-gray-100 dark:hover:text-gray-500 focus:border-blue-300 focus:ring focus:ring-blue-200 focus:ring-opacity-50"
                    value={pageSize}
                    onChange={e => {
                      setPageSize(Number(e.target.value));
                    }}
                  >
                    {[5, 10, 20, 50].map(pageSize => (
                      <option key={pageSize} value={pageSize}>
                        Show {pageSize}
                      </option>
                    ))}
                  </select>
                </label>
              </div>
              <div>
                <nav className="inline-flex -space-x-px rounded-md shadow-sm" aria-label="Pagination">
                  <DataTable.PageButton
                    className="rounded-l-md"
                    onClick={() => gotoPage(0)}
                    disabled={!canPreviousPage}
                  >
                    <span className="sr-only text-gray-400 dark:text-gray-500 dark:bg-gray-700">First</span>
                    <ChevronDoubleLeftIcon className="w-4 h-4 text-gray-400 dark:text-gray-500" aria-hidden="true"/>
                  </DataTable.PageButton>
                  <DataTable.PageButton
                    onClick={() => previousPage()}
                    disabled={!canPreviousPage}
                  >
                    <span className="sr-only text-gray-400 dark:text-gray-500 dark:bg-gray-700">Previous</span>
                    <ChevronLeftIcon className="w-4 h-4 text-gray-400 dark:text-gray-500" aria-hidden="true"/>
                  </DataTable.PageButton>
                  <DataTable.PageButton
                    onClick={() => nextPage()}
                    disabled={!canNextPage}>
                    <span className="sr-only text-gray-400 dark:text-gray-500 dark:bg-gray-700">Next</span>
                    <ChevronRightIcon className="w-4 h-4 text-gray-400 dark:text-gray-500" aria-hidden="true"/>
                  </DataTable.PageButton>
                  <DataTable.PageButton
                    className="rounded-r-md"
                    onClick={() => gotoPage(pageCount - 1)}
                    disabled={!canNextPage}
                  >
                    <span className="sr-only text-gray-400 dark:text-gray-500 dark:bg-gray-700">Last</span>
                    <ChevronDoubleRightIcon className="w-4 h-4 text-gray-400 dark:text-gray-500" aria-hidden="true"/>
                  </DataTable.PageButton>
                </nav>
              </div>
            </div>
          </div>
        </div>
      </div>
    );
  }

  if (!data) {
    return <EmptyListState text="No recent activity" />;
  }

  // Render the UI for your table
  return (
    <div className="flex flex-col">
      <div className="flex mb-6 flex-col sm:flex-row">
        {headerGroups.map((headerGroup) =>
          headerGroup.headers.map((column) => (
            column.Filter ? (
              <React.Fragment key={column.id}>{column.render("Filter")}</React.Fragment>
            ) : null
          ))
        )}
      </div>
      <div className="relative">
        <div className="bg-white dark:bg-gray-800 border border-gray-250 dark:border-gray-775 shadow-table rounded-md overflow-auto">
          <table {...getTableProps()} className="min-w-full rounded-md divide-y divide-gray-200 dark:divide-gray-750">
            <thead className="bg-gray-100 dark:bg-gray-850">
              {headerGroups.map((headerGroup) => {
                const { key: rowKey, ...rowRest } = headerGroup.getHeaderGroupProps();
                return (
                  <tr key={rowKey} {...rowRest}>
                    {headerGroup.headers.map((column) => {
                      const { key: columnKey, ...columnRest } = column.getHeaderProps(column.getSortByToggleProps());
                      return (
                      // Add the sorting props to control sorting. For this example
                      // we can add them into the header props
                        <th
                          key={`${rowKey}-${columnKey}`}
                          scope="col"
                          className="first:pl-5 first:rounded-tl-md last:rounded-tr-md pl-3 pr-3 py-3 text-xs font-medium tracking-wider text-left uppercase group text-gray-600 dark:text-gray-400 transition hover:bg-gray-200 dark:hover:bg-gray-775"
                          {...columnRest}
                        >
                          <div className="flex items-center justify-between">
                            <>{column.render("Header")}</>
                            {/* Add a sort direction indicator */}
                            <span>
                              {column.isSorted ? (
                                column.isSortedDesc ? (
                                  <Icons.SortDownIcon className="w-4 h-4 text-gray-400" />
                                ) : (
                                  <Icons.SortUpIcon className="w-4 h-4 text-gray-400" />
                                )
                              ) : (
                                <Icons.SortIcon className="w-4 h-4 text-gray-400 opacity-0 group-hover:opacity-100" />
                              )}
                            </span>
                          </div>
                        </th>
                      );
                    })}
                  </tr>
                );
              })}
            </thead>
            <tbody
              {...getTableBodyProps()}
              className="divide-y divide-gray-150 dark:divide-gray-750"
            >
              {page.map((row) => {
                prepareRow(row);

                const { key: bodyRowKey, ...bodyRowRest } = row.getRowProps();
                return (
                  <tr key={bodyRowKey} {...bodyRowRest}>
                    {row.cells.map((cell) => {
                      const { key: cellRowKey, ...cellRowRest } = cell.getCellProps();
                      return (
                        <td
                          key={cellRowKey}
                          className="first:pl-5 pl-3 pr-3 whitespace-nowrap"
                          role="cell"
                          {...cellRowRest}
                        >
                          <>{cell.render("Cell")}</>
                        </td>
                      );
                    })}
                  </tr>
                );
              })}
            </tbody>
          </table>
          {/* Pagination */}
          <div className="flex items-center justify-between px-6 py-3 border-t border-gray-200 dark:border-gray-700">
            <div className="flex justify-between flex-1 sm:hidden">
              <DataTable.Button onClick={() => previousPage()} disabled={!canPreviousPage}>Previous</DataTable.Button>
              <DataTable.Button onClick={() => nextPage()} disabled={!canNextPage}>Next</DataTable.Button>
            </div>
            <div className="hidden sm:flex-1 sm:flex sm:items-center sm:justify-between">
              <div className="flex items-baseline gap-x-2">
                <span className="text-sm text-gray-700 dark:text-gray-500">
                Page <span className="font-medium">{pageIndex + 1}</span> of <span className="font-medium">{pageOptions.length}</span>
                </span>
                <label>
                  <span className="sr-only bg-gray-700">Items Per Page</span>
                  <select
                    className="py-1 pl-2 pr-8 text-sm block w-full border-gray-300 rounded-md shadow-sm cursor-pointer transition-colors dark:bg-gray-800 dark:border-gray-600 dark:text-gray-400 dark:hover:text-gray-200 focus:border-blue-300 focus:ring focus:ring-blue-200 focus:ring-opacity-50"
                    value={pageSize}
                    onChange={e => {
                      setPageSize(Number(e.target.value));
                    }}
                  >
                    {[5, 10, 20, 50].map(pageSize => (
                      <option key={pageSize} value={pageSize}>
                        {pageSize} entries
                      </option>
                    ))}
                  </select>
                </label>
              </div>
              <div>
                <nav className="inline-flex -space-x-px rounded-md shadow-sm" aria-label="Pagination">
                  <DataTable.PageButton
                    className="rounded-l-md"
                    onClick={() => gotoPage(0)}
                    disabled={!canPreviousPage}
                  >
                    <span className="sr-only">First</span>
                    <ChevronDoubleLeftIcon className="w-4 h-4" aria-hidden="true" />
                  </DataTable.PageButton>
                  <DataTable.PageButton
                    className="pl-1 pr-2"
                    onClick={() => previousPage()}
                    disabled={!canPreviousPage}
                  >
                    <ChevronLeftIcon className="w-4 h-4 mr-1" aria-hidden="true" />
                    <span>Prev</span>
                  </DataTable.PageButton>
                  <DataTable.PageButton
                    className="pl-2 pr-1"
                    onClick={() => nextPage()}
                    disabled={!canNextPage}>
                    <span>Next</span>
                    <ChevronRightIcon className="w-4 h-4 ml-1" aria-hidden="true" />
                  </DataTable.PageButton>
                  <DataTable.PageButton
                    className="rounded-r-md"
                    onClick={() => gotoPage(pageCount - 1)}
                    disabled={!canNextPage}
                  >
                    <ChevronDoubleRightIcon className="w-4 h-4" aria-hidden="true" />
                    <span className="sr-only">Last</span>
                  </DataTable.PageButton>
                </nav>
              </div>
            </div>
          </div>
          <div className="absolute -bottom-11 right-0 p-2">
            <button
              onClick={toggleReleaseNames}
              className="p-2 absolute bottom-0 right-0 bg-gray-750 text-white rounded-full opacity-10 hover:opacity-100 transition-opacity duration-300"
              aria-label="Toggle view"
              title="Go incognito"
            >
              {showLinuxIsos ? (
                <EyeIcon className="h-4 w-4" />
              ) : (
                <EyeSlashIcon className="h-4 w-4" />
              )}
            </button>
          </div>
        </div>
      </div>
    </div>
  );
};<|MERGE_RESOLUTION|>--- conflicted
+++ resolved
@@ -4,12 +4,8 @@
  */
 
 import React, { useState } from "react";
-<<<<<<< HEAD
+import { useLocation } from "react-router-dom";
 import { useSuspenseQuery } from "@tanstack/react-query";
-=======
-import { useLocation } from "react-router-dom";
-import { useQuery } from "@tanstack/react-query";
->>>>>>> 3b603654
 import { CellProps, Column, useFilters, usePagination, useSortBy, useTable } from "react-table";
 import {
   ChevronDoubleLeftIcon,
