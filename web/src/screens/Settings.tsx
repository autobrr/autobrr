--- conflicted
+++ resolved
@@ -95,10 +95,6 @@
       <div className="max-w-screen-xl mx-auto pb-6 px-4 sm:px-6 lg:pb-16 lg:px-8">
         <div className="bg-white dark:bg-gray-800 rounded-lg shadow-lg">
           <div className="divide-y divide-gray-200 dark:divide-gray-700 lg:grid lg:grid-cols-12 lg:divide-y-0 lg:divide-x">
-<<<<<<< HEAD
-            <SidebarNav subNavigation={subNavigation} />
-            <Outlet />
-=======
             <SidebarNav subNavigation={subNavigation}/>
             <Suspense
               fallback={
@@ -109,7 +105,6 @@
             >
               <Outlet />
             </Suspense>
->>>>>>> 6a4d96f9
           </div>
         </div>
       </div>
