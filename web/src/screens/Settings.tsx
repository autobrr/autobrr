/*
 * Copyright (c) 2021 - 2023, Ludvig Lundgren and the autobrr contributors.
 * SPDX-License-Identifier: GPL-2.0-or-later
 */

import { Suspense } from "react";
import { NavLink, Outlet, useLocation } from "react-router-dom";
import {
  BellIcon,
  ChatBubbleLeftRightIcon,
  CogIcon,
  FolderArrowDownIcon,
  KeyIcon,
  RectangleStackIcon,
  RssIcon,
  Square3Stack3DIcon,
<<<<<<< HEAD
  ArrowPathIcon
=======
  UserCircleIcon
>>>>>>> df261260
} from "@heroicons/react/24/outline";

import { classNames } from "@utils";
import { SectionLoader } from "@components/SectionLoader";

interface NavTabType {
  name: string;
  href: string;
  icon: typeof CogIcon;
}

const subNavigation: NavTabType[] = [
  { name: "Application", href: "", icon: CogIcon },
  { name: "Logs", href: "logs", icon: Square3Stack3DIcon },
  { name: "Indexers", href: "indexers", icon: KeyIcon },
  { name: "IRC", href: "irc", icon: ChatBubbleLeftRightIcon },
  { name: "Feeds", href: "feeds", icon: RssIcon },
  { name: "Clients", href: "clients", icon: FolderArrowDownIcon },
  { name: "Omegabrr", href: "omegabrr", icon: ArrowPathIcon },
  { name: "Notifications", href: "notifications", icon: BellIcon },
  { name: "API keys", href: "api-keys", icon: KeyIcon },
<<<<<<< HEAD
  { name: "Releases", href: "releases", icon: RectangleStackIcon }
  //{ name: "Regex Playground", href: "regex-playground", icon: CogIcon, current: false }
  //{ name: "Rules", href: "rules", icon: ClipboardCheckIcon, current: false }
=======
  { name: "Releases", href: "releases", icon: RectangleStackIcon },
  { name: "Account", href: "account", icon: UserCircleIcon }
  // {name: 'Regex Playground', href: 'regex-playground', icon: CogIcon, current: false}
  // {name: 'Rules', href: 'rules', icon: ClipboardCheckIcon, current: false},
>>>>>>> df261260
];

interface NavLinkProps {
  item: NavTabType;
}

function SubNavLink({ item }: NavLinkProps) {
  const { pathname } = useLocation();
  const splitLocation = pathname.split("/");

  // we need to clean the / if it's a base root path
  return (
    <NavLink
      key={item.name}
      to={item.href}
      end
      className={({ isActive }) => classNames(
        "transition group border-l-4 px-3 py-2 flex items-center text-sm font-medium",
        isActive
          ? "font-bold bg-blue-100 dark:bg-gray-700 border-sky-500 dark:border-blue-500 text-sky-700 dark:text-gray-200 hover:bg-blue-200 dark:hover:bg-gray-600 hover:text-sky-900 dark:hover:text-white"
          : "border-transparent text-gray-900 dark:text-gray-300 hover:bg-gray-100 dark:hover:bg-gray-600 hover:text-gray-900 dark:hover:text-gray-300"
      )}
      aria-current={splitLocation[2] === item.href ? "page" : undefined}
    >
      <item.icon
        className="text-gray-500 dark:text-gray-400 group-hover:text-gray-600 dark:group-hover:text-gray-300 flex-shrink-0 -ml-1 mr-3 h-6 w-6"
        aria-hidden="true"
      />
      <span className="truncate">{item.name}</span>
    </NavLink>
  );
}

interface SidebarNavProps {
  subNavigation: NavTabType[];
}

function SidebarNav({ subNavigation }: SidebarNavProps) {
  return (
    <aside className="py-2 lg:col-span-3">
      <nav className="space-y-1">
        {subNavigation.map((item) => (
          <SubNavLink item={item} key={item.href} />
        ))}
      </nav>
    </aside>
  );
}

export function Settings() {
  return (
    <main>
      <div className="my-6 max-w-screen-xl mx-auto px-4 sm:px-6 lg:px-8">
        <h1 className="text-3xl font-bold text-black dark:text-white">Settings</h1>
      </div>

      <div className="max-w-screen-xl mx-auto pb-6 px-2 sm:px-6 lg:pb-16 lg:px-8">
        <div className="bg-white dark:bg-gray-800 rounded-lg shadow-table border border-gray-250 dark:border-gray-775">
          <div className="divide-y divide-gray-150 dark:divide-gray-725 lg:grid lg:grid-cols-12 lg:divide-y-0 lg:divide-x">
            <SidebarNav subNavigation={subNavigation}/>
            <Suspense
              fallback={
                <div className="flex items-center justify-center lg:col-span-9">
                  <SectionLoader $size="large" />
                </div>
              }
            >
              <Outlet />
            </Suspense>
          </div>
        </div>
      </div>
    </main>
  );
}<|MERGE_RESOLUTION|>--- conflicted
+++ resolved
@@ -14,11 +14,7 @@
   RectangleStackIcon,
   RssIcon,
   Square3Stack3DIcon,
-<<<<<<< HEAD
   ArrowPathIcon
-=======
-  UserCircleIcon
->>>>>>> df261260
 } from "@heroicons/react/24/outline";
 
 import { classNames } from "@utils";
@@ -40,16 +36,10 @@
   { name: "Omegabrr", href: "omegabrr", icon: ArrowPathIcon },
   { name: "Notifications", href: "notifications", icon: BellIcon },
   { name: "API keys", href: "api-keys", icon: KeyIcon },
-<<<<<<< HEAD
-  { name: "Releases", href: "releases", icon: RectangleStackIcon }
+  { name: "Releases", href: "releases", icon: RectangleStackIcon },
+  { name: "Account", href: "account", icon: UserCircleIcon }
   //{ name: "Regex Playground", href: "regex-playground", icon: CogIcon, current: false }
   //{ name: "Rules", href: "rules", icon: ClipboardCheckIcon, current: false }
-=======
-  { name: "Releases", href: "releases", icon: RectangleStackIcon },
-  { name: "Account", href: "account", icon: UserCircleIcon }
-  // {name: 'Regex Playground', href: 'regex-playground', icon: CogIcon, current: false}
-  // {name: 'Rules', href: 'rules', icon: ClipboardCheckIcon, current: false},
->>>>>>> df261260
 ];
 
 interface NavLinkProps {
