--- conflicted
+++ resolved
@@ -738,17 +738,9 @@
   //  at Me2 (http://localhost:3000/node_modules/.vite/deps/@headlessui_react.js?v=e8629745:2062:21)
   //  at IRCLogsDropdown (http://localhost:3000/src/screens/settings/Irc.tsx?t=1694269937935:1354:53)
   return (
-<<<<<<< HEAD
-    <Menu as="div">
+    <Menu as="div" className="relative">
       <Menu.Button className="flex items-center text-gray-800 dark:text-gray-400 p-1 px-2 rounded shadow bg-gray-200 dark:bg-gray-700 hover:bg-gray-300 dark:hover:bg-gray-600">
         <span className="flex items-center">Options <Cog6ToothIcon className="ml-1 w-4 h-4"/></span>
-=======
-    <Menu as="div" className="relative">
-      <Menu.Button>
-        <button className="flex items-center text-gray-800 dark:text-gray-400 p-1 px-2 rounded shadow bg-gray-200 dark:bg-gray-700 hover:bg-gray-300 dark:hover:bg-gray-600">
-          <span className="flex items-center">Options <Cog6ToothIcon className="ml-1 w-4 h-4"/></span>
-        </button>
->>>>>>> 6a4d96f9
       </Menu.Button>
       <Transition
         as={Fragment}
@@ -760,19 +752,6 @@
         leaveTo="transform opacity-0 scale-95"
       >
         <Menu.Items
-<<<<<<< HEAD
-          className="absolute right-0 mt-2 px-3 py-2 bg-white dark:bg-gray-800 divide-y divide-gray-200 dark:divide-gray-700 rounded-md shadow-lg ring-1 ring-black ring-opacity-10 focus:outline-none"
-        >
-          <Menu.Item>
-            {() => (
-              <Checkbox
-                label="Scroll to bottom on new message"
-                value={settings.scrollOnNewLog}
-                setValue={(newValue) => onSetValue("scrollOnNewLog", newValue)}
-              />
-            )}
-          </Menu.Item>
-=======
           className="absolute z-10 right-0 mt-2 bg-white dark:bg-gray-800 divide-y divide-gray-200 dark:divide-gray-700 rounded-md shadow-lg ring-1 ring-black ring-opacity-10 focus:outline-none"
         >
           <div className="p-3">
@@ -786,7 +765,6 @@
               )}
             </Menu.Item>
           </div>
->>>>>>> 6a4d96f9
         </Menu.Items>
       </Transition>
     </Menu>
