/*
 * Copyright (c) 2021 - 2024, Ludvig Lundgren and the autobrr contributors.
 * SPDX-License-Identifier: GPL-2.0-or-later
 */

import { useRef, useState } from "react";
<<<<<<< HEAD
import { useMutation, useQuery, useQueryClient, useSuspenseQuery } from "@tanstack/react-query";
import { toast } from "react-hot-toast";
=======
import { useMutation, useQueryClient, useQuery } from "@tanstack/react-query";
>>>>>>> d153ac44
import { MultiSelect as RMSC } from "react-multi-select-component";
import { AgeSelect } from "@components/inputs"

import { APIClient } from "@api/APIClient";
import { ReleaseKeys } from "@api/query_keys";
import { toast } from "@components/hot-toast";
import Toast from "@components/notifications/Toast";
import { useToggle } from "@hooks/hooks";
import { DeleteModal } from "@components/modals";
import { Section } from "./_components";
import { ReleaseProfileDuplicateList } from "@api/queries.ts";
import { EmptySimple } from "@components/emptystates";
import { PlusIcon } from "@heroicons/react/24/solid";
import { ReleaseProfileDuplicateAddForm, ReleaseProfileDuplicateUpdateForm } from "@forms/settings/ReleaseForms.tsx";
import { classNames } from "@utils";

const ReleaseSettings = () => (
  <div className="lg:col-span-9">
    <ReleaseProfileDuplicates/>

    <div className="py-6 px-4 sm:p-6">
      <div className="border border-red-500 rounded">
        <div className="py-6 px-4 sm:p-6">
          <DeleteReleases/>
        </div>
      </div>
    </div>
  </div>
);

interface ReleaseProfileProps {
  profile: ReleaseProfileDuplicate;
}

function ReleaseProfileListItem({ profile }: ReleaseProfileProps) {
  const [updatePanelIsOpen, toggleUpdatePanel] = useToggle(false);

  return (
    <li>
      <div className="grid grid-cols-12 items-center py-2">
        <ReleaseProfileDuplicateUpdateForm isOpen={updatePanelIsOpen} toggle={toggleUpdatePanel} data={profile}/>
        <div
          className="col-span-2 sm:col-span-2 lg:col-span-2 pl-4 sm:pl-4 pr-6 py-3 block flex-col text-sm font-medium text-gray-900 dark:text-white truncate"
          title={profile.name}>
          {profile.name}
        </div>
        <div className="col-span-9 sm:col-span-9 lg:col-span-9 pl-4 sm:pl-4 pr-6 py-3 flex gap-x-0.5 flex-row text-sm font-medium text-gray-900 dark:text-white truncate">
          {profile.release_name && <EnabledPill value={profile.release_name} label="RLS" title="Release name" />}
          {profile.title && <EnabledPill value={profile.title} label="Title" title="Parsed titel" />}
          {profile.sub_title && <EnabledPill value={profile.sub_title} label="Sub Title" title="Parsed sub titel like Episode name" />}
          {profile.group && <EnabledPill value={profile.group} label="Group" title="Releae group" />}
          {profile.year && <EnabledPill value={profile.year} label="Year" title="Year" />}
          {profile.month && <EnabledPill value={profile.month} label="Month" title="Month" />}
          {profile.day && <EnabledPill value={profile.day} label="Day" title="Day" />}
          {profile.source && <EnabledPill value={profile.source} label="Source" title="Source" />}
          {profile.resolution && <EnabledPill value={profile.resolution} label="Resolution" title="Resolution" />}
          {profile.codec && <EnabledPill value={profile.codec} label="Codec" title="Codec" />}
          {profile.container && <EnabledPill value={profile.container} label="Container" title="Container" />}
          {profile.dynamic_range && <EnabledPill value={profile.dynamic_range} label="Dynamic Range" title="Dynamic Range (HDR,DV)" />}
          {profile.audio && <EnabledPill value={profile.audio} label="Audio" title="Audio formats" />}
          {profile.season && <EnabledPill value={profile.season} label="Season" title="Season number" />}
          {profile.episode && <EnabledPill value={profile.episode} label="Episode" title="Episode number" />}
          {profile.website && <EnabledPill value={profile.website} label="Website" title="Website/Service" />}
          {profile.proper && <EnabledPill value={profile.proper} label="Proper" title="Scene proper" />}
          {profile.repack && <EnabledPill value={profile.repack} label="Repack" title="Scene repack" />}
          {profile.edition && <EnabledPill value={profile.edition} label="Edition" title="Edition (eg. Collectors Edition) and Cut (eg. Directors Cut)" />}
          {profile.language && <EnabledPill value={profile.language} label="Language" title="Language and Region" />}
        </div>
        <div className="col-span-1 pl-0.5 whitespace-nowrap text-center text-sm font-medium">
          <span className="text-blue-600 dark:text-gray-300 hover:text-blue-900 cursor-pointer"
            onClick={toggleUpdatePanel}
          >
            Edit
          </span>
        </div>
      </div>

    </li>
  )
}

interface PillProps {
 value: boolean;
 label: string;
 title: string;
}

const EnabledPill = ({ value, label, title }: PillProps) => (
  <span title={title} className={classNames("inline-flex items-center rounded-md px-1.5 py-0.5 text-xs font-medium ring-1 ring-inset", value ? "bg-blue-100 dark:bg-blue-400/10 text-blue-700 dark:text-blue-400 ring-blue-700/10 dark:ring-blue-400/30" : "bg-gray-100 dark:bg-gray-400/10 text-gray-600 dark:text-gray-400 ring-gray-500/10 dark:ring-gray-400/30")}>
    {label}
  </span>
);

function ReleaseProfileDuplicates() {
  const [addPanelIsOpen, toggleAdd] = useToggle(false);

  const releaseProfileQuery = useSuspenseQuery(ReleaseProfileDuplicateList())

  return (
    <Section
      title="Release Duplicate Profiles"
      description="Manage duplicate profiles."
      rightSide={
        <button
          type="button"
          className="relative inline-flex items-center px-4 py-2 border border-transparent shadow-sm text-sm font-medium rounded-md text-white bg-blue-600 dark:bg-blue-600 hover:bg-blue-700 dark:hover:bg-blue-700 focus:outline-none focus:ring-2 focus:ring-offset-2 focus:ring-blue-500 dark:focus:ring-blue-500"
          onClick={toggleAdd}
        >
          <PlusIcon className="h-5 w-5 mr-1"/>
          Add new
        </button>
      }
    >
      <ReleaseProfileDuplicateAddForm isOpen={addPanelIsOpen} toggle={toggleAdd}/>

      <div className="flex flex-col">
        {releaseProfileQuery.data.length > 0 ? (
          <ul className="min-w-full relative">
            <li className="grid grid-cols-12 border-b border-gray-200 dark:border-gray-700">
              <div
                className="col-span-2 sm:col-span-1 pl-1 sm:pl-4 py-3 text-left text-xs font-medium text-gray-500 dark:text-gray-400 uppercase tracking-wider">Name
              </div>
              {/*<div*/}
              {/*  className="col-span-6 sm:col-span-4 lg:col-span-4 pl-10 sm:pl-12 py-3 text-left text-xs font-medium text-gray-500 dark:text-gray-400 uppercase tracking-wider cursor-pointer"*/}
              {/*  // onClick={() => sortedClients.requestSort("name")}*/}
              {/*>*/}
              {/*  Name*/}
              {/*</div>*/}

              {/*<div*/}
              {/*  className="hidden sm:flex col-span-4 py-3 text-left text-xs font-medium text-gray-500 dark:text-gray-400 uppercase tracking-wider cursor-pointer"*/}
              {/*  onClick={() => sortedClients.requestSort("host")}*/}
              {/*>*/}
              {/*  Host <span className="sort-indicator">{sortedClients.getSortIndicator("host")}</span>*/}
              {/*</div>*/}
              {/*<div className="hidden sm:flex col-span-3 py-3 text-left text-xs font-medium text-gray-500 dark:text-gray-400 uppercase tracking-wider cursor-pointer"*/}
              {/*     onClick={() => sortedClients.requestSort("type")}*/}
              {/*>*/}
              {/*  Type <span className="sort-indicator">{sortedClients.getSortIndicator("type")}</span>*/}
              {/*</div>*/}
            </li>
            {releaseProfileQuery.data.map((profile) => (
              <ReleaseProfileListItem key={profile.id} profile={profile}/>
            ))}
          </ul>
        ) : (
          <EmptySimple title="No duplicate rlease profiles" subtitle="" buttonText="Add new profile"
                       buttonAction={toggleAdd}/>
        )}
      </div>
    </Section>
  )
}

const getDurationLabel = (durationValue: number): string => {
  const durationOptions: Record<number, string> = {
    0: "all time",
    1: "1 hour",
    12: "12 hours",
    24: "1 day",
    168: "1 week",
    720: "1 month",
    2160: "3 months",
    4320: "6 months",
    8760: "1 year"
  };

  return durationOptions[durationValue] || "Invalid duration";
};

interface Indexer {
  label: string;
  value: string;
}

interface ReleaseStatus {
  label: string;
  value: string;
}

function DeleteReleases() {
  const queryClient = useQueryClient();
  const [duration, setDuration] = useState<string>("");
  const [parsedDuration, setParsedDuration] = useState<number>();
  const [indexers, setIndexers] = useState<Indexer[]>([]);
  const [releaseStatuses, setReleaseStatuses] = useState<ReleaseStatus[]>([]);
  const cancelModalButtonRef = useRef<HTMLInputElement | null>(null);
  const [deleteModalIsOpen, toggleDeleteModal] = useToggle(false);

  const { data: indexerOptions } = useQuery<IndexerDefinition[], Error, { identifier: string; name: string; }[]>({
    queryKey: ['indexers'],
    queryFn: () => APIClient.indexers.getAll(),
    select: data => data.map(indexer => ({
      identifier: indexer.identifier,
      name: indexer.name
    })),
  });

  const releaseStatusOptions = [
    { label: "Approved", value: "PUSH_APPROVED" },
    { label: "Rejected", value: "PUSH_REJECTED" },
    { label: "Errored", value: "PUSH_ERROR" }
  ];

  const deleteOlderMutation = useMutation({
    mutationFn: (params: { olderThan: number, indexers: string[], releaseStatuses: string[] }) =>
      APIClient.release.delete(params),
    onSuccess: () => {
      if (parsedDuration === 0) {
        toast.custom((t) => (
          <Toast type="success" body={"All releases based on criteria were deleted."} t={t}/>
        ));
      } else {
        toast.custom((t) => (
          <Toast type="success" body={`Releases older than ${getDurationLabel(parsedDuration ?? 0)} were deleted.`}
                 t={t}/>
        ));
      }

      queryClient.invalidateQueries({ queryKey: ReleaseKeys.lists() });
    }
  });

  const deleteOlderReleases = () => {
    if (parsedDuration === undefined || isNaN(parsedDuration) || parsedDuration < 0) {
      toast.custom((t) => <Toast type="error" body={"Please select a valid age."} t={t}/>);
      return;
    }

    deleteOlderMutation.mutate({
      olderThan: parsedDuration,
      indexers: indexers.map(i => i.value),
      releaseStatuses: releaseStatuses.map(rs => rs.value)
    });
  };

  return (
    <div className="flex flex-col sm:flex-row gap-2 justify-between items-center rounded-md">
      <DeleteModal
        isOpen={deleteModalIsOpen}
        isLoading={deleteOlderMutation.isPending}
        toggle={toggleDeleteModal}
        buttonRef={cancelModalButtonRef}
        deleteAction={deleteOlderReleases}
        title="Remove releases"
        text={`You are about to ${parsedDuration ? `permanently delete all release history records older than ${getDurationLabel(parsedDuration)} for ` : 'delete all release history records for '}${indexers.length ? 'the chosen indexers' : 'all indexers'}${releaseStatuses.length ? ` and with the following release statuses: ${releaseStatuses.map(status => status.label).join(', ')}` : ''}.`}
      />
      <div className="flex flex-col gap-2 w-full">
        <div>
          <h2 className="text-lg leading-4 font-bold text-gray-900 dark:text-white">Delete release history</h2>
          <p className="text-sm mt-2 text-gray-500 dark:text-gray-400">
            Select the criteria below to permanently delete release history records that are older than the chosen age
            and optionally match the selected indexers and release statuses:
            <ul className="list-disc pl-5 mt-2">
              <li>
                Older than (e.g., 6 months - all records older than 6 months will be deleted) - <strong
                className="text-gray-600 dark:text-gray-300">Required</strong>
              </li>
              <li>Indexers - Optional (if none selected, applies to all indexers)</li>
              <li>Release statuses - Optional (if none selected, applies to all release statuses)</li>
            </ul>
            <p className="mt-2 text-red-600 dark:text-red-500">
              <strong>Warning:</strong> If no indexers or release statuses are selected, all release history records
              older than the selected age will be permanently deleted, regardless of indexer or status.
            </p>
          </p>
        </div>

        <div className="flex flex-col sm:flex-row gap-2 pt-4 items-center text-sm">
          {[
            {
              label: (
                <>
                  Older than:
                  <span className="text-red-600 dark:text-red-500"> *</span>
                </>
              ),
              content: <AgeSelect duration={duration} setDuration={setDuration} setParsedDuration={setParsedDuration}/>
            },
            {
              label: 'Indexers:',
              content: <RMSC
                options={indexerOptions?.map(option => ({ value: option.identifier, label: option.name })) || []}
                value={indexers} onChange={setIndexers} labelledBy="Select indexers"/>
            },
            {
              label: 'Release statuses:',
              content: <RMSC options={releaseStatusOptions} value={releaseStatuses} onChange={setReleaseStatuses}
                             labelledBy="Select release statuses"/>
            }
          ].map((item, index) => (
            <div key={index} className="flex flex-col w-full">
              <p
                className="text-xs font-bold text-gray-800 dark:text-gray-100 uppercase p-1 cursor-default">{item.label}</p>
              {item.content}
            </div>
          ))}
          <button
            type="button"
            onClick={() => {
              if (parsedDuration === undefined || isNaN(parsedDuration)) {
                toast.custom((t) => (
                  <Toast
                    type="error"
                    body={
                      "Please enter a valid age. For example, 6 months or 1 year."
                    }
                    t={t}
                  />
                ));
              } else {
                toggleDeleteModal();
              }
            }}
            className="inline-flex justify-center sm:w-1/5 md:w-1/5 w-full px-4 py-2 sm:mt-6 border border-transparent text-sm font-medium rounded-md text-red-700 hover:text-red-800 dark:text-white bg-red-200 dark:bg-red-700 hover:bg-red-300 dark:hover:bg-red-800 focus:outline-none focus:ring-1 focus:ring-inset focus:ring-red-600"
          >
            Delete
          </button>

        </div>
      </div>
    </div>

  );

}

export default ReleaseSettings;<|MERGE_RESOLUTION|>--- conflicted
+++ resolved
@@ -4,12 +4,7 @@
  */
 
 import { useRef, useState } from "react";
-<<<<<<< HEAD
-import { useMutation, useQuery, useQueryClient, useSuspenseQuery } from "@tanstack/react-query";
-import { toast } from "react-hot-toast";
-=======
-import { useMutation, useQueryClient, useQuery } from "@tanstack/react-query";
->>>>>>> d153ac44
+import { useMutation, useQueryClient, useQuery, useSuspenseQuery } from "@tanstack/react-query";
 import { MultiSelect as RMSC } from "react-multi-select-component";
 import { AgeSelect } from "@components/inputs"
 
