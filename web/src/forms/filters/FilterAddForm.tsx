--- conflicted
+++ resolved
@@ -18,18 +18,8 @@
 import Toast from "@components/notifications/Toast";
 import { AddFormProps } from "@forms/_shared";
 
-<<<<<<< HEAD
 export function FilterAddForm({ isOpen, toggle }: AddFormProps) {
-=======
-
-interface filterAddFormProps {
-    isOpen: boolean;
-    toggle: () => void;
-}
-
-export function FilterAddForm({ isOpen, toggle }: filterAddFormProps) {
   const inputRef = useRef(null)
->>>>>>> 00b5728b
   const queryClient = useQueryClient();
   const navigate = useNavigate();
   const mutation = useMutation({
