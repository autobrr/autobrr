--- conflicted
+++ resolved
@@ -163,15 +163,9 @@
 
       <PasswordFieldWide name="api_key" label="API key" />
 
-      <NumberFieldWide name="interval" label="Refresh interval"
-<<<<<<< HEAD
-        help="Minutes. Recommended 15-30. Too low and risk ban."/>
+      <NumberFieldWide name="interval" label="Refresh interval" help="Minutes. Recommended 15-30. Too low and risk ban."/>
 
-      <NumberFieldWide name="timeout" label="Refresh timeout"
-        help="Seconds to wait before cancelling refresh."/>
-=======
-        help="Minutes. Recommended 15-30. Too low and risk ban." />
->>>>>>> 47eaeaa6
+      <NumberFieldWide name="timeout" label="Refresh timeout" help="Seconds to wait before cancelling refresh."/>
     </div>
   );
 }
@@ -185,12 +179,8 @@
         help="RSS url"
       />
 
-<<<<<<< HEAD
       <NumberFieldWide name="interval" label="Refresh interval" help="Minutes. Recommended 15-30. Too low and risk ban."/>
       <NumberFieldWide name="timeout" label="Refresh timeout" help="Seconds to wait before cancelling refresh."/>
-=======
-      <NumberFieldWide name="interval" label="Refresh interval" help="Minutes. Recommended 15-30. Too low and risk ban." />
->>>>>>> 47eaeaa6
     </div>
   );
 }
