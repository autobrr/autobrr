--- conflicted
+++ resolved
@@ -10,16 +10,10 @@
 import { classNames } from "@utils";
 
 import { RightNavProps } from "./_shared";
-<<<<<<< HEAD
-import { Cog6ToothIcon, ArrowLeftOnRectangleIcon } from "@heroicons/react/24/outline";
-import { Link } from "@tanstack/react-router";
-import { AuthContext } from "@utils/Context";
-=======
 
 import { Cog6ToothIcon, ArrowLeftOnRectangleIcon, MoonIcon, SunIcon } from "@heroicons/react/24/outline";
 import { Link } from "@tanstack/react-router";
-import { SettingsContext } from "@utils/Context";
->>>>>>> 3dab2953
+import { AuthContext, SettingsContext } from "@utils/Context";
 
 export const RightNav = (props: RightNavProps) => {
   const [settings, setSettings] = SettingsContext.use();
