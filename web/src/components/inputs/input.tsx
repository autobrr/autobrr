--- conflicted
+++ resolved
@@ -1,23 +1,16 @@
-<<<<<<< HEAD
-import { Field, FieldProps } from "formik";
-import { classNames } from "../../utils";
-import { EyeIcon, EyeSlashIcon } from "@heroicons/react/24/solid";
-import { useToggle } from "../../hooks/hooks";
-import TextareaAutosize from "react-textarea-autosize";
-import { CustomTooltip } from "../tooltips/CustomTooltip";
-=======
 /*
  * Copyright (c) 2021 - 2023, Ludvig Lundgren and the autobrr contributors.
  * SPDX-License-Identifier: GPL-2.0-or-later
  */
 
+import { useEffect } from "react";
 import { Field, FieldProps, useFormikContext } from "formik";
-import { classNames } from "@utils";
 import { EyeIcon, EyeSlashIcon, CheckCircleIcon, XCircleIcon } from "@heroicons/react/24/solid";
+import TextareaAutosize from "react-textarea-autosize";
+
 import { useToggle } from "@hooks/hooks";
 import { CustomTooltip } from "@components/tooltips/CustomTooltip";
-import { useEffect } from "react";
->>>>>>> 01a69c75
+import { classNames } from "@utils";
 
 type COL_WIDTHS = 1 | 2 | 3 | 4 | 5 | 6 | 7 | 8 | 9 | 10 | 11 | 12;
 
