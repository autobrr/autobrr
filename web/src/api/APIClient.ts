--- conflicted
+++ resolved
@@ -88,7 +88,6 @@
   }
   case 401: {
     // Remove auth info from localStorage
-<<<<<<< HEAD
     // auth.logout()
     // AuthContext.reset();
     // Show an error toast to notify the user what occurred
@@ -97,23 +96,9 @@
   }
   case 403: {
     // Remove auth info from localStorage
-    // auth.logout()
-    // AuthContext.reset();
+    AuthContext.reset();
+
     // Show an error toast to notify the user what occurred
-    // return Promise.reject(new Error(`[403] Forbidden: "${endpoint}"`));
-=======
-    AuthContext.reset();
-
-    // Show an error toast to notify the user what occurred
-    // return Promise.reject(new Error(`[401] Unauthorized: "${endpoint}"`));
-    return Promise.reject(response);
-  }
-  case 403: {
-    // Remove auth info from localStorage
-    AuthContext.reset();
-
-    // Show an error toast to notify the user what occurred
->>>>>>> c211641c
     return Promise.reject(response);
   }
   case 404: {
