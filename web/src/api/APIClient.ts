/*
 * Copyright (c) 2021 - 2024, Ludvig Lundgren and the autobrr contributors.
 * SPDX-License-Identifier: GPL-2.0-or-later
 */

import { baseUrl, sseBaseUrl } from "@utils";
import { GithubRelease } from "@app/types/Update";
import { AuthContext } from "@utils/Context";

type RequestBody = BodyInit | object | Record<string, unknown> | null;
type Primitive = string | number | boolean | symbol | undefined;

interface HttpConfig {
  /**
   * One of "GET", "POST", "PUT", "PATCH", "DELETE", etc.
   * See https://developer.mozilla.org/en-US/docs/Web/HTTP/Methods
   */
  method?: string;
  /**
   * JSON body for this request. Once this is set to an object,
   * then `Content-Type` for this request is set to `application/json`
   * automatically.
   */
  body?: RequestBody;
  /**
   * Helper to work with a query string/search param of a URL.
   * E.g. ?a=1&b=2&c=3
   *
   * Using this interface will automatically convert
   * the object values into RFC-3986-compliant strings.
   *
   * Keys will *NOT* be sanitized, and any whitespace and
   * invalid characters will remain.
   *
   * The only supported value types are:
   * numbers, booleans, strings and flat 1-D arrays.
   *
   * Objects as values are not supported.
   *
   * The supported values are serialized as follows:
   *  - undefined values are ignored
   *  - empty strings are ignored
   *  - empty strings inside arrays are ignored
   *  - empty arrays are ignored
   *  - arrays append each time with the key and for each child
   *    e.g. `{ arr: [1, 2, 3] }` will yield `?arr=1&arr=2&arr=3`
   *  - array items with an undefined value (or which serialize to an empty string) are ignored,
   *    e.g. `{ arr: [1, undefined, undefined] }` will yield `?arr=1`
   *    (NaN, +Inf, -Inf, etc. will remain since they are valid serializations)
   */
  queryString?: Record<string, Primitive | Primitive[]>;
}

<<<<<<< HEAD
interface DeleteParams {
  olderThan?: number;
  indexers?: string[];
  releaseStatuses?: string[];
}

type QueryStringParams = Record<string, string | string[]>;

/**
 * Encodes a string into a RFC-3986-compliant string.
 *
 * By default, encodeURIComponent will not encode
 * any of the following characters: !'()*
 *
 * So a simple regex replace is done which will replace
 * these characters with their hex-value representation.
 *
 * @param str Input string (dictionary value).
 * @returns A RFC-3986-compliant string variation of the input string.
 * @note See https://stackoverflow.com/a/62969380
 */
=======
// See https://stackoverflow.com/a/62969380
>>>>>>> 28172cfb
function encodeRFC3986URIComponent(str: string): string {
  return encodeURIComponent(str).replace(
    /[!'()*]/g,
    (c) => `%${c.charCodeAt(0).toString(16).toUpperCase()}`
  );
}

/**
 * Makes a request on the network and returns a promise.
 *
 * This function serves as both a request builder and a response interceptor.
 *
 * @param endpoint The endpoint path relative to the backend instance.
 * @param config A dictionary which specifies what information this network
 * request must relay during transport. See @ref HttpClient.
 * @returns A promise for the *sent* network request which must *  be await'ed or .then()-chained before it can be used.
 *
 * If the status code returned by the server is in the [200, 300) range, then this is considered a success.
 *    - This function resolves with an empty dictionary object, i.e. {}, if the status code is 204 No data
 *    - The parsed JSON body is returned by this method if the server returns `Content-Type: application/json`.
 *    - In all other scenarios, the raw Response object from window.fetch() is returned,
 *      which must be handled manually by awaiting on one of its methods.
 *
 * The following is done if the status code that the server returns is NOT successful,
 * that is, if it falls outside of the [200, 300] range:
 *  - A unique Error object is returned if the user is logged in and the status code is 403 Forbidden.
 *    This Error object *should* be consumed by the @tanstack/query code, which indirectly calls HttpClient.
 *    The current user is then prompted to log in again after being logged out.
 *  - The `ErrorPage` screen appears in all other scenarios.
 */
export async function HttpClient<T = unknown>(
  endpoint: string,
  config: HttpConfig = {}
): Promise<T> {
  const init: RequestInit = {
    method: config.method,
    headers: { "Accept": "*/*", 'x-requested-with': 'XMLHttpRequest' },
    credentials: "include",
  };

  if (config.body) {
    init.body = JSON.stringify(config.body);

    if (typeof(config.body) === "object") {
      init.headers = {
        ...init.headers,
        "Content-Type": "application/json"
      };
    }
  }

  if (config.queryString) {
    const params: string[] = [];

    for (const [key, value] of Object.entries(config.queryString)) {
      const serializedKey = encodeRFC3986URIComponent(key);

      if (typeof(value) === "undefined") {
        // Skip case when the value is undefined.
        // The solution in this case is to use the request body instead with JSON
        continue;
      } else if (Array.isArray(value)) {
        // Append (don't set) each array member as a query parameter
        // e.g. ?a=1&a=2&a=3
        value.forEach((child) => {
          // Skip undefined member values
          const v = typeof(child) !== "undefined" ? String(child) : "";
          if (v.length) {
            params.push(`${serializedKey}=${encodeRFC3986URIComponent(v)}`);
          }
        });
      } else {
        // This is a primitive value, just add as string
        // e.g. ?a=1
        const v = String(value);
        if (v.length) {
          params.push(`${serializedKey}=${encodeRFC3986URIComponent(v)}`);
        }
      }
    }

    if (params.length) {
      endpoint += `?${params.join("&")}`;
    }
  }

  const response = await window.fetch(`${baseUrl()}${endpoint}`, init);

  if (response.status >= 200 && response.status < 300) {
    // We received a successful response
    if (response.status === 204) {
      // 204 contains no data, but indicates success
      return Promise.resolve<T>({} as T);
    }

    // If Content-Type is application/json, then parse response as JSON
    // otherwise, just resolve the Response object returned by window.fetch
    // and the consumer can call await response.text() if needed.
    const isJson = response.headers.get("Content-Type")?.includes("application/json");
    if (isJson) {
      return Promise.resolve<T>(await response.json() as T);
    } else {
      return Promise.resolve<T>(response as T);
    }
  } else {
    // This is not a successful response.
    // It is most likely an error.
    switch (response.status) {
    case 403: {
      if (AuthContext.get().isLoggedIn) {
        return Promise.reject(new Error("Cookie expired or invalid."));
      }
      break;
    }
    case 500: {
      const health = await window.fetch(`${baseUrl()}api/healthz/liveness`);
      if (!health.ok) {
        return Promise.reject(
          new Error(`[500] Offline (Internal server error): "${endpoint}"`)
        );
      }
      break;
    }
    case 503: {
      // Show an error toast to notify the user what occurred
      return Promise.reject(new Error(`[503] Service unavailable: "${endpoint}"`));
    }
    default:
      break;
    }

    const defaultError = new Error(
      `HTTP request to '${endpoint}' failed with code ${response.status} (${response.statusText})`
    );
    return Promise.reject(defaultError);
  }    
}

const appClient = {
  Get: <T>(endpoint: string, config: HttpConfig = {}) => HttpClient<T>(endpoint, {
    ...config,
    method: "GET"
  }),
  Post: <T = void>(endpoint: string, config: HttpConfig = {}) => HttpClient<T>(endpoint, {
    ...config,
    method: "POST"
  }),
  Put: <T = void>(endpoint: string, config: HttpConfig = {}) => HttpClient<T>(endpoint, {
    ...config,
    method: "PUT"
  }),
  Patch: (endpoint: string, config: HttpConfig = {}) => HttpClient<void>(endpoint, {
    ...config,
    method: "PATCH"
  }),
  Delete: (endpoint: string, config: HttpConfig = {}) => HttpClient<void>(endpoint, {
    ...config,
    method: "DELETE"
  })
};

export const APIClient = {
  auth: {
    login: (username: string, password: string) => appClient.Post("api/auth/login", {
      body: { username, password }
    }),
    logout: () => appClient.Post("api/auth/logout"),
    validate: () => appClient.Get<void>("api/auth/validate"),
    onboard: (username: string, password: string) => appClient.Post("api/auth/onboard", {
      body: { username, password }
    }),
    canOnboard: () => appClient.Get("api/auth/onboard"),
    updateUser: (req: UserUpdate) => appClient.Patch(`api/auth/user/${req.username_current}`,
      { body: req })
  },
  actions: {
    create: (action: Action) => appClient.Post("api/actions", {
      body: action
    }),
    update: (action: Action) => appClient.Put(`api/actions/${action.id}`, {
      body: action
    }),
    delete: (id: number) => appClient.Delete(`api/actions/${id}`),
    toggleEnable: (id: number) => appClient.Patch(`api/actions/${id}/toggleEnabled`)
  },
  apikeys: {
    getAll: () => appClient.Get<APIKey[]>("api/keys"),
    create: (key: APIKey) => appClient.Post("api/keys", {
      body: key
    }),
    delete: (key: string) => appClient.Delete(`api/keys/${key}`)
  },
  config: {
    get: () => appClient.Get<Config>("api/config"),
    update: (config: ConfigUpdate) => appClient.Patch("api/config", {
      body: config
    })
  },
  download_clients: {
    getAll: () => appClient.Get<DownloadClient[]>("api/download_clients"),
    create: (dc: DownloadClient) => appClient.Post("api/download_clients", {
      body: dc
    }),
    update: (dc: DownloadClient) => appClient.Put("api/download_clients", {
      body: dc
    }),
    delete: (id: number) => appClient.Delete(`api/download_clients/${id}`),
    test: (dc: DownloadClient) => appClient.Post("api/download_clients/test", {
      body: dc
    })
  },
  filters: {
    getAll: () => appClient.Get<Filter[]>("api/filters"),
    find: (indexers: string[], sortOrder: string) => appClient.Get<Filter[]>("api/filters", {
      queryString: {
        sort: sortOrder,
        indexer: indexers
      }
    }),
    getByID: (id: number) => appClient.Get<Filter>(`api/filters/${id}`),
    create: (filter: Filter) => appClient.Post<Filter>("api/filters", {
      body: filter
    }),
    update: (filter: Filter) => appClient.Put<Filter>(`api/filters/${filter.id}`, {
      body: filter
    }),
    duplicate: (id: number) => appClient.Get<Filter>(`api/filters/${id}/duplicate`),
    toggleEnable: (id: number, enabled: boolean) => appClient.Put(`api/filters/${id}/enabled`, {
      body: { enabled }
    }),
    delete: (id: number) => appClient.Delete(`api/filters/${id}`)
  },
  feeds: {
    find: () => appClient.Get<Feed[]>("api/feeds"),
    create: (feed: FeedCreate) => appClient.Post("api/feeds", {
      body: feed
    }),
    toggleEnable: (id: number, enabled: boolean) => appClient.Patch(`api/feeds/${id}/enabled`, {
      body: { enabled }
    }),
    update: (feed: Feed) => appClient.Put(`api/feeds/${feed.id}`, {
      body: feed
    }),
    forceRun: (id: number) => appClient.Post(`api/feeds/${id}/forcerun`),
    delete: (id: number) => appClient.Delete(`api/feeds/${id}`),
    deleteCache: (id: number) => appClient.Delete(`api/feeds/${id}/cache`),
    test: (feed: Feed) => appClient.Post("api/feeds/test", {
      body: feed
    })
  },
  indexers: {
    // returns indexer options for all currently present/enabled indexers
    getOptions: () => appClient.Get<Indexer[]>("api/indexer/options"),
    // returns indexer definitions for all currently present/enabled indexers
    getAll: () => appClient.Get<IndexerDefinition[]>("api/indexer"),
    // returns all possible indexer definitions
    getSchema: () => appClient.Get<IndexerDefinition[]>("api/indexer/schema"),
    create: (indexer: Indexer) => appClient.Post<Indexer>("api/indexer", {
      body: indexer
    }),
    update: (indexer: Indexer) => appClient.Put(`api/indexer/${indexer.id}`, {
      body: indexer
    }),
    delete: (id: number) => appClient.Delete(`api/indexer/${id}`),
    testApi: (req: IndexerTestApiReq) => appClient.Post<IndexerTestApiReq>(`api/indexer/${req.id}/api/test`, {
      body: req
    }),
    toggleEnable: (id: number, enabled: boolean) => appClient.Patch(`api/indexer/${id}/enabled`, {
      body: { enabled }
    })
  },
  irc: {
    getNetworks: () => appClient.Get<IrcNetworkWithHealth[]>("api/irc"),
    createNetwork: (network: IrcNetworkCreate) => appClient.Post("api/irc", {
      body: network
    }),
    updateNetwork: (network: IrcNetwork) => appClient.Put(`api/irc/network/${network.id}`, {
      body: network
    }),
    deleteNetwork: (id: number) => appClient.Delete(`api/irc/network/${id}`),
    restartNetwork: (id: number) => appClient.Get(`api/irc/network/${id}/restart`),
    sendCmd: (cmd: SendIrcCmdRequest) => appClient.Post(`api/irc/network/${cmd.network_id}/cmd`, {
      body: cmd
    }),
    reprocessAnnounce: (networkId: number, channel: string, msg: string) => appClient.Post(`api/irc/network/${networkId}/channel/${channel}/announce/process`, {
      body: { msg: msg }
    }),
    events: (network: string) => new EventSource(
      `${sseBaseUrl()}api/irc/events?stream=${encodeRFC3986URIComponent(network)}`,
      { withCredentials: true }
    )
  },
  logs: {
    files: () => appClient.Get<LogFileResponse>("api/logs/files"),
    getFile: (file: string) => appClient.Get(`api/logs/files/${file}`)
  },
  events: {
    logs: () => new EventSource(`${sseBaseUrl()}api/events?stream=logs`, { withCredentials: true })
  },
  notifications: {
    getAll: () => appClient.Get<ServiceNotification[]>("api/notification"),
    create: (notification: ServiceNotification) => appClient.Post("api/notification", {
      body: notification
    }),
    update: (notification: ServiceNotification) => appClient.Put(
      `api/notification/${notification.id}`,
      { body: notification }
    ),
    delete: (id: number) => appClient.Delete(`api/notification/${id}`),
    test: (notification: ServiceNotification) => appClient.Post("api/notification/test", {
      body: notification
    })
  },
  release: {
    find: (query?: string) => appClient.Get<ReleaseFindResponse>(`api/release${query}`),
    findRecent: () => appClient.Get<ReleaseFindResponse>("api/release/recent"),
    findQuery: (offset?: number, limit?: number, filters?: ReleaseFilter[]) => {
      const params: Record<string, string[]> = {
        indexer: [],
        push_status: [],
        q: []
      };

      filters?.forEach((filter) => {
        if (!filter.value)
          return;

        if (filter.id == "indexer.identifier") {
          params["indexer"].push(filter.value);
        } else if (filter.id === "action_status") {
          params["push_status"].push(filter.value); // push_status is the correct value here otherwise the releases table won't load when filtered by push status
        } else if (filter.id === "push_status") {
          params["push_status"].push(filter.value);
        } else if (filter.id == "name") {
          params["q"].push(filter.value);
        }
      });

      return appClient.Get<ReleaseFindResponse>("api/release", {
        queryString: {
          offset,
          limit,
          ...params
        }
      });
    },
    indexerOptions: () => appClient.Get<string[]>("api/release/indexers"),
    stats: () => appClient.Get<ReleaseStats>("api/release/stats"),
    delete: (params: DeleteParams) => {
      return appClient.Delete("api/release", {
        queryString: {
          olderThan: params.olderThan,
          indexer: params.indexers,
          releaseStatus: params.releaseStatuses,
        }
      });
    },
    replayAction: (releaseId: number, actionId: number) => appClient.Post(
      `api/release/${releaseId}/actions/${actionId}/retry`
    )
  },
  updates: {
    check: () => appClient.Get("api/updates/check"),
    getLatestRelease: () => appClient.Get<GithubRelease>("api/updates/latest")
  }
};<|MERGE_RESOLUTION|>--- conflicted
+++ resolved
@@ -51,15 +51,6 @@
   queryString?: Record<string, Primitive | Primitive[]>;
 }
 
-<<<<<<< HEAD
-interface DeleteParams {
-  olderThan?: number;
-  indexers?: string[];
-  releaseStatuses?: string[];
-}
-
-type QueryStringParams = Record<string, string | string[]>;
-
 /**
  * Encodes a string into a RFC-3986-compliant string.
  *
@@ -73,9 +64,7 @@
  * @returns A RFC-3986-compliant string variation of the input string.
  * @note See https://stackoverflow.com/a/62969380
  */
-=======
-// See https://stackoverflow.com/a/62969380
->>>>>>> 28172cfb
+
 function encodeRFC3986URIComponent(str: string): string {
   return encodeURIComponent(str).replace(
     /[!'()*]/g,
@@ -106,6 +95,7 @@
  *    The current user is then prompted to log in again after being logged out.
  *  - The `ErrorPage` screen appears in all other scenarios.
  */
+
 export async function HttpClient<T = unknown>(
   endpoint: string,
   config: HttpConfig = {}
