--- conflicted
+++ resolved
@@ -20,7 +20,7 @@
 function encodeRFC3986URIComponent(str: string): string {
   return encodeURIComponent(str).replace(
     /[!'()*]/g,
-    (c) => `%${c.charCodeAt(0).toString(16).toUpperCase()}`,
+    (c) => `%${c.charCodeAt(0).toString(16).toUpperCase()}`
   );
 }
 
@@ -44,19 +44,6 @@
     }
   }
 
-<<<<<<< HEAD
-        // 500 is a generic "catch-all" response
-        // Usually this indicates the server cannot find a better 5xx error code to response
-        // check agains the health endpoint to decide if autobrr api is offline or inaccessible
-        if (response.status === 500) {
-          const health = await window.fetch(`${baseUrl()}api/healthz/liveness`);
-          if (!health.ok) {
-            return Promise.reject(new Error("Offline"));
-          }
-        }
-
-        return Promise.reject(new Error(await response.text()));
-=======
   if (config.queryString) {
     const params: string[] = [];
 
@@ -84,7 +71,6 @@
         if (v.length) {
           params.push(`${serializedKey}=${encodeRFC3986URIComponent(v)}`);
         }
->>>>>>> 6a4d96f9
       }
     }
 
@@ -95,35 +81,28 @@
 
   const response = await window.fetch(`${baseUrl()}${endpoint}`, init);
 
-<<<<<<< HEAD
-      // Resolve immediately since 204 contains no data
-      if (response.status === 204) {
-        return Promise.resolve(response);
+  switch (response.status) {
+    case 204:
+    // 204 contains no data, but indicates success
+      return Promise.resolve<T>({} as T);
+    case 401:
+    // Remove auth info from localStorage
+      AuthContext.reset();
+
+      // Show an error toast to notify the user what occurred
+      return Promise.reject(new Error(`[401] Unauthorized: "${endpoint}"`));
+    case 404:
+      return Promise.reject(new Error(`[404] Not found: "${endpoint}"`));
+    case 500:
+      const health = await window.fetch(`${baseUrl()}api/healthz/liveness`);
+      if (!health.ok) {
+        return Promise.reject(
+          new Error(`[500] Offline (Internal server error): "${endpoint}"`, { cause: "OFFLINE" })
+        );
       }
-=======
-  switch (response.status) {
-  case 204:
-    // 204 contains no data, but indicates success
-    return Promise.resolve<T>({} as T);
-  case 401:
-    // Remove auth info from localStorage
-    AuthContext.reset();
->>>>>>> 6a4d96f9
-
-    // Show an error toast to notify the user what occurred
-    return Promise.reject(new Error(`[401] Unauthorized: "${endpoint}"`));
-  case 404:
-    return Promise.reject(new Error(`[404] Not found: "${endpoint}"`));
-  case 500:
-    const health = await window.fetch(`${baseUrl()}api/healthz/liveness`);
-    if (!health.ok) {
-      return Promise.reject(
-        new Error(`[500] Offline (Internal server error): "${endpoint}"`, { cause: "OFFLINE" })
-      );
-    }
-    break;
-  default:
-    break;
+      break;
+    default:
+      break;
   }
 
   const isJson = response.headers.get("Content-Type")?.includes("application/json");
@@ -341,24 +320,12 @@
     },
     indexerOptions: () => appClient.Get<string[]>("api/release/indexers"),
     stats: () => appClient.Get<ReleaseStats>("api/release/stats"),
-<<<<<<< HEAD
-    delete: (olderThan: number) => {
-      const params = new URLSearchParams();
-      if (olderThan !== undefined && olderThan > 0) {
-        params.append("olderThan", olderThan.toString());
-      }
-
-      return appClient.Delete(`api/release?${params.toString()}`);
-    },
-    replayAction: (releaseId: number, actionId: number) => appClient.Post(`api/release/${releaseId}/actions/${actionId}/retry`)
-=======
     delete: (olderThan: number) => appClient.Delete("api/release", {
       queryString: { olderThan }
     }),
     replayAction: (releaseId: number, actionId: number) => appClient.Post(
       `api/release/${releaseId}/actions/${actionId}/retry`
     )
->>>>>>> 6a4d96f9
   },
   updates: {
     check: () => appClient.Get("api/updates/check"),
