/*
 * Copyright (c) 2021 - 2024, Ludvig Lundgren and the autobrr contributors.
 * SPDX-License-Identifier: GPL-2.0-or-later
 */

import { useEffect } from "react";
import { RouterProvider } from "@tanstack/react-router"
import { QueryClientProvider } from "@tanstack/react-query";
import { Toaster } from "react-hot-toast";
import { Portal } from "react-portal";
import { Router } from "@app/routes";
import { routerBasePath } from "@utils";
import { queryClient } from "@api/QueryClient";
<<<<<<< HEAD
=======
import { AuthContext, SettingsContext } from "@utils/Context";
>>>>>>> 3dab2953

declare module '@tanstack/react-router' {
  interface Register {
    router: typeof Router
  }
}

export function App() {
  const [ , setSettings] = SettingsContext.use();

  useEffect(() => {
    const themeMediaQuery = window.matchMedia('(prefers-color-scheme: dark)');
    const handleThemeChange = (e: MediaQueryListEvent) => {
      setSettings(prevState => ({ ...prevState, darkTheme: e.matches }));
    };

    themeMediaQuery.addEventListener('change', handleThemeChange);
    return () => themeMediaQuery.removeEventListener('change', handleThemeChange);
  }, [setSettings]);

  return (
    <QueryClientProvider client={queryClient}>
      <Portal>
        <Toaster position="top-right" />
      </Portal>
      <RouterProvider
        basepath={routerBasePath()}
        router={Router}
      />
    </QueryClientProvider>
  );
}<|MERGE_RESOLUTION|>--- conflicted
+++ resolved
@@ -11,10 +11,7 @@
 import { Router } from "@app/routes";
 import { routerBasePath } from "@utils";
 import { queryClient } from "@api/QueryClient";
-<<<<<<< HEAD
-=======
-import { AuthContext, SettingsContext } from "@utils/Context";
->>>>>>> 3dab2953
+import { SettingsContext } from "@utils/Context";
 
 declare module '@tanstack/react-router' {
   interface Register {
