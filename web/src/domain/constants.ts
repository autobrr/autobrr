--- conflicted
+++ resolved
@@ -333,12 +333,8 @@
   "SONARR": "Sonarr",
   "LIDARR": "Lidarr",
   "WHISPARR": "Whisparr",
-<<<<<<< HEAD
-  "READARR": "Readarr"
-=======
   "READARR": "Readarr",
   "SABNZBD": "Sabnzbd"
->>>>>>> c2fcd91d
 };
 
 export const ActionContentLayoutOptions: SelectGenericOption<ActionContentLayout>[] = [
