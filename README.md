<h1 align="center">
  <img alt="autobrr logo" src=".github/images/logo.png" width="160px"/><br/>
  autobrr
</h1>

<p align="center">autobrr redefines download automation for torrents and Usenet, drawing inspiration from tools like trackarr, autodl-irssi, and flexget. We've combined the best of these worlds into one versatile tool that can do it all, and then some.</p>

<p align="center"><img alt="GitHub release (latest by date)" src="https://img.shields.io/github/v/release/autobrr/autobrr?style=for-the-badge">&nbsp;<img alt="GitHub all releases" src="https://img.shields.io/github/downloads/autobrr/autobrr/total?style=for-the-badge">&nbsp;<img alt="GitHub Workflow Status" src="https://img.shields.io/github/actions/workflow/status/autobrr/autobrr/release.yml?style=for-the-badge"></p>

<img alt="autobrr ui" src=".github/images/front-dark.png" /><br/>
*We also have a light theme. Check it out [here](.github/images/front-light.png).*

## Documentation

Full documentation can be found at [https://autobrr.com](https://autobrr.com)

## Table of Contents

1. [What Is Autobrr?](#what-is-autobrr)
2. [Key Features](#key-features)
   - [Available Download Clients and Actions](#available-download-clients-and-actions)
   - [RSS and Usenet Support](#rss-and-usenet-support)
3. [Installation](#installation)
   - [Swizzin](#swizzin-dedi)
   - [Saltbox](#saltbox)
   - [QuickBox](#quickbox)
   - [Shared Seedbox](#shared-seedbox)
   - [Docker Compose](#docker-compose)
      - [Distroless docker images](#distroless-docker-images)
   - [Windows](#windows)
   - [MacOS](#macos)
   - [Linux Generic](#linux-generic)
   - [Environment Variables](#environment-variables)
4. [Community](#community)
5. [Contributing](#contributing)
6. [Code of Conduct](#code-of-conduct)
7. [License](#license)

## What Is Autobrr?

What is autobrr, and how does it fit into the ecosystem?

We can start by talking about torrent trackers (hereby referred to as indexers) and maintaining ratio. You are required
to maintain a ratio with most indexers. Ratio is built by seeding your torrents. The earlier you're seeding a torrent,
the more peers you make yourself available to on that torrent.

Software like Radarr and Sonarr utilizes RSS to look for new torrents. RSS feeds are updated regularly, but too slow to
let you be a part of what we call the initial swarm of a torrent. This is where autobrr comes into play.

Many indexers announce new torrents on their IRC channels the second it is uploaded to the site. autobrr monitors such
channels in real time and grabs the torrent file as soon as it's uploaded based on certain conditions (hereby referred
to as filters) that you set up within autobrr. It then sends that torrent file to a download client of your choice via
an action set within the filter. A download client can be anything from qBittorrent and Deluge, to Radarr and Sonarr, or
a watch folder.

When your autobrr filter is set to send the torrent files to Radarr and Sonarr, they will decide if it's something they
want, and then forward it to the torrent client they are set up with.

autobrr can also send matches (torrent files that meets your filter's criteria) directly to torrent clients like
qBittorrent, Deluge, r(u)Torrent and Transmission. You don't need to use the *arr suite to make use of autobrr.

## Key Features

- Torrents and Usenet support
- Support for 75+ torrent trackers with IRC announces
- Newznab, Torznab and RSS support to easily get access to hundreds of torrent and Usenet indexers
- Torrent Magnet support
- Powerful but simple filtering with RegEx support (like in autodl-irssi)
- Easy to use and mobile friendly web UI (with dark mode!) to manage everything
- Built on Go and React making autobrr lightweight and perfect for supporting multiple platforms (Linux, FreeBSD,
  Windows, macOS) on different architectures (e.g. x86, ARM)
- Great container support (Docker, k8s/Kubernetes)
- Database engine supporting both PostgreSQL and SQLite
- Authentication support including built-in auth and OpenID Connect (OIDC)
- Notifications (Discord, Telegram, Notifiarr, Pushover, Gotify)
- One autobrr instance can communicate with multiple clients (torrent, Usenet and \*arr) on remote servers
- Base path / Subfolder (and subdomain) support for convenient reverse-proxy support

### Available Download Clients and Actions

- **qBittorrent:** Includes built-in re-announce, categories, rules, max active downloads, etc.
- **Deluge v1+ and v2+**
- **rTorrent**
- **Transmission**
- **Porla**
- **Sonarr, Radarr, Lidarr, Whisparr, Readarr:** Pushes releases directly for early swarm participation, rather than relying on RSS feeds.
- **SABnzbd (Usenet):** Integrates smoothly for Usenet downloads.
- **Watch Folder:** Monitors specified folders for new files.
- **Exec Custom Scripts:** Execute tailored scripts for advanced automation.
- **Webhook:** Offers webhook support for diverse integration needs.

### RSS and Usenet Support

A lot of indexers do not announce new torrents in an IRC channel. You can still make use of these indexers with autobrr
since it has built in support for feeds as well. Both Torznab, Newznab and regular RSS is supported. RSS indexers are treated the same way as regular indexers within autobrr.

Usenet support via Newznab feeds allows you to easily manage everything in a single application. While there is a lot of
applications that handles RSS well, we think autobrr offers very easy to use filtering to help you get the content you
want.

You can use Usenet feeds and send to arrs or send directly to SABnzbd.

## Installation

For comprehensive installation instructions, visit our [Installation Guide](https://autobrr.com/installation/linux). This guide provides detailed steps for different platforms, including Windows, Linux, Docker, and more.

Remember to head over to our [Configuration Guide](https://autobrr.com/configuration/autobrr) to learn how to set up your indexers, IRC, and download clients after you're done installing.

### Swizzin (dedi)

[Swizzin](https://swizzin.ltd/) users can simply run:

```bash
sudo box install autobrr
```

### Saltbox

[Saltbox](https://docs.saltbox.dev/) users can simply run:

```bash
sb install autobrr
```

For more info check the [docs](https://docs.saltbox.dev/apps/autobrr/)

### QuickBox

[QuickBox](https://quickbox.io/) users can simply run:

```bash
qb install autobrr -u ${username}
```

For more info check
the [docs](https://quickbox.io/knowledge-base/v3/applications-v3/autobrr-applications-v3/autobrr-quick-reference/)

### Shared Seedbox

#### One-Click Installer & Quick Installer

- HostingByDesign (former Seedbox.io) via box - `box install autobrr`
- Swizzin.net via box - `box install autobrr`
- Seedit4.me
- SeedHost.eu
- Ultra.cc

##### Installation Scripts

We have support for a couple of other providers out of the box.  
Please contact us on [Discord](https://discord.gg/WQ2eUycxyT) if your provider is missing.
The scripts require some input, but do most of the work.

#### WhatBox

```bash
wget https://gobrr.sh/install_whatbox && bash install_whatbox
```

#### Feralhosting

```bash
wget https://gobrr.sh/install_feral && bash install_feral
```

#### Bytesized Hosting

```bash
wget https://gobrr.sh/install_bytesized && bash install_bytesized
```

#### Other providers

For other providers the Seedbox.io installer should work. If not, open an issue or contact us
on [Discord](https://discord.gg/WQ2eUycxyT)

```bash
wget https://gobrr.sh/install_sbio && bash install_sbio
```

### Docker Compose

Modify accordingly if running with unRAID or setting up with Portainer.

- Logging is optional
- Host port mapping might need to be changed to not collide with other apps
- Change `BASE_DOCKER_DATA_PATH` to match your setup. Can be simply `./data`
- Set custom network if needed

Create `docker-compose.yml` and add the following. If you have an existing setup change to fit that.

```yml
version: "3.7"

services:
  autobrr:
    container_name: autobrr
    image: ghcr.io/autobrr/autobrr:latest
    restart: unless-stopped
    environment:
      - TZ=${TZ}
    user: 1000:1000
    volumes:
      - ${BASE_DOCKER_DATA_PATH}/autobrr/config:/config
    ports:
      - 7474:7474
```

Then start with:

```bash
docker compose up -d
```

### Distroless Docker Images

> [!CAUTION]
> This image comes without a shell, and external filtering and actions relying on `exec` will therefore not work with anything but compiled static binaries.
> 
> To clarify: **`BASH` and `SH` shell scripts WILL NOT WORK!**
>
> Use the standard image if you rely on this functionality.

For users who prioritize container security, one of the longterm maintainers offer alternative Docker images built on [Distroless](https://github.com/GoogleContainerTools/distroless). Specifically the `distroless/static-debian12:nonroot` base image.

Distroless images do not contain a package manager or shell, thereby reducing the potential attack surface and making them a more secure option. These stripped-back images contain only the application and its runtime dependencies.

The repository for these builds can be found here: [https://github.com/s0up4200/autobrr-distroless](https://github.com/s0up4200/autobrr-distroless)

### Windows

Check the Windows Setup Guide [here](https://autobrr.com/installation/windows).

### MacOS

#### Install Homebrew

```bash
/bin/bash -c "$(curl -fsSL https://raw.githubusercontent.com/Homebrew/install/HEAD/install.sh)"
```

#### Install autobrr

```bash
brew install autobrr
```

#### Run

```bash
brew services start autobrr
```

### Linux Generic

Download the latest release, or download the [source code](https://github.com/autobrr/autobrr/releases/latest) and build
it yourself using `make build`.

```bash
wget $(curl -s https://api.github.com/repos/autobrr/autobrr/releases/latest | grep download | grep linux_x86_64 | cut -d\" -f4)
```

#### Unpack

Run with `root` or `sudo`. If you do not have root, or are on a shared system, place the binaries somewhere in your home directory like `~/.bin`.

```bash
tar -C /usr/local/bin -xzf autobrr*.tar.gz
```

This will extract both `autobrr` and `autobrrctl` to `/usr/local/bin`.
Note: If the command fails, prefix it with `sudo` and re-run again.

#### Systemd (Recommended)

On Linux-based systems, it is recommended to run autobrr as a sort of service with auto-restarting capabilities, in
order to account for potential downtime. The most common way is to do it via systemd.

You will need to create a service file in `/etc/systemd/system/` called `autobrr.service`.

```bash
touch /etc/systemd/system/autobrr@.service
```

Then place the following content inside the file (e.g. via nano/vim/ed):

```systemd title="/etc/systemd/system/autobrr@.service"
[Unit]
Description=autobrr service for %i
After=syslog.target network-online.target

[Service]
Type=simple
User=%i
Group=%i
ExecStart=/usr/bin/autobrr --config=/home/%i/.config/autobrr/

[Install]
WantedBy=multi-user.target
```

Start the service. Enable will make it startup on reboot.

```bash
systemctl enable -q --now --user autobrr@$USER
```

By default, the configuration is set to listen on `127.0.0.1`. While autobrr works fine as is exposed to the internet,
it is recommended to use a reverse proxy
like [nginx](https://autobrr.com/installation/linux#nginx), [caddy](https://autobrr.com/installation/linux#caddy)
or [traefik](https://autobrr.com/installation/docker#traefik).

If you are not running a reverse proxy change `host` in the `config.toml` to `0.0.0.0`.

### Environment Variables

The following environment variables can be used:

<<<<<<< HEAD
| Variable                          | Description                                              | Default                                  |
| --------------------------------- | -------------------------------------------------------- | ---------------------------------------- |
| `AUTOBRR__HOST`                   | Listen address                                           | `127.0.0.1`                              |
| `AUTOBRR__PORT`                   | Listen port                                              | `7474`                                   |
| `AUTOBRR__BASE_URL`               | Base URL for reverse proxy                               | `/`                                      |
| `AUTOBRR__LOG_LEVEL`              | Log level (DEBUG, INFO, WARN, ERROR)                     | `INFO`                                   |
| `AUTOBRR__LOG_PATH`               | Log file location                                        | `/config/logs`                           |
| `AUTOBRR__LOG_MAX_SIZE`           | Max size in MB before rotation                           | `10`                                     |
| `AUTOBRR__LOG_MAX_BACKUPS`        | Number of rotated logs to keep                           | `5`                                      |
| `AUTOBRR__SESSION_SECRET`         | Random string for session encryption                     | -                                        |
| `AUTOBRR__CUSTOM_DEFINITIONS`     | Path to custom indexer definitions                       | -                                        |
| `AUTOBRR__CHECK_FOR_UPDATES`      | Enable update checks                                     | `true`                                   |
| `AUTOBRR__DATABASE_TYPE`          | Database type (sqlite/postgres)                          | `sqlite`                                 |
| `AUTOBRR__POSTGRES_HOST`          | PostgreSQL host                                          | -                                        |
| `AUTOBRR__POSTGRES_PORT`          | PostgreSQL port                                          | `5432`                                   |
| `AUTOBRR__POSTGRES_DATABASE`      | PostgreSQL database name                                 | -                                        |
| `AUTOBRR__POSTGRES_USER`          | PostgreSQL username                                      | -                                        |
| `AUTOBRR__POSTGRES_PASS`          | PostgreSQL password                                      | -                                        |
| `AUTOBRR__POSTGRES_SSLMODE`       | PostgreSQL SSL mode                                      | `disable`                                |
| `AUTOBRR__POSTGRES_EXTRA_PARAMS`  | Additional PostgreSQL parameters                         | -                                        |
| `AUTOBRR__OIDC_ENABLED`           | Enable OpenID Connect authentication                     | `false`                                  |
| `AUTOBRR__OIDC_ISSUER`            | OIDC issuer URL                                          | -                                        |
| `AUTOBRR__OIDC_CLIENT_ID`         | OIDC client ID                                           | -                                        |
| `AUTOBRR__OIDC_CLIENT_SECRET`     | OIDC client secret                                       | -                                        |
| `AUTOBRR__OIDC_REDIRECT_URL`      | OIDC callback URL                                        | `https://baseurl/api/auth/oidc/callback` |
| `AUTOBRR__DISABLE_BUILT_IN_LOGIN` | Disable login form (only works when using external auth) | `false`                                  |
=======
| Variable                            | Description                          | Default                                  |
|-------------------------------------|--------------------------------------|------------------------------------------|
| `AUTOBRR__HOST`                     | Listen address                       | `127.0.0.1`                              |
| `AUTOBRR__PORT`                     | Listen port                          | `7474`                                   |
| `AUTOBRR__BASE_URL`                 | Base URL for reverse proxy           | `/`                                      |
| `AUTOBRR__LOG_LEVEL`                | Log level (DEBUG, INFO, WARN, ERROR) | `INFO`                                   |
| `AUTOBRR__LOG_PATH`                 | Log file location                    | `/config/logs`                           |
| `AUTOBRR__LOG_MAX_SIZE`             | Max size in MB before rotation       | `10`                                     |
| `AUTOBRR__LOG_MAX_BACKUPS`          | Number of rotated logs to keep       | `5`                                      |
| `AUTOBRR__SESSION_SECRET`           | Random string for session encryption | -                                        |
| `AUTOBRR__CUSTOM_DEFINITIONS`       | Path to custom indexer definitions   | -                                        |
| `AUTOBRR__CHECK_FOR_UPDATES`        | Enable update checks                 | `true`                                   |
| `AUTOBRR__DATABASE_TYPE`            | Database type (sqlite/postgres)      | `sqlite`                                 |
| `AUTOBRR__POSTGRES_HOST`            | PostgreSQL host                      | -                                        |
| `AUTOBRR__POSTGRES_PORT`            | PostgreSQL port                      | `5432`                                   |
| `AUTOBRR__POSTGRES_DATABASE`        | PostgreSQL database name             | -                                        |
| `AUTOBRR__POSTGRES_USER`            | PostgreSQL username                  | -                                        |
| `AUTOBRR__POSTGRES_PASS`            | PostgreSQL password                  | -                                        |
| `AUTOBRR__POSTGRES_SSLMODE`         | PostgreSQL SSL mode                  | `disable`                                |
| `AUTOBRR__POSTGRES_EXTRA_PARAMS`    | Additional PostgreSQL parameters     | -                                        |
| `AUTOBRR__OIDC_ENABLED`             | Enable OpenID Connect authentication | `false`                                  |
| `AUTOBRR__OIDC_ISSUER`              | OIDC issuer URL                      | -                                        |
| `AUTOBRR__OIDC_CLIENT_ID`           | OIDC client ID                       | -                                        |
| `AUTOBRR__OIDC_CLIENT_SECRET`       | OIDC client secret                   | -                                        |
| `AUTOBRR__OIDC_REDIRECT_URL`        | OIDC callback URL                    | `https://baseurl/api/auth/oidc/callback` |
| `AUTOBRR__METRICS_ENABLED`          | Enable Metrics server                | `false`                                  |
| `AUTOBRR__METRICS_HOST`             | Metrics listen address               | `127.0.0.1`                              |
| `AUTOBRR__METRICS_PORT`             | Metrics listen port                  | `9074`                                   |
| `AUTOBRR__METRICS_BASIC_AUTH_USERS` | Metrics basic auth users             | -                                        |
>>>>>>> 9eff694a

## Community

Join our friendly and welcoming community on [Discord](https://discord.gg/WQ2eUycxyT)! Connect with fellow autobrr users, get advice, and share your experiences. Whether you're seeking help, wanting to contribute, or just looking to discuss your ideas, our community is a hub of discussion and support. We're all here to help each other out, so don't hesitate to jump in!

## Contributing

Whether you're fixing a bug, adding a feature, or improving documentation, your help is appreciated. Here's how you can contribute:

### Reporting Issues and Suggestions

- **Report Bugs:** Encountered a bug? Please report it using our [bug report template](/.github/ISSUE_TEMPLATE/bug_report.md). Include detailed steps to reproduce, expected behavior, and any relevant screenshots or logs.
- **Feature Requests:** Submit your feature request by [opening a new idea in our discussions](https://github.com/autobrr/autobrr/discussions/new?category=ideas). Describe your idea and how it will improve `autobrr`.

### Code Contributions

Check out the full guide for contributing [here](CONTRIBUTING.md).

- **Fork and Clone:** Fork the `autobrr` repository and clone it to start working on your changes.
- **Branching:** Create a new branch for your changes. Use a descriptive name for easy understanding.
- **Coding:** Ensure your code is well-commented for clarity.
- **Commit Guidelines:** We appreciate the use of [Conventional Commit Guidelines](https://www.conventionalcommits.org/en/v1.0.0/#summary) when writing your commits.
  - There is no need for force pushing or rebasing. We squash commits on merge to keep the history clean and manageable.
- **Pull Requests:** Submit a pull request with a clear description of your changes. Reference any related issues.
- **Code Review:** Be open to feedback during the code review process.

### Documentation

See an area that needs clarity or additional information? Feel free to update our documentation [here](https://github.com/autobrr/autobrr.com).

## Code of Conduct

We follow a code of conduct that promotes respectful and harassment-free experiences. Please read [our Code of Conduct](CODE_OF_CONDUCT.md) before participating.

## License

autobrr is proudly open-source and is released under the [GNU General Public License v2 or later (GPLv2+)](https://www.gnu.org/licenses/old-licenses/gpl-2.0-standalone.html). This license allows you the freedom to run, study, share, and modify the software:

- **Freedom to Run:** You can run autobrr in any environment, for any purpose.
- **Freedom to Study and Modify:** Access to the source code allows you to study and modify autobrr to suit your needs.
- **Freedom to Share:** You can redistribute copies of autobrr to help others.
- **Freedom to Enhance:** Contributions to improve autobrr are always welcome.

Copyright 2021-2024<|MERGE_RESOLUTION|>--- conflicted
+++ resolved
@@ -316,64 +316,36 @@
 
 The following environment variables can be used:
 
-<<<<<<< HEAD
-| Variable                          | Description                                              | Default                                  |
-| --------------------------------- | -------------------------------------------------------- | ---------------------------------------- |
-| `AUTOBRR__HOST`                   | Listen address                                           | `127.0.0.1`                              |
-| `AUTOBRR__PORT`                   | Listen port                                              | `7474`                                   |
-| `AUTOBRR__BASE_URL`               | Base URL for reverse proxy                               | `/`                                      |
-| `AUTOBRR__LOG_LEVEL`              | Log level (DEBUG, INFO, WARN, ERROR)                     | `INFO`                                   |
-| `AUTOBRR__LOG_PATH`               | Log file location                                        | `/config/logs`                           |
-| `AUTOBRR__LOG_MAX_SIZE`           | Max size in MB before rotation                           | `10`                                     |
-| `AUTOBRR__LOG_MAX_BACKUPS`        | Number of rotated logs to keep                           | `5`                                      |
-| `AUTOBRR__SESSION_SECRET`         | Random string for session encryption                     | -                                        |
-| `AUTOBRR__CUSTOM_DEFINITIONS`     | Path to custom indexer definitions                       | -                                        |
-| `AUTOBRR__CHECK_FOR_UPDATES`      | Enable update checks                                     | `true`                                   |
-| `AUTOBRR__DATABASE_TYPE`          | Database type (sqlite/postgres)                          | `sqlite`                                 |
-| `AUTOBRR__POSTGRES_HOST`          | PostgreSQL host                                          | -                                        |
-| `AUTOBRR__POSTGRES_PORT`          | PostgreSQL port                                          | `5432`                                   |
-| `AUTOBRR__POSTGRES_DATABASE`      | PostgreSQL database name                                 | -                                        |
-| `AUTOBRR__POSTGRES_USER`          | PostgreSQL username                                      | -                                        |
-| `AUTOBRR__POSTGRES_PASS`          | PostgreSQL password                                      | -                                        |
-| `AUTOBRR__POSTGRES_SSLMODE`       | PostgreSQL SSL mode                                      | `disable`                                |
-| `AUTOBRR__POSTGRES_EXTRA_PARAMS`  | Additional PostgreSQL parameters                         | -                                        |
-| `AUTOBRR__OIDC_ENABLED`           | Enable OpenID Connect authentication                     | `false`                                  |
-| `AUTOBRR__OIDC_ISSUER`            | OIDC issuer URL                                          | -                                        |
-| `AUTOBRR__OIDC_CLIENT_ID`         | OIDC client ID                                           | -                                        |
-| `AUTOBRR__OIDC_CLIENT_SECRET`     | OIDC client secret                                       | -                                        |
-| `AUTOBRR__OIDC_REDIRECT_URL`      | OIDC callback URL                                        | `https://baseurl/api/auth/oidc/callback` |
-| `AUTOBRR__DISABLE_BUILT_IN_LOGIN` | Disable login form (only works when using external auth) | `false`                                  |
-=======
-| Variable                            | Description                          | Default                                  |
-|-------------------------------------|--------------------------------------|------------------------------------------|
-| `AUTOBRR__HOST`                     | Listen address                       | `127.0.0.1`                              |
-| `AUTOBRR__PORT`                     | Listen port                          | `7474`                                   |
-| `AUTOBRR__BASE_URL`                 | Base URL for reverse proxy           | `/`                                      |
-| `AUTOBRR__LOG_LEVEL`                | Log level (DEBUG, INFO, WARN, ERROR) | `INFO`                                   |
-| `AUTOBRR__LOG_PATH`                 | Log file location                    | `/config/logs`                           |
-| `AUTOBRR__LOG_MAX_SIZE`             | Max size in MB before rotation       | `10`                                     |
-| `AUTOBRR__LOG_MAX_BACKUPS`          | Number of rotated logs to keep       | `5`                                      |
-| `AUTOBRR__SESSION_SECRET`           | Random string for session encryption | -                                        |
-| `AUTOBRR__CUSTOM_DEFINITIONS`       | Path to custom indexer definitions   | -                                        |
-| `AUTOBRR__CHECK_FOR_UPDATES`        | Enable update checks                 | `true`                                   |
-| `AUTOBRR__DATABASE_TYPE`            | Database type (sqlite/postgres)      | `sqlite`                                 |
-| `AUTOBRR__POSTGRES_HOST`            | PostgreSQL host                      | -                                        |
-| `AUTOBRR__POSTGRES_PORT`            | PostgreSQL port                      | `5432`                                   |
-| `AUTOBRR__POSTGRES_DATABASE`        | PostgreSQL database name             | -                                        |
-| `AUTOBRR__POSTGRES_USER`            | PostgreSQL username                  | -                                        |
-| `AUTOBRR__POSTGRES_PASS`            | PostgreSQL password                  | -                                        |
-| `AUTOBRR__POSTGRES_SSLMODE`         | PostgreSQL SSL mode                  | `disable`                                |
-| `AUTOBRR__POSTGRES_EXTRA_PARAMS`    | Additional PostgreSQL parameters     | -                                        |
-| `AUTOBRR__OIDC_ENABLED`             | Enable OpenID Connect authentication | `false`                                  |
-| `AUTOBRR__OIDC_ISSUER`              | OIDC issuer URL                      | -                                        |
-| `AUTOBRR__OIDC_CLIENT_ID`           | OIDC client ID                       | -                                        |
-| `AUTOBRR__OIDC_CLIENT_SECRET`       | OIDC client secret                   | -                                        |
-| `AUTOBRR__OIDC_REDIRECT_URL`        | OIDC callback URL                    | `https://baseurl/api/auth/oidc/callback` |
-| `AUTOBRR__METRICS_ENABLED`          | Enable Metrics server                | `false`                                  |
-| `AUTOBRR__METRICS_HOST`             | Metrics listen address               | `127.0.0.1`                              |
-| `AUTOBRR__METRICS_PORT`             | Metrics listen port                  | `9074`                                   |
-| `AUTOBRR__METRICS_BASIC_AUTH_USERS` | Metrics basic auth users             | -                                        |
->>>>>>> 9eff694a
+| Variable                            | Description                                              | Default                                  |
+| ----------------------------------- | -------------------------------------------------------- | ---------------------------------------- |
+| `AUTOBRR__HOST`                     | Listen address                                           | `127.0.0.1`                              |
+| `AUTOBRR__PORT`                     | Listen port                                              | `7474`                                   |
+| `AUTOBRR__BASE_URL`                 | Base URL for reverse proxy                               | `/`                                      |
+| `AUTOBRR__LOG_LEVEL`                | Log level (DEBUG, INFO, WARN, ERROR)                     | `INFO`                                   |
+| `AUTOBRR__LOG_PATH`                 | Log file location                                        | `/config/logs`                           |
+| `AUTOBRR__LOG_MAX_SIZE`             | Max size in MB before rotation                           | `10`                                     |
+| `AUTOBRR__LOG_MAX_BACKUPS`          | Number of rotated logs to keep                           | `5`                                      |
+| `AUTOBRR__SESSION_SECRET`           | Random string for session encryption                     | -                                        |
+| `AUTOBRR__CUSTOM_DEFINITIONS`       | Path to custom indexer definitions                       | -                                        |
+| `AUTOBRR__CHECK_FOR_UPDATES`        | Enable update checks                                     | `true`                                   |
+| `AUTOBRR__DATABASE_TYPE`            | Database type (sqlite/postgres)                          | `sqlite`                                 |
+| `AUTOBRR__POSTGRES_HOST`            | PostgreSQL host                                          | -                                        |
+| `AUTOBRR__POSTGRES_PORT`            | PostgreSQL port                                          | `5432`                                   |
+| `AUTOBRR__POSTGRES_DATABASE`        | PostgreSQL database name                                 | -                                        |
+| `AUTOBRR__POSTGRES_USER`            | PostgreSQL username                                      | -                                        |
+| `AUTOBRR__POSTGRES_PASS`            | PostgreSQL password                                      | -                                        |
+| `AUTOBRR__POSTGRES_SSLMODE`         | PostgreSQL SSL mode                                      | `disable`                                |
+| `AUTOBRR__POSTGRES_EXTRA_PARAMS`    | Additional PostgreSQL parameters                         | -                                        |
+| `AUTOBRR__OIDC_ENABLED`             | Enable OpenID Connect authentication                     | `false`                                  |
+| `AUTOBRR__OIDC_ISSUER`              | OIDC issuer URL                                          | -                                        |
+| `AUTOBRR__OIDC_CLIENT_ID`           | OIDC client ID                                           | -                                        |
+| `AUTOBRR__OIDC_CLIENT_SECRET`       | OIDC client secret                                       | -                                        |
+| `AUTOBRR__OIDC_REDIRECT_URL`        | OIDC callback URL                                        | `https://baseurl/api/auth/oidc/callback` |
+| `AUTOBRR__DISABLE_BUILT_IN_LOGIN`   | Disable login form (only works when using external auth) | `false`                                  |
+| `AUTOBRR__METRICS_ENABLED`          | Enable Metrics server                                    | `false`                                  |
+| `AUTOBRR__METRICS_HOST`             | Metrics listen address                                   | `127.0.0.1`                              |
+| `AUTOBRR__METRICS_PORT`             | Metrics listen port                                      | `9074`                                   |
+| `AUTOBRR__METRICS_BASIC_AUTH_USERS` | Metrics basic auth users                                 | -                                        |
 
 ## Community
 
