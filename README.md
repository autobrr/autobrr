--- conflicted
+++ resolved
@@ -125,22 +125,12 @@
 
 #### Other providers
 
-<<<<<<< HEAD
+##### One-click installers
 
 For other providers the Seedbox.io installer should work. If not, open an issue or contact us on [Discord](https://discord.gg/WQ2eUycxyT)
 
     wget https://gobrr.sh/install_sbio && bash install_sbio
 
-##### One-click installers
-
-=======
-##### One-click installers
-
-For other providers the Seedbox.io installer should work. If not, open an issue or contact us on [Discord](https://discord.gg/WQ2eUycxyT)
-
-    wget https://gobrr.sh/install_sbio && bash install_sbio
-
->>>>>>> 6d9f2182
 - Ultra.cc
 - Seedit4.me
 
