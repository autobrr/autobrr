<h1 align="center">
  <img alt="autobrr logo" src=".github/images/logo.png" width="160px"/><br/>
  autobrr
</h1>

<p align="center">autobrr is the modern download automation tool for torrents.
With inspiration and ideas from tools like trackarr, autodl-irssi and flexget we built one tool that can do it all, and then some.</p>

<p align="center"><img alt="GitHub release (latest by date)" src="https://img.shields.io/github/v/release/autobrr/autobrr?style=for-the-badge">&nbsp;<img alt="GitHub all releases" src="https://img.shields.io/github/downloads/autobrr/autobrr/total?style=for-the-badge">&nbsp;<img alt="GitHub Workflow Status" src="https://img.shields.io/github/actions/workflow/status/autobrr/autobrr/release.yml?style=for-the-badge"></p>

<img alt="autobrr ui" src=".github/images/autobrr-front.png"/><br/>


## Documentation

Installation guide and documentation can be found at https://autobrr.com

## Key features

- Support for 60+ trackers with IRC announces
- Torznab/RSS support via Prowlarr to easily get access to hundreds of trackers
- Powerful but simple filtering with RegEx support (like in autodl-irssi)
- Easy to use and mobile friendly web UI (with dark mode!) to manage everything
- Built on Go and React making autobrr lightweight and perfect for supporting multiple platforms (Linux, FreeBSD, Windows, macOS) on different architectures (e.g. x86, ARM)
- Great container support (Docker, k8s/Kubernetes)
- Database engine supporting both PostgreSQL and SQLite
- Notifications (Discord, Telegram, Pushover)
- One autobrr instance can communicate with multiple clients (both torrent and \*arr) on remote servers
- Base path / Subfolder (and subdomain) support for convenient reverse-proxy support

Available download clients and actions

- qBittorrent (with built in re-announce, categories, rules, max active downloads, etc)
- Deluge v1+ and v2+
- rTorrent
- Transmission
- Sonarr, Radarr, Lidarr, Whisparr and Readarr (pushes releases directly to them and gets in the early swarm, instead of getting them via RSS when it's already over)
- Watch folder
- Exec custom scripts
- Webhook

## What is autobrr and how does it fit into the ecosystem?

We can start by talking about torrent trackers (hereby referred to as indexers) and maintaining ratio. You are required to maintain a ratio with most indexers. Ratio is built by seeding your torrents. The earlier you're seeding a torrent, the more peers you make yourself available to on that torrent.

Software like Radarr and Sonarr utilizes RSS to look for new torrents. RSS feeds are updated regularly, but too slow to let you be a part of what we call the initial swarm of a torrent. This is were autobrr comes into play.

Many indexers announce new torrents on their IRC channels the second it is uploaded to the site. autobrr monitors such channels in real time and grabs the torrent file as soon as it's uploaded based on certain conditions (hereby referred to as filters) that you set up within autobrr. It then sends that torrent file to a download client of your choice via an action set within the filter. A download client can be anything from qBittorrent and Deluge, to Radarr and Sonarr, or a watch folder.

When your autobrr filter is set to send the torrent files to Radarr and Sonarr, they will decide if it's something they want, and then forward it to the torrent client they are set up with.

autobrr can also send matches (torrent files that meets your filter's criteria) directly to torrent clients like qBittorrent, Deluge, r(u)Torrent and Transmission. You don't need to use the *arr suite to make use of autobrr.

### RSS support for indexers without an IRC announcer

A lot of indexers do not announce new torrents in an IRC channel. You can still make use of these indexers with autobrr since it has built in support for feeds as well. Both torznab and regular RSS is supported. RSS indexers are treated the same way as regular indexers within autobrr.

This isn't needed if your usecase is feeding the *arrs only. Since they have RSS support already.

## Installation

Full installation guide and documentation can be found at https://autobrr.com

Remember to head over to our [Configuration Guide](https://autobrr.com/configuration/autobrr) to learn how to set up your indexers, IRC, and download clients after you're done installing.

### Swizzin

[Swizzin](https://swizzin.ltd/) users can simply run:

```
sudo box install autobrr
```

### Saltbox

[Saltbox](https://saltbox.dev/) users can simply run:

```
sb install sandbox-autobrr
```

For more info check the [docs](https://docs.saltbox.dev/sandbox/apps/autobrr/)

### QuickBox (v3)

[QuickBox](https://quickbox.io/) users can simply run:

```
qb install autobrr -u ${username}
```

For more info check the [docs](https://quickbox.io/knowledge-base/v3/applications-v3/autobrr-applications-v3/autobrr-quick-reference/)

### Shared seedbox

We have support for a couple of providers out of the box and if yours are missing then please write on Discord so we add support.

The scripts require some input but does most of the work.

<<<<<<< HEAD
#### Seedbox.io
=======
#### HostingByDesign (former Seedbox.io)
>>>>>>> c2fcd91d

    wget https://gobrr.sh/install_sbio && bash install_sbio

#### Swizzin.net

    wget https://gobrr.sh/install_sbio && bash install_sbio

#### Ultra.cc

Use their official one-click installer or ours:

    wget https://gobrr.sh/install_ultra && bash install_ultra

#### WhatBox

<<<<<<< HEAD
    curl https://gobrr.sh/install_whatbox | bash
=======
    wget https://gobrr.sh/install_whatbox && bash install_whatbox

#### Feralhosting

    wget https://gobrr.sh/install_feral && bash install_feral

#### Bytesized hosting

    wget https://gobrr.sh/install_bytesized && bash install_bytesized
>>>>>>> c2fcd91d

#### Other providers

For other providers the Seedbox.io installer should work. If not, open an issue or contact us on [Discord](https://discord.gg/WQ2eUycxyT)

    wget https://gobrr.sh/install_sbio && bash install_sbio

##### One-click installers

- Ultra.cc
- Seedit4.me

### Docker compose

docker-compose for autobrr. Modify accordingly if running with unRAID or setting up with Portainer.

* Logging is optional
* Host port mapping might need to be changed to not collide with other apps
* Change `BASE_DOCKER_DATA_PATH` to match your setup. Can be simply `./data`
* Set custom network if needed

Create `docker-compose.yml` and add the following. If you have a existing setup change to fit that.

```yml
version: "3.7"

services:
  autobrr:
    container_name: autobrr
    image: ghcr.io/autobrr/autobrr:latest
    restart: unless-stopped
    environment:
      - TZ=${TZ}
    user: 1000:1000
    volumes:
      - ${BASE_DOCKER_DATA_PATH}/autobrr/config:/config
    ports:
      - 7474:7474
```

Then start with

    docker compose up -d

### Windows

Check the windows setup guide [here](https://autobrr.com/installation/windows)

### Linux generic


Download the latest release, or download the [source code](https://github.com/autobrr/autobrr/releases/latest) and build it yourself using `make build`.

```bash
wget $(curl -s https://api.github.com/repos/autobrr/autobrr/releases/latest | grep download | grep linux_x86_64 | cut -d\" -f4)
```

#### Unpack

Run with `root` or `sudo`. If you do not have root, or are on a shared system, place the binaries somewhere in your home directory like `~/.bin`.

```bash
tar -C /usr/local/bin -xzf autobrr*.tar.gz
```

This will extract both `autobrr` and `autobrrctl` to `/usr/local/bin`.
Note: If the command fails, prefix it with `sudo ` and re-run again.

#### Systemd (Recommended)

On Linux-based systems, it is recommended to run autobrr as sort of a service with auto-restarting capabilities, in order to account for potential downtime. The most common way is to do it via systemd.

You will need to create a service file in `/etc/systemd/system/` called `autobrr.service`.

```bash
touch /etc/systemd/system/autobrr@.service
```

Then place the following content inside the file (e.g. via nano/vim/ed):

```systemd title="/etc/systemd/system/autobrr@.service"
[Unit]
Description=autobrr service for %i
After=syslog.target network-online.target

[Service]
Type=simple
User=%i
Group=%i
ExecStart=/usr/bin/autobrr --config=/home/%i/.config/autobrr/

[Install]
WantedBy=multi-user.target
```

Start the service. Enable will make it startup on reboot.

```bash
systemctl enable -q --now --user autobrr@$USER
```

By default it the config is set to listen on only `127.0.0.1`.  It's highly advised to put it behind a reverse-proxy like nginx or traefik etc.

If you are not running a reverse proxy change `host` in the `config.toml` to `0.0.0.0`.

## Community

Come join us on [Discord](https://discord.gg/WQ2eUycxyT)!<|MERGE_RESOLUTION|>--- conflicted
+++ resolved
@@ -97,11 +97,7 @@
 
 The scripts require some input but does most of the work.
 
-<<<<<<< HEAD
-#### Seedbox.io
-=======
 #### HostingByDesign (former Seedbox.io)
->>>>>>> c2fcd91d
 
     wget https://gobrr.sh/install_sbio && bash install_sbio
 
@@ -117,9 +113,6 @@
 
 #### WhatBox
 
-<<<<<<< HEAD
-    curl https://gobrr.sh/install_whatbox | bash
-=======
     wget https://gobrr.sh/install_whatbox && bash install_whatbox
 
 #### Feralhosting
@@ -129,7 +122,6 @@
 #### Bytesized hosting
 
     wget https://gobrr.sh/install_bytesized && bash install_bytesized
->>>>>>> c2fcd91d
 
 #### Other providers
 
