module github.com/autobrr/autobrr

go 1.23.2

replace github.com/r3labs/sse/v2 => github.com/autobrr/sse/v2 v2.0.0-20230520125637-530e06346d7d

require (
	github.com/KimMachineGun/automemlimit v0.6.1
	github.com/Masterminds/sprig/v3 v3.3.0
	github.com/Masterminds/squirrel v1.5.4
	github.com/anacrolix/torrent v1.58.0
	github.com/asaskevich/EventBus v0.0.0-20200907212545-49d423059eef
	github.com/autobrr/go-deluge v1.2.0
	github.com/autobrr/go-qbittorrent v1.11.0
	github.com/autobrr/go-rtorrent v1.11.0
	github.com/avast/retry-go v3.0.0+incompatible
	github.com/avast/retry-go/v4 v4.6.0
	github.com/containrrr/shoutrrr v0.8.0
	github.com/coreos/go-oidc/v3 v3.11.0
	github.com/dcarbone/zadapters/zstdlog v1.0.0
	github.com/dustin/go-humanize v1.0.1
	github.com/ergochat/irc-go v0.4.0
	github.com/fsnotify/fsnotify v1.8.0
	github.com/go-andiamo/splitter v1.2.5
	github.com/go-chi/chi/v5 v5.1.0
	github.com/go-chi/render v1.0.3
	github.com/gorilla/sessions v1.2.2
	github.com/gosimple/slug v1.14.0
	github.com/hashicorp/go-version v1.7.0
	github.com/hekmon/transmissionrpc/v3 v3.0.0
	github.com/icholy/digest v1.0.1
	github.com/lib/pq v1.10.9
	github.com/mattn/go-shellwords v1.0.12
	github.com/mmcdole/gofeed v1.3.0
	github.com/moistari/rls v0.5.12
	github.com/pkg/errors v0.9.1
	github.com/playwright-community/playwright-go v0.4201.1
	github.com/r3labs/sse/v2 v2.10.0
	github.com/robfig/cron/v3 v3.0.1
	github.com/rs/cors v1.11.1
	github.com/rs/zerolog v1.33.0
	github.com/sasha-s/go-deadlock v0.3.5
	github.com/spf13/pflag v1.0.5
	github.com/spf13/viper v1.19.0
	github.com/stretchr/testify v1.10.0
	go.uber.org/automaxprocs v1.6.0
	golang.org/x/crypto v0.29.0
	golang.org/x/net v0.31.0
	golang.org/x/oauth2 v0.21.0
	golang.org/x/sync v0.9.0
	golang.org/x/term v0.26.0
	golang.org/x/time v0.8.0
	gopkg.in/natefinch/lumberjack.v2 v2.2.1
	gopkg.in/yaml.v3 v3.0.1
	modernc.org/sqlite v1.34.1
)

require (
	dario.cat/mergo v1.0.1 // indirect
	github.com/Masterminds/goutils v1.1.1 // indirect
	github.com/Masterminds/semver v1.5.0 // indirect
	github.com/Masterminds/semver/v3 v3.3.0 // indirect
	github.com/PuerkitoBio/goquery v1.8.1 // indirect
	github.com/ajg/form v1.5.1 // indirect
	github.com/anacrolix/dht/v2 v2.21.1 // indirect
	github.com/anacrolix/generics v0.0.3-0.20240902042256-7fb2702ef0ca // indirect
	github.com/anacrolix/missinggo v1.3.0 // indirect
	github.com/anacrolix/missinggo/v2 v2.7.4 // indirect
	github.com/andybalholm/cascadia v1.3.2 // indirect
	github.com/bradfitz/iter v0.0.0-20191230175014-e8f45d346db8 // indirect
	github.com/cilium/ebpf v0.16.0 // indirect
	github.com/containerd/cgroups/v3 v3.0.1 // indirect
	github.com/coreos/go-systemd/v22 v22.5.0 // indirect
	github.com/davecgh/go-spew v1.1.2-0.20180830191138-d8f796af33cc // indirect
<<<<<<< HEAD
	github.com/deckarep/golang-set/v2 v2.6.0 // indirect
	github.com/fatih/color v1.16.0 // indirect
	github.com/gdm85/go-rencode v0.1.8 // indirect
	github.com/go-jose/go-jose/v3 v3.0.3 // indirect
	github.com/go-logr/logr v1.4.1 // indirect
	github.com/go-stack/stack v1.8.1 // indirect
	github.com/google/go-cmp v0.6.0 // indirect
=======
	github.com/docker/go-units v0.4.0 // indirect
	github.com/fatih/color v1.16.0 // indirect
	github.com/gdm85/go-rencode v0.1.8 // indirect
	github.com/go-jose/go-jose/v4 v4.0.2 // indirect
	github.com/godbus/dbus/v5 v5.0.4 // indirect
>>>>>>> d8f578b5
	github.com/google/uuid v1.6.0 // indirect
	github.com/gorilla/securecookie v1.1.2 // indirect
	github.com/gosimple/unidecode v1.0.1 // indirect
	github.com/hashicorp/go-cleanhttp v0.5.2 // indirect
	github.com/hashicorp/golang-lru/v2 v2.0.7 // indirect
	github.com/hashicorp/hcl v1.0.0 // indirect
	github.com/hekmon/cunits/v2 v2.1.0 // indirect
	github.com/huandu/xstrings v1.5.0 // indirect
	github.com/json-iterator/go v1.1.12 // indirect
	github.com/klauspost/cpuid/v2 v2.2.7 // indirect
	github.com/lann/builder v0.0.0-20180802200727-47ae307949d0 // indirect
	github.com/lann/ps v0.0.0-20150810152359-62de8c46ede0 // indirect
	github.com/magiconair/properties v1.8.7 // indirect
	github.com/mattn/go-colorable v0.1.13 // indirect
	github.com/mattn/go-isatty v0.0.20 // indirect
	github.com/minio/sha256-simd v1.0.0 // indirect
	github.com/mitchellh/copystructure v1.2.0 // indirect
	github.com/mitchellh/mapstructure v1.5.0 // indirect
	github.com/mitchellh/reflectwalk v1.0.2 // indirect
	github.com/mmcdole/goxpp v1.1.1-0.20240225020742-a0c311522b23 // indirect
	github.com/modern-go/concurrent v0.0.0-20180306012644-bacd9c7ef1dd // indirect
	github.com/modern-go/reflect2 v1.0.2 // indirect
	github.com/mr-tron/base58 v1.2.0 // indirect
	github.com/multiformats/go-multihash v0.2.3 // indirect
	github.com/multiformats/go-varint v0.0.6 // indirect
	github.com/ncruces/go-strftime v0.1.9 // indirect
	github.com/opencontainers/runtime-spec v1.0.2 // indirect
	github.com/pbnjay/memory v0.0.0-20210728143218-7b4eea64cf58 // indirect
	github.com/pelletier/go-toml/v2 v2.2.2 // indirect
	github.com/petermattis/goid v0.0.0-20240813172612-4fcff4a6cae7 // indirect
	github.com/pmezard/go-difflib v1.0.1-0.20181226105442-5d4384ee4fb2 // indirect
	github.com/remyoudompheng/bigfft v0.0.0-20230129092748-24d4a6f8daec // indirect
	github.com/sagikazarmark/locafero v0.4.0 // indirect
	github.com/sagikazarmark/slog-shim v0.1.0 // indirect
	github.com/shopspring/decimal v1.4.0 // indirect
	github.com/sirupsen/logrus v1.8.1 // indirect
	github.com/sourcegraph/conc v0.3.0 // indirect
	github.com/spaolacci/murmur3 v1.1.0 // indirect
	github.com/spf13/afero v1.11.0 // indirect
	github.com/spf13/cast v1.7.0 // indirect
	github.com/subosito/gotenv v1.6.0 // indirect
	go.uber.org/goleak v1.3.0 // indirect
	go.uber.org/multierr v1.11.0 // indirect
<<<<<<< HEAD
	golang.org/x/exp v0.0.0-20240416160154-fe59bbe5cc7f // indirect
	golang.org/x/sys v0.19.0 // indirect
	golang.org/x/text v0.14.0 // indirect
=======
	golang.org/x/exp v0.0.0-20240823005443-9b4947da3948 // indirect
	golang.org/x/sys v0.27.0 // indirect
	golang.org/x/text v0.20.0 // indirect
	google.golang.org/protobuf v1.33.0 // indirect
>>>>>>> d8f578b5
	gopkg.in/cenkalti/backoff.v1 v1.1.0 // indirect
	gopkg.in/ini.v1 v1.67.0 // indirect
	lukechampine.com/blake3 v1.1.6 // indirect
	modernc.org/gc/v3 v3.0.0-20240107210532-573471604cb6 // indirect
	modernc.org/libc v1.55.3 // indirect
	modernc.org/mathutil v1.6.0 // indirect
	modernc.org/memory v1.8.0 // indirect
	modernc.org/strutil v1.2.0 // indirect
	modernc.org/token v1.1.0 // indirect
)<|MERGE_RESOLUTION|>--- conflicted
+++ resolved
@@ -72,21 +72,14 @@
 	github.com/containerd/cgroups/v3 v3.0.1 // indirect
 	github.com/coreos/go-systemd/v22 v22.5.0 // indirect
 	github.com/davecgh/go-spew v1.1.2-0.20180830191138-d8f796af33cc // indirect
-<<<<<<< HEAD
 	github.com/deckarep/golang-set/v2 v2.6.0 // indirect
-	github.com/fatih/color v1.16.0 // indirect
-	github.com/gdm85/go-rencode v0.1.8 // indirect
-	github.com/go-jose/go-jose/v3 v3.0.3 // indirect
-	github.com/go-logr/logr v1.4.1 // indirect
-	github.com/go-stack/stack v1.8.1 // indirect
-	github.com/google/go-cmp v0.6.0 // indirect
-=======
 	github.com/docker/go-units v0.4.0 // indirect
 	github.com/fatih/color v1.16.0 // indirect
 	github.com/gdm85/go-rencode v0.1.8 // indirect
+	github.com/go-jose/go-jose/v3 v3.0.1 // indirect
 	github.com/go-jose/go-jose/v4 v4.0.2 // indirect
+	github.com/go-stack/stack v1.8.1 // indirect
 	github.com/godbus/dbus/v5 v5.0.4 // indirect
->>>>>>> d8f578b5
 	github.com/google/uuid v1.6.0 // indirect
 	github.com/gorilla/securecookie v1.1.2 // indirect
 	github.com/gosimple/unidecode v1.0.1 // indirect
@@ -130,16 +123,10 @@
 	github.com/subosito/gotenv v1.6.0 // indirect
 	go.uber.org/goleak v1.3.0 // indirect
 	go.uber.org/multierr v1.11.0 // indirect
-<<<<<<< HEAD
-	golang.org/x/exp v0.0.0-20240416160154-fe59bbe5cc7f // indirect
-	golang.org/x/sys v0.19.0 // indirect
-	golang.org/x/text v0.14.0 // indirect
-=======
 	golang.org/x/exp v0.0.0-20240823005443-9b4947da3948 // indirect
 	golang.org/x/sys v0.27.0 // indirect
 	golang.org/x/text v0.20.0 // indirect
 	google.golang.org/protobuf v1.33.0 // indirect
->>>>>>> d8f578b5
 	gopkg.in/cenkalti/backoff.v1 v1.1.0 // indirect
 	gopkg.in/ini.v1 v1.67.0 // indirect
 	lukechampine.com/blake3 v1.1.6 // indirect
