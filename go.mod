--- conflicted
+++ resolved
@@ -61,23 +61,16 @@
 	github.com/anacrolix/missinggo/v2 v2.7.3 // indirect
 	github.com/andybalholm/cascadia v1.3.2 // indirect
 	github.com/bradfitz/iter v0.0.0-20191230175014-e8f45d346db8 // indirect
-<<<<<<< HEAD
 	github.com/danwakefield/fnmatch v0.0.0-20160403171240-cbb64ac3d964 // indirect
-	github.com/davecgh/go-spew v1.1.1 // indirect
-	github.com/gdm85/go-rencode v0.1.8 // indirect
-	github.com/go-jose/go-jose/v3 v3.0.0 // indirect
-	github.com/go-stack/stack v1.8.1 // indirect
-	github.com/google/uuid v1.3.0 // indirect
-	github.com/gorilla/securecookie v1.1.1 // indirect
-=======
 	github.com/davecgh/go-spew v1.1.2-0.20180830191138-d8f796af33cc // indirect
 	github.com/fatih/color v1.16.0 // indirect
 	github.com/gdm85/go-rencode v0.1.8 // indirect
+	github.com/go-jose/go-jose/v3 v3.0.0 // indirect
 	github.com/go-logr/logr v1.4.1 // indirect
+	github.com/go-stack/stack v1.8.1 // indirect
 	github.com/google/go-cmp v0.6.0 // indirect
 	github.com/google/uuid v1.6.0 // indirect
 	github.com/gorilla/securecookie v1.1.2 // indirect
->>>>>>> 3202c604
 	github.com/gosimple/unidecode v1.0.1 // indirect
 	github.com/hashicorp/go-cleanhttp v0.5.2 // indirect
 	github.com/hashicorp/golang-lru/v2 v2.0.7 // indirect
@@ -105,18 +98,6 @@
 	github.com/sagikazarmark/locafero v0.4.0 // indirect
 	github.com/sagikazarmark/slog-shim v0.1.0 // indirect
 	github.com/shopspring/decimal v1.3.1 // indirect
-<<<<<<< HEAD
-	github.com/spf13/afero v1.9.5 // indirect
-	github.com/spf13/cast v1.5.1 // indirect
-	github.com/spf13/jwalterweatherman v1.1.0 // indirect
-	github.com/subosito/gotenv v1.4.2 // indirect
-	go.uber.org/multierr v1.11.0 // indirect
-	golang.org/x/exp v0.0.0-20230522175609-2e198f4a06a1 // indirect
-	golang.org/x/mod v0.12.0 // indirect
-	golang.org/x/sys v0.11.0 // indirect
-	golang.org/x/text v0.12.0 // indirect
-	golang.org/x/tools v0.11.1 // indirect
-=======
 	github.com/sourcegraph/conc v0.3.0 // indirect
 	github.com/spf13/afero v1.11.0 // indirect
 	github.com/spf13/cast v1.6.0 // indirect
@@ -125,7 +106,6 @@
 	golang.org/x/exp v0.0.0-20240213143201-ec583247a57a // indirect
 	golang.org/x/sys v0.19.0 // indirect
 	golang.org/x/text v0.14.0 // indirect
->>>>>>> 3202c604
 	gopkg.in/cenkalti/backoff.v1 v1.1.0 // indirect
 	gopkg.in/ini.v1 v1.67.0 // indirect
 	modernc.org/gc/v3 v3.0.0-20240107210532-573471604cb6 // indirect
