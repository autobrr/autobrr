module github.com/autobrr/autobrr

go 1.23.2

replace github.com/r3labs/sse/v2 => github.com/autobrr/sse/v2 v2.0.0-20230520125637-530e06346d7d

require (
	github.com/KimMachineGun/automemlimit v0.6.1
	github.com/Masterminds/sprig/v3 v3.3.0
	github.com/Masterminds/squirrel v1.5.4
	github.com/anacrolix/torrent v1.58.0
	github.com/asaskevich/EventBus v0.0.0-20200907212545-49d423059eef
	github.com/autobrr/go-deluge v1.2.0
	github.com/autobrr/go-qbittorrent v1.11.0
	github.com/autobrr/go-rtorrent v1.11.0
	github.com/avast/retry-go v3.0.0+incompatible
	github.com/avast/retry-go/v4 v4.6.0
	github.com/containrrr/shoutrrr v0.8.0
	github.com/coreos/go-oidc/v3 v3.11.0
	github.com/dcarbone/zadapters/zstdlog v1.0.0
	github.com/dustin/go-humanize v1.0.1
	github.com/ergochat/irc-go v0.4.0
	github.com/fsnotify/fsnotify v1.8.0
	github.com/go-andiamo/splitter v1.2.5
	github.com/go-chi/chi/v5 v5.1.0
	github.com/go-chi/render v1.0.3
	github.com/gorilla/sessions v1.2.2
	github.com/gosimple/slug v1.14.0
	github.com/hashicorp/go-version v1.7.0
	github.com/hekmon/transmissionrpc/v3 v3.0.0
	github.com/icholy/digest v1.0.1
	github.com/jellydator/ttlcache/v3 v3.3.0
	github.com/lib/pq v1.10.9
	github.com/mattn/go-shellwords v1.0.12
	github.com/mmcdole/gofeed v1.3.0
	github.com/moistari/rls v0.5.12
	github.com/pkg/errors v0.9.1
	github.com/r3labs/sse/v2 v2.10.0
	github.com/robfig/cron/v3 v3.0.1
	github.com/rs/cors v1.11.1
	github.com/rs/zerolog v1.33.0
	github.com/sasha-s/go-deadlock v0.3.5
	github.com/spf13/pflag v1.0.5
	github.com/spf13/viper v1.19.0
	github.com/stretchr/testify v1.10.0
	go.uber.org/automaxprocs v1.6.0
<<<<<<< HEAD
	golang.org/x/crypto v0.28.0
	golang.org/x/net v0.30.0
	golang.org/x/oauth2 v0.21.0
	golang.org/x/sync v0.8.0
	golang.org/x/term v0.25.0
	golang.org/x/time v0.7.0
=======
	golang.org/x/crypto v0.29.0
	golang.org/x/net v0.31.0
	golang.org/x/sync v0.9.0
	golang.org/x/term v0.26.0
	golang.org/x/time v0.8.0
>>>>>>> ac1974c8
	gopkg.in/natefinch/lumberjack.v2 v2.2.1
	gopkg.in/yaml.v3 v3.0.1
	modernc.org/sqlite v1.34.1
)

require (
	dario.cat/mergo v1.0.1 // indirect
	github.com/Masterminds/goutils v1.1.1 // indirect
	github.com/Masterminds/semver v1.5.0 // indirect
	github.com/Masterminds/semver/v3 v3.3.0 // indirect
	github.com/PuerkitoBio/goquery v1.8.1 // indirect
	github.com/ajg/form v1.5.1 // indirect
	github.com/anacrolix/dht/v2 v2.21.1 // indirect
	github.com/anacrolix/generics v0.0.3-0.20240902042256-7fb2702ef0ca // indirect
	github.com/anacrolix/missinggo v1.3.0 // indirect
	github.com/anacrolix/missinggo/v2 v2.7.4 // indirect
	github.com/andybalholm/cascadia v1.3.2 // indirect
	github.com/bradfitz/iter v0.0.0-20191230175014-e8f45d346db8 // indirect
	github.com/cilium/ebpf v0.16.0 // indirect
	github.com/containerd/cgroups/v3 v3.0.1 // indirect
	github.com/coreos/go-systemd/v22 v22.5.0 // indirect
	github.com/davecgh/go-spew v1.1.2-0.20180830191138-d8f796af33cc // indirect
	github.com/docker/go-units v0.4.0 // indirect
	github.com/fatih/color v1.16.0 // indirect
	github.com/gdm85/go-rencode v0.1.8 // indirect
	github.com/go-jose/go-jose/v4 v4.0.2 // indirect
	github.com/godbus/dbus/v5 v5.0.4 // indirect
	github.com/google/uuid v1.6.0 // indirect
	github.com/gorilla/securecookie v1.1.2 // indirect
	github.com/gosimple/unidecode v1.0.1 // indirect
	github.com/hashicorp/go-cleanhttp v0.5.2 // indirect
	github.com/hashicorp/golang-lru/v2 v2.0.7 // indirect
	github.com/hashicorp/hcl v1.0.0 // indirect
	github.com/hekmon/cunits/v2 v2.1.0 // indirect
	github.com/huandu/xstrings v1.5.0 // indirect
	github.com/json-iterator/go v1.1.12 // indirect
	github.com/klauspost/cpuid/v2 v2.2.7 // indirect
	github.com/lann/builder v0.0.0-20180802200727-47ae307949d0 // indirect
	github.com/lann/ps v0.0.0-20150810152359-62de8c46ede0 // indirect
	github.com/magiconair/properties v1.8.7 // indirect
	github.com/mattn/go-colorable v0.1.13 // indirect
	github.com/mattn/go-isatty v0.0.20 // indirect
	github.com/minio/sha256-simd v1.0.0 // indirect
	github.com/mitchellh/copystructure v1.2.0 // indirect
	github.com/mitchellh/mapstructure v1.5.0 // indirect
	github.com/mitchellh/reflectwalk v1.0.2 // indirect
	github.com/mmcdole/goxpp v1.1.1-0.20240225020742-a0c311522b23 // indirect
	github.com/modern-go/concurrent v0.0.0-20180306012644-bacd9c7ef1dd // indirect
	github.com/modern-go/reflect2 v1.0.2 // indirect
	github.com/mr-tron/base58 v1.2.0 // indirect
	github.com/multiformats/go-multihash v0.2.3 // indirect
	github.com/multiformats/go-varint v0.0.6 // indirect
	github.com/ncruces/go-strftime v0.1.9 // indirect
	github.com/opencontainers/runtime-spec v1.0.2 // indirect
	github.com/pbnjay/memory v0.0.0-20210728143218-7b4eea64cf58 // indirect
	github.com/pelletier/go-toml/v2 v2.2.2 // indirect
	github.com/petermattis/goid v0.0.0-20240813172612-4fcff4a6cae7 // indirect
	github.com/pmezard/go-difflib v1.0.1-0.20181226105442-5d4384ee4fb2 // indirect
	github.com/remyoudompheng/bigfft v0.0.0-20230129092748-24d4a6f8daec // indirect
	github.com/sagikazarmark/locafero v0.4.0 // indirect
	github.com/sagikazarmark/slog-shim v0.1.0 // indirect
	github.com/shopspring/decimal v1.4.0 // indirect
	github.com/sirupsen/logrus v1.8.1 // indirect
	github.com/sourcegraph/conc v0.3.0 // indirect
	github.com/spaolacci/murmur3 v1.1.0 // indirect
	github.com/spf13/afero v1.11.0 // indirect
	github.com/spf13/cast v1.7.0 // indirect
	github.com/subosito/gotenv v1.6.0 // indirect
	go.uber.org/multierr v1.11.0 // indirect
	golang.org/x/exp v0.0.0-20240823005443-9b4947da3948 // indirect
	golang.org/x/sys v0.27.0 // indirect
	golang.org/x/text v0.20.0 // indirect
	google.golang.org/protobuf v1.33.0 // indirect
	gopkg.in/cenkalti/backoff.v1 v1.1.0 // indirect
	gopkg.in/ini.v1 v1.67.0 // indirect
	lukechampine.com/blake3 v1.1.6 // indirect
	modernc.org/gc/v3 v3.0.0-20240107210532-573471604cb6 // indirect
	modernc.org/libc v1.55.3 // indirect
	modernc.org/mathutil v1.6.0 // indirect
	modernc.org/memory v1.8.0 // indirect
	modernc.org/strutil v1.2.0 // indirect
	modernc.org/token v1.1.0 // indirect
)<|MERGE_RESOLUTION|>--- conflicted
+++ resolved
@@ -44,20 +44,12 @@
 	github.com/spf13/viper v1.19.0
 	github.com/stretchr/testify v1.10.0
 	go.uber.org/automaxprocs v1.6.0
-<<<<<<< HEAD
-	golang.org/x/crypto v0.28.0
-	golang.org/x/net v0.30.0
-	golang.org/x/oauth2 v0.21.0
-	golang.org/x/sync v0.8.0
-	golang.org/x/term v0.25.0
-	golang.org/x/time v0.7.0
-=======
 	golang.org/x/crypto v0.29.0
 	golang.org/x/net v0.31.0
+	golang.org/x/oauth2 v0.21.0
 	golang.org/x/sync v0.9.0
 	golang.org/x/term v0.26.0
 	golang.org/x/time v0.8.0
->>>>>>> ac1974c8
 	gopkg.in/natefinch/lumberjack.v2 v2.2.1
 	gopkg.in/yaml.v3 v3.0.1
 	modernc.org/sqlite v1.34.1
