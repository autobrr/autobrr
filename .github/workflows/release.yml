--- conflicted
+++ resolved
@@ -27,26 +27,9 @@
         with:
           fetch-depth: 0
 
-<<<<<<< HEAD
       - uses: oven-sh/setup-bun@v1
         with:
           bun-version: latest
-=======
-      - name: Set up Node
-        uses: actions/setup-node@v4
-        with:
-          node-version: '20.10.0'
-
-      - name: Set up corepack
-        run: corepack enable
-
-      # It can not be done before enable corepack
-      - name: Set up cache
-        uses: actions/setup-node@v4
-        with:
-          cache: pnpm
-          cache-dependency-path: web/pnpm-lock.yaml
->>>>>>> 7b9993b2
 
       - name: Fetch web dependencies
         working-directory: web
