# build app
<<<<<<< HEAD
FROM --platform=$BUILDPLATFORM golang:1.20-alpine3.18 AS app-builder
=======
FROM --platform=$BUILDPLATFORM golang:1.20-alpine3.19 AS app-builder

>>>>>>> 95cd053d
RUN apk add --no-cache git tzdata

ENV SERVICE=autobrr

WORKDIR /src

# Cache Go modules
COPY go.mod go.sum ./
RUN go mod download

COPY . ./

ARG VERSION=dev
ARG REVISION=dev
ARG BUILDTIME
ARG TARGETOS TARGETARCH TARGETVARIANT

RUN --network=none --mount=target=. \
export GOOS=$TARGETOS; \
export GOARCH=$TARGETARCH; \
[[ "$GOARCH" == "amd64" ]] && export GOAMD64=$TARGETVARIANT; \
[[ "$GOARCH" == "arm" ]] && [[ "$TARGETVARIANT" == "v6" ]] && export GOARM=6; \
[[ "$GOARCH" == "arm" ]] && [[ "$TARGETVARIANT" == "v7" ]] && export GOARM=7; \
echo $GOARCH $GOOS $GOARM$GOAMD64; \
go build -ldflags "-s -w -X main.version=${VERSION} -X main.commit=${REVISION} -X main.date=${BUILDTIME}" -o /out/bin/autobrr cmd/autobrr/main.go && \
go build -ldflags "-s -w -X main.version=${VERSION} -X main.commit=${REVISION} -X main.date=${BUILDTIME}" -o /out/bin/autobrrctl cmd/autobrrctl/main.go

# build runner
FROM alpine:latest AS runner

LABEL org.opencontainers.image.source = "https://github.com/autobrr/autobrr"

ENV HOME="/config" \
    XDG_CONFIG_HOME="/config" \
    XDG_DATA_HOME="/config"

RUN apk --no-cache add ca-certificates curl tzdata jq

WORKDIR /app
VOLUME /config
EXPOSE 7474

COPY --link --from=app-builder /out/bin/autobrr* /usr/local/bin/

ENTRYPOINT ["/usr/local/bin/autobrr", "--config", "/config"]<|MERGE_RESOLUTION|>--- conflicted
+++ resolved
@@ -1,10 +1,5 @@
 # build app
-<<<<<<< HEAD
-FROM --platform=$BUILDPLATFORM golang:1.20-alpine3.18 AS app-builder
-=======
 FROM --platform=$BUILDPLATFORM golang:1.20-alpine3.19 AS app-builder
-
->>>>>>> 95cd053d
 RUN apk add --no-cache git tzdata
 
 ENV SERVICE=autobrr
