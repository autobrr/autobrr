--- conflicted
+++ resolved
@@ -277,11 +277,8 @@
 			log.Fatalf("failed to create user: %v", err)
 		}
 
-<<<<<<< HEAD
-=======
 		log.Printf("successfully updated password for user %q", username)
 
->>>>>>> df261260
 	default:
 		flag.Usage()
 		if cmd != "help" {
