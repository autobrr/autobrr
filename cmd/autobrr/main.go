--- conflicted
+++ resolved
@@ -4,7 +4,6 @@
 package main
 
 import (
-	_ "go.uber.org/automaxprocs"
 	"os"
 	"os/signal"
 	"syscall"
@@ -120,17 +119,10 @@
 		authService           = auth.NewService(log, userService)
 		downloadClientService = download_client.NewService(log, downloadClientRepo)
 		actionService         = action.NewService(log, actionRepo, downloadClientService, bus)
-<<<<<<< HEAD
-		indexerService        = indexer.NewService(log, cfg.Config, indexerRepo, indexerAPIService, schedulingService)
-		filterService         = filter.NewService(log, filterRepo, actionRepo, releaseRepo, indexerAPIService, indexerService)
-		releaseService        = release.NewService(log, releaseRepo, actionService, filterService)
-		ircService            = irc.NewService(log, serverEvents, ircRepo, releaseService, indexerService, notificationService, proxyService)
-=======
 		indexerService        = indexer.NewService(log, cfg.Config, indexerRepo, releaseRepo, indexerAPIService, schedulingService)
 		filterService         = filter.NewService(log, filterRepo, actionService, releaseRepo, indexerAPIService, indexerService)
 		releaseService        = release.NewService(log, releaseRepo, actionService, filterService, indexerService)
-		ircService            = irc.NewService(log, serverEvents, ircRepo, releaseService, indexerService, notificationService)
->>>>>>> 34d6e0cf
+		ircService            = irc.NewService(log, serverEvents, ircRepo, releaseService, indexerService, notificationService, proxyService)
 		feedService           = feed.NewService(log, feedRepo, feedCacheRepo, releaseService, schedulingService)
 	)
 
