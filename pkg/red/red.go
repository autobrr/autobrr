--- conflicted
+++ resolved
@@ -204,12 +204,8 @@
 			return errors.Wrap(err, "could not unmarshal body")
 		}
 
-<<<<<<< HEAD
-		_ = res.Body.Close()
-=======
 		return errors.New("status code: %d status: %s error: %s", res.StatusCode, errResponse.Status, errResponse.Error)
 	}
->>>>>>> 04c4bd48
 
 	if err := json.NewDecoder(body).Decode(&data); err != nil {
 		return errors.Wrap(err, "could not unmarshal body")
@@ -235,16 +231,10 @@
 	}
 
 	return &domain.TorrentBasic{
-<<<<<<< HEAD
-		Id:       strconv.Itoa(r.Response.Torrent.Id),
-		InfoHash: r.Response.Torrent.InfoHash,
-		Size:     strconv.Itoa(r.Response.Torrent.Size),
-		Uploader: r.Response.Torrent.Username,
-=======
 		Id:       strconv.Itoa(response.Response.Torrent.Id),
 		InfoHash: response.Response.Torrent.InfoHash,
 		Size:     strconv.Itoa(response.Response.Torrent.Size),
->>>>>>> 04c4bd48
+		Uploader: response.Response.Torrent.Username,
 	}, nil
 
 }
