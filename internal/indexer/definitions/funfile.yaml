--- conflicted
+++ resolved
@@ -74,11 +74,7 @@
     #          - preTime
 
     match:
-<<<<<<< HEAD
       infourl: "/details.php?id={{ .torrentId }}"
-      torrenturl: "/download.php?{{ .torrentId }}/{{ .passkey }}/{{ .torrentName }}.torrent"
-=======
       torrenturl: "/download.php/{{ .torrentId }}/{{ .passkey }}/{{ .torrentName }}.torrent"
->>>>>>> ad0d4820
       encode:
         - torrentName