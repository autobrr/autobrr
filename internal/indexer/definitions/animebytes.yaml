---
#id: animebytes
name: AnimeBytes
identifier: animebytes
description: AnimeBytes (AB) is a private torrent tracker for Anime, Manga, J-Music, OSTS, Hentai, Games and Light Novel.
language: en-us
urls:
  - https://animebytes.tv/
privacy: private
protocol: torrent
supports:
  - irc
  - rss
source: gazelle
settings:
  - name: passkey
    type: secret
    required: true
    label: PassKey
    help: Settings -> Account -> Passkey.

irc:
  network: AnimeBytes-IRC
  server: irc.animebytes.tv
  port: 7000
  tls: true
  channels:
    - "#announce"
  announcers:
    - Satsuki
  settings:
    - name: nick
      type: text
      required: true
      label: Nick
      help: Bot nick. Eg. user|autodl

    - name: auth.account
      type: text
      required: false
      label: NickServ Account
      help: NickServ account. Make sure to group your user and bot.

    - name: auth.password
      type: secret
      required: false
      label: NickServ Password
      help: NickServ password

    - name: invite_command
      type: secret
      default: "Satsuki enter #announce USERNAME IRCKEY"
      required: true
      label: Invite command
      help: Invite auth with Satsuki, animebytes.tv/irc. Replace USERNAME and IRCKEY.

  parse:
    type: single
    lines:
      - test:
          - "Awesome Raw Novel - Light Novel  [2005] :: Raw / EPUB || https://animebytes.tv/torrents.php?id=00000&torrentid=00000 || supernatural || Uploaded by: Test-Uploader"
          - "Awesome Translated Novel - Light Novel  [2018] :: Translated (Translation Group) / EPUB || https://animebytes.tv/torrents.php?id=00000&torrentid=000000 || adventure, comedy, fantasy, harem, school.life, magic, action || Uploaded by: UPLOADER"
          - "Great BluRay SoftSubbed Anime - TV Series  [2020] :: Blu-ray / MKV / h264 10-bit / 1080p / FLAC 2.0 / Dual Audio / Softsubs (Sub Group) / Freeleech || https://animebytes.tv/torrents.php?id=00008&torrentid=000000 || comedy, drama, school.life, sports || Uploaded by: Uploader"
          - "Awesome Translated Manga - Manga  [2019] :: Translated (Translation Group) / Digital / Ongoing || https://animebytes.tv/torrents.php?id=00000&torrentid=000000 || comedy, fantasy, school.life, shounen, slice.of.life"
          - "Cool Movie - Movie  [2020] :: Blu-ray / MKV / h265 10-bit / 1929x804 / AC3 5.1 / Dual Audio / Softsubs (Sub Group) || https://animebytes.tv/torrents.php?id=000000&torrentid=0000000 || drama, romance, slice.of.life || Uploaded by: Anon-Uploader"
          - "Awesome Live Action Special - Live Action TV Special  [2021] :: Web / MKV / h264 / 848x480 / AAC 2.0 / Softsubs (Sub Group) || https://animebytes.tv/torrents.php?id=00000&torrentid=00000 || manga || Uploaded by: Some-Uploader"
          - "Best Visual Novel - Visual Novel  [2006] :: Game / PC / Unarchived / Hentai (Censored) || https://animebytes.tv/torrents.php?id=00000&torrentid=00000 || nukige || Uploaded by: Uploader"
          - "Artist Name - Album of awesome Music  [1991] :: MP3 / V0 (VBR) / CD || https://animebytes.tv/torrents2.php?id=00000&torrentid=000000 || ambient, folk || Uploaded by: Uploader"
          - "Awesome Series - TV Series  [2022] :: Web / MKV / h264 / 1080p / AAC 2.0 / Softsubs (Sub Group) / Episode 1 / Freeleech || https://animebytes.tv/torrents.php?id=00000&torrentid=000000 || || Uploaded by: Uploader"
<<<<<<< HEAD
        pattern: '(.*?)(?: - )?(Visual Novel|Light Novel|TV S.*|Movie|Manga|OVA|ONA|DVD Special|BD Special|Oneshot|Anthology|Manhwa|Manhua|Artbook|Game|Live Action.*|)[\s\p{Zs}]{2,}\[(\d+)\] :: (.*?(?:Hardsubs|RAW|Softsubs|Translated) \((.*?)\).*?|.*?)(?: \/ Episode (\d+).*?)?(?: \/ )?(Freeleech)?(?:.?\|\|.?)(https.+\/)torrents.*\?id=(\d+)&torrentid=(\d+)(?:.?\|\|.?)?([A-Za-z,. ]+\w)?(?:.?\|\|.?)?(?:Uploaded by: (.*))?'
=======
        pattern: '((.*?)+)(?: - )?(Visual Novel|Light Novel|TV S.*|Movie|Manga|OVA|ONA|DVD Special|BD Special|Oneshot|Anthology|Manhwa|Manhua|Artbook|Game|Live Action.*|)[\s\p{Zs}]{2,}\[(\d+)\] :: (.*?(?:Hardsubs|RAW|Softsubs|Translated) \((.*?)\).*?|.*?)(?: \/ Episode (\d+).*?)?(?: \/ )?(Freeleech)?(?:.?\|\|.?)(https.+\/)torrents.*\?id=\d+&torrentid=(\d+)(?:.?\|\|.?)?([A-Za-z,. ]+\w)?(?:.?\|\|.?)?(?:Uploaded by: (.*))?'
>>>>>>> ad0d4820
        vars:
          - torrentName
          - title
          - category
          - year
          - releaseTags
          - releaseGroup
          - releaseEpisode
          - freeleech
          - baseUrl
          - groupId
          - torrentId
          - tags
          - uploader

    match:
      infourl: "/torrents.php?id={{ .groupId }}&torrentid={{ .torrentId }}"
      torrenturl: "/torrent/{{ .torrentId }}/download/{{ .passkey }}"
      torrentname: "{{ if .releaseGroup }}[{{ .releaseGroup }}] {{ end }}{{ .torrentName }} {{ if .releaseEpisode }}{{ printf \"- %02s \" .releaseEpisode }}{{ end }} {{ if .year }}[{{ .year }}]{{ end }}{{ print \"[\" .releaseTags \"]\" | replace \" / \" \"][\" }}"<|MERGE_RESOLUTION|>--- conflicted
+++ resolved
@@ -67,11 +67,7 @@
           - "Best Visual Novel - Visual Novel  [2006] :: Game / PC / Unarchived / Hentai (Censored) || https://animebytes.tv/torrents.php?id=00000&torrentid=00000 || nukige || Uploaded by: Uploader"
           - "Artist Name - Album of awesome Music  [1991] :: MP3 / V0 (VBR) / CD || https://animebytes.tv/torrents2.php?id=00000&torrentid=000000 || ambient, folk || Uploaded by: Uploader"
           - "Awesome Series - TV Series  [2022] :: Web / MKV / h264 / 1080p / AAC 2.0 / Softsubs (Sub Group) / Episode 1 / Freeleech || https://animebytes.tv/torrents.php?id=00000&torrentid=000000 || || Uploaded by: Uploader"
-<<<<<<< HEAD
-        pattern: '(.*?)(?: - )?(Visual Novel|Light Novel|TV S.*|Movie|Manga|OVA|ONA|DVD Special|BD Special|Oneshot|Anthology|Manhwa|Manhua|Artbook|Game|Live Action.*|)[\s\p{Zs}]{2,}\[(\d+)\] :: (.*?(?:Hardsubs|RAW|Softsubs|Translated) \((.*?)\).*?|.*?)(?: \/ Episode (\d+).*?)?(?: \/ )?(Freeleech)?(?:.?\|\|.?)(https.+\/)torrents.*\?id=(\d+)&torrentid=(\d+)(?:.?\|\|.?)?([A-Za-z,. ]+\w)?(?:.?\|\|.?)?(?:Uploaded by: (.*))?'
-=======
-        pattern: '((.*?)+)(?: - )?(Visual Novel|Light Novel|TV S.*|Movie|Manga|OVA|ONA|DVD Special|BD Special|Oneshot|Anthology|Manhwa|Manhua|Artbook|Game|Live Action.*|)[\s\p{Zs}]{2,}\[(\d+)\] :: (.*?(?:Hardsubs|RAW|Softsubs|Translated) \((.*?)\).*?|.*?)(?: \/ Episode (\d+).*?)?(?: \/ )?(Freeleech)?(?:.?\|\|.?)(https.+\/)torrents.*\?id=\d+&torrentid=(\d+)(?:.?\|\|.?)?([A-Za-z,. ]+\w)?(?:.?\|\|.?)?(?:Uploaded by: (.*))?'
->>>>>>> ad0d4820
+        pattern: '((.*?)+)(?: - )?(Visual Novel|Light Novel|TV S.*|Movie|Manga|OVA|ONA|DVD Special|BD Special|Oneshot|Anthology|Manhwa|Manhua|Artbook|Game|Live Action.*|)[\s\p{Zs}]{2,}\[(\d+)\] :: (.*?(?:Hardsubs|RAW|Softsubs|Translated) \((.*?)\).*?|.*?)(?: \/ Episode (\d+).*?)?(?: \/ )?(Freeleech)?(?:.?\|\|.?)(https.+\/)torrents.*\?id=(\d+)&torrentid=(\d+)(?:.?\|\|.?)?([A-Za-z,. ]+\w)?(?:.?\|\|.?)?(?:Uploaded by: (.*))?'
         vars:
           - torrentName
           - title
