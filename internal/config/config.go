// Copyright (c) 2021 - 2025, Ludvig Lundgren and the autobrr contributors.
// SPDX-License-Identifier: GPL-2.0-or-later

package config

import (
	"bytes"
	"fmt"
	"log"
	"os"
	"path"
	"path/filepath"
	"strconv"
	"strings"
	"sync"
	"text/template"

	"github.com/autobrr/autobrr/internal/api"
	"github.com/autobrr/autobrr/internal/domain"
	"github.com/autobrr/autobrr/internal/logger"
	"github.com/autobrr/autobrr/pkg/errors"

	"github.com/fsnotify/fsnotify"
	"github.com/spf13/viper"
)

var configTemplate = `# config.toml

# Hostname / IP
#
# Default: "localhost"
#
host = "{{ .host }}"

# Port
#
# Default: 7474
#
port = 7474

# Base url
# Set custom baseUrl eg /autobrr/ to serve in subdirectory.
# Not needed for subdomain, or by accessing with the :port directly.
#
# Optional
#
#baseUrl = "/autobrr/"

# Base url mode legacy
# This is kept for compatibility with older versions doing url rewrite on the proxy.
# If you use baseUrl you can set this to false and skip any url rewrite in your proxy.
#
# Default: true
#
baseUrlModeLegacy = true

# autobrr logs file
# If not defined, logs to stdout
# Make sure to use forward slashes and include the filename with extension. eg: "log/autobrr.log", "C:/autobrr/log/autobrr.log"
#
# Optional
#
#logPath = "log/autobrr.log"

# Log level
#
# Default: "DEBUG"
#
# Options: "ERROR", "DEBUG", "INFO", "WARN", "TRACE"
#
logLevel = "DEBUG"

# Log Max Size
#
# Default: 50
#
# Max log size in megabytes
#
#logMaxSize = 50

# Log Max Backups
#
# Default: 3
#
# Max amount of old log files
#
#logMaxBackups = 3

# Check for updates
#
checkForUpdates = true

# Session secret
#
sessionSecret = "{{ .sessionSecret }}"

# Database Max Backups
#
# Default: 5
#
#databaseMaxBackups = 5

# Golang pprof profiling and tracing
#
#profilingEnabled = false
#
#profilingHost = "127.0.0.1"
#
# Default: 6060
#profilingPort = 6060

# OpenID Connect Configuration
#
# Enable OIDC authentication
#oidcEnabled = false
#
# OIDC Issuer URL (e.g. https://auth.example.com)
#oidcIssuer = ""
#
# OIDC Client ID
#oidcClientId = ""
#
# OIDC Client Secret
#oidcClientSecret = ""
#
# OIDC Redirect URL (e.g. http://localhost:7474/api/auth/oidc/callback)
#oidcRedirectUrl = ""
#
# Disable Built In Login Form (only works when using external auth)
#disableBuiltInLogin = false

# Metrics
#
# Enable metrics endpoint
#metricsEnabled = true
#
# Metrics server host
#
#metricsHost = "127.0.0.1"
#
# Metrics server port
#
#metricsPort = 9074
#
# Metrics basic auth
#
# Comma separate list of user:password. Password must be htpasswd bcrypt hashed. Use autobrrctl to generate.
# Only enabled if correctly set with user:pass.
#
#metricsBasicAuthUsers = ""

# Custom definitions
#
#customDefinitions = "test/definitions"
`

func (c *AppConfig) writeConfig(configPath string, configFile string) error {
	cfgPath := filepath.Join(configPath, configFile)

	// check if configPath exists, if not create it
	if _, err := os.Stat(configPath); errors.Is(err, os.ErrNotExist) {
		err := os.MkdirAll(configPath, os.ModePerm)
		if err != nil {
			log.Println(err)
			return err
		}
	}

	// check if config exists, if not create it
	if _, err := os.Stat(cfgPath); errors.Is(err, os.ErrNotExist) {
		// set default host
		host := "127.0.0.1"

		if _, err := os.Stat("/.dockerenv"); err == nil {
			// docker creates a .dockerenv file at the root
			// of the directory tree inside the container.
			// if this file exists then the viewer is running
			// from inside a docker container so return true
			host = "0.0.0.0"
		} else if _, err := os.Stat("/dev/.lxc-boot-id"); err == nil {
			// lxc creates this file containing the uuid
			// of the container in every boot.
			// if this file exists then the viewer is running
			// from inside a lxc container so return true
			host = "0.0.0.0"
		} else if os.Getpid() == 1 {
			// if we're running as pid 1, we're honoured.
			// but there's a good chance this is an isolated namespace
			// or a container.
			host = "0.0.0.0"
		} else if user := os.Getenv("USERNAME"); user == "ContainerAdministrator" || user == "ContainerUser" {
			/* this is the correct code below, but golang helpfully Panics when it can't find netapi32.dll
			   the issue was first reported 7 years ago, but is fixed in go 1.24 where the below code works.
			*/
			/*
				 u, err := user.Current(); err == nil && u != nil &&
				(u.Name == "ContainerAdministrator" || u.Name == "ContainerUser") {
				// Windows conatiners run containers as ContainerAdministrator by default */
			host = "0.0.0.0"
		} else if pd, _ := os.Open("/proc/1/cgroup"); pd != nil {
			defer pd.Close()
			b := make([]byte, 4096)
			pd.Read(b)
			if strings.Contains(string(b), "/docker") || strings.Contains(string(b), "/lxc") {
				host = "0.0.0.0"
			}
		}

		f, err := os.Create(cfgPath)
		if err != nil { // perm 0666
			// handle failed create
			log.Printf("error creating file: %q", err)
			return err
		}
		defer f.Close()

		// setup text template to inject variables into
		tmpl, err := template.New("config").Parse(configTemplate)
		if err != nil {
			return errors.Wrap(err, "could not create config template")
		}

		tmplVars := map[string]string{
			"host":          host,
			"sessionSecret": c.Config.SessionSecret,
		}

		var buffer bytes.Buffer
		if err = tmpl.Execute(&buffer, &tmplVars); err != nil {
			return errors.Wrap(err, "could not write torrent url template output")
		}

		if _, err = f.WriteString(buffer.String()); err != nil {
			log.Printf("error writing contents to file: %v %q", configPath, err)
			return err
		}

		return f.Sync()
	}

	return nil
}

type Config interface {
	UpdateConfig() error
	DynamicReload(log logger.Logger)
}

type AppConfig struct {
	Config *domain.Config
	m      *sync.Mutex
}

func New(configPath string, version string) *AppConfig {
	c := &AppConfig{
		m: new(sync.Mutex),
	}
	c.defaults()
	c.Config.Version = version
	c.Config.ConfigPath = configPath

	c.load(configPath)
	c.loadFromEnv()

	return c
}

func (c *AppConfig) defaults() {
	c.Config = &domain.Config{
		Version:               "dev",
		Host:                  "localhost",
		Port:                  7474,
		LogLevel:              "TRACE",
		LogPath:               "",
		LogMaxSize:            50,
		LogMaxBackups:         3,
		DatabaseMaxBackups:    5,
		BaseURL:               "/",
		BaseURLModeLegacy:     true,
		SessionSecret:         api.GenerateSecureToken(16),
		CustomDefinitions:     "",
		CheckForUpdates:       true,
		DatabaseType:          "sqlite",
		PostgresHost:          "",
		PostgresPort:          0,
		PostgresDatabase:      "",
		PostgresUser:          "",
		PostgresPass:          "",
		PostgresSSLMode:       "disable",
		PostgresExtraParams:   "",
		ProfilingEnabled:      false,
		ProfilingHost:         "127.0.0.1",
		ProfilingPort:         6060,
		MetricsEnabled:        false,
		MetricsHost:           "127.0.0.1",
		MetricsPort:           9074,
		MetricsBasicAuthUsers: "",
	}

}

func (c *AppConfig) loadFromEnv() {
	prefix := "AUTOBRR__"

	if v := os.Getenv(prefix + "HOST"); v != "" {
		c.Config.Host = v
	}

	if v := os.Getenv(prefix + "PORT"); v != "" {
		i, _ := strconv.ParseInt(v, 10, 32)
		if i > 0 {
			c.Config.Port = int(i)
		}
	}

	if v := os.Getenv(prefix + "BASE_URL"); v != "" {
		c.Config.BaseURL = v
	}

	if v := os.Getenv(prefix + "BASE_URL_MODE_LEGACY"); v != "" {
		c.Config.BaseURLModeLegacy = strings.EqualFold(strings.ToLower(v), "true")
	}

	if v := os.Getenv(prefix + "LOG_LEVEL"); v != "" {
		c.Config.LogLevel = v
	}

	if v := os.Getenv(prefix + "LOG_PATH"); v != "" {
		c.Config.LogPath = v
	}

	if v := os.Getenv(prefix + "LOG_MAX_SIZE"); v != "" {
		i, _ := strconv.ParseInt(v, 10, 32)
		if i > 0 {
			c.Config.LogMaxSize = int(i)
		}
	}

	if v := os.Getenv(prefix + "LOG_MAX_BACKUPS"); v != "" {
		i, _ := strconv.ParseInt(v, 10, 32)
		if i > 0 {
			c.Config.LogMaxBackups = int(i)
		}
	}

	if v := os.Getenv(prefix + "SESSION_SECRET"); v != "" {
		c.Config.SessionSecret = v
	}

	if v := os.Getenv(prefix + "CUSTOM_DEFINITIONS"); v != "" {
		c.Config.CustomDefinitions = v
	}

	if v := os.Getenv(prefix + "CHECK_FOR_UPDATES"); v != "" {
		c.Config.CheckForUpdates = strings.EqualFold(strings.ToLower(v), "true")
	}

	if v := os.Getenv(prefix + "DATABASE_TYPE"); v != "" {
		if validDatabaseType(v) {
			c.Config.DatabaseType = v
		}
	}

	if v := os.Getenv(prefix + "DATABASE_MAX_BACKUPS"); v != "" {
		i, _ := strconv.ParseInt(v, 10, 32)
		if i > 0 {
			c.Config.DatabaseMaxBackups = int(i)
		}
	}

	if v := os.Getenv(prefix + "POSTGRES_HOST"); v != "" {
		c.Config.PostgresHost = v
	}

	if v := os.Getenv(prefix + "POSTGRES_PORT"); v != "" {
		i, _ := strconv.ParseInt(v, 10, 32)
		if i > 0 {
			c.Config.PostgresPort = int(i)
		}
	}

	if v := os.Getenv(prefix + "POSTGRES_DATABASE"); v != "" {
		c.Config.PostgresDatabase = v
	}

	if v := os.Getenv(prefix + "POSTGRES_USER"); v != "" {
		c.Config.PostgresUser = v
	}

	if v := os.Getenv(prefix + "POSTGRES_PASS"); v != "" {
		c.Config.PostgresPass = v
	}

	if v := os.Getenv(prefix + "POSTGRES_SSLMODE"); v != "" {
		c.Config.PostgresSSLMode = v
	}

	if v := os.Getenv(prefix + "POSTGRES_EXTRA_PARAMS"); v != "" {
		c.Config.PostgresExtraParams = v
	}

	if v := os.Getenv(prefix + "PROFILING_ENABLED"); v != "" {
		c.Config.ProfilingEnabled = strings.EqualFold(strings.ToLower(v), "true")
	}

	if v := os.Getenv(prefix + "PROFILING_HOST"); v != "" {
		c.Config.ProfilingHost = v
	}

	if v := os.Getenv(prefix + "PROFILING_PORT"); v != "" {
		i, _ := strconv.ParseInt(v, 10, 32)
		if i > 0 {
			c.Config.ProfilingPort = int(i)
		}
	}

	// OIDC Configuration
	if v := os.Getenv(prefix + "OIDC_ENABLED"); v != "" {
		c.Config.OIDCEnabled = strings.EqualFold(strings.ToLower(v), "true")
	}

	if v := os.Getenv(prefix + "OIDC_ISSUER"); v != "" {
		c.Config.OIDCIssuer = v
	}

	if v := os.Getenv(prefix + "OIDC_CLIENT_ID"); v != "" {
		c.Config.OIDCClientID = v
	}

	if v := os.Getenv(prefix + "OIDC_CLIENT_SECRET"); v != "" {
		c.Config.OIDCClientSecret = v
	}

	if v := os.Getenv(prefix + "OIDC_REDIRECT_URL"); v != "" {
		c.Config.OIDCRedirectURL = v
	}

<<<<<<< HEAD
	if v := os.Getenv(prefix + "DISABLE_BUILT_IN_LOGIN"); v != "" {
		c.Config.DisableBuiltInLogin = strings.EqualFold(strings.ToLower(v), "true")
=======
	if v := os.Getenv(prefix + "METRICS_ENABLED"); v != "" {
		c.Config.MetricsEnabled = strings.EqualFold(strings.ToLower(v), "true")
	}

	if v := os.Getenv(prefix + "METRICS_HOST"); v != "" {
		c.Config.MetricsHost = v
	}

	if v := os.Getenv(prefix + "METRICS_PORT"); v != "" {
		i, _ := strconv.ParseInt(v, 10, 32)
		if i > 0 {
			c.Config.MetricsPort = int(i)
		}
	}

	if v := os.Getenv(prefix + "METRICS_BASIC_AUTH_USERS"); v != "" {
		c.Config.MetricsBasicAuthUsers = v
>>>>>>> 9eff694a
	}
}

func validDatabaseType(v string) bool {
	valid := []string{"sqlite", "postgres"}
	for _, s := range valid {
		if s == v {
			return true
		}
	}

	return false
}

func (c *AppConfig) load(configPath string) {
	viper.SetConfigType("toml")

	// clean trailing slash from configPath
	configPath = path.Clean(configPath)

	if configPath != "" {
		//viper.SetConfigName("config")

		// check if path and file exists
		// if not, create path and file
		if err := c.writeConfig(configPath, "config.toml"); err != nil {
			log.Printf("write error: %q", err)
		}

		viper.SetConfigFile(path.Join(configPath, "config.toml"))
	} else {
		viper.SetConfigName("config")

		// Search config in directories
		viper.AddConfigPath(".")
		viper.AddConfigPath("$HOME/.config/autobrr")
		viper.AddConfigPath("$HOME/.autobrr")
	}

	// read config
	if err := viper.ReadInConfig(); err != nil {
		log.Printf("config read error: %q", err)
	}

	if err := viper.Unmarshal(c.Config); err != nil {
		log.Fatalf("Could not unmarshal config file: %v: err %q", viper.ConfigFileUsed(), err)
	}
}

func (c *AppConfig) DynamicReload(log logger.Logger) {
	viper.WatchConfig()
	viper.OnConfigChange(func(e fsnotify.Event) {
		c.m.Lock()
		defer c.m.Unlock()

		logLevel := viper.GetString("logLevel")
		c.Config.LogLevel = logLevel
		log.SetLogLevel(c.Config.LogLevel)

		logPath := viper.GetString("logPath")
		c.Config.LogPath = logPath

		checkUpdates := viper.GetBool("checkForUpdates")
		c.Config.CheckForUpdates = checkUpdates

		log.Debug().Msg("config file reloaded!")
	})
}

func (c *AppConfig) UpdateConfig() error {
	filePath := path.Join(c.Config.ConfigPath, "config.toml")

	f, err := os.ReadFile(filePath)
	if err != nil {
		return errors.Wrap(err, "could not read config file: %s", filePath)
	}

	lines := strings.Split(string(f), "\n")
	lines = c.processLines(lines)

	output := strings.Join(lines, "\n")
	if err := os.WriteFile(filePath, []byte(output), 0644); err != nil {
		return errors.Wrap(err, "could not write config file: %s", filePath)
	}

	return nil
}

func (c *AppConfig) processLines(lines []string) []string {
	// keep track of not found values to append at bottom
	var (
		foundLineUpdate   = false
		foundLineLogLevel = false
		foundLineLogPath  = false
	)

	for i, line := range lines {
		// set checkForUpdates
		if !foundLineUpdate && strings.Contains(line, "checkForUpdates =") {
			lines[i] = fmt.Sprintf("checkForUpdates = %t", c.Config.CheckForUpdates)
			foundLineUpdate = true
		}
		if !foundLineLogLevel && strings.Contains(line, "logLevel =") {
			lines[i] = fmt.Sprintf(`logLevel = "%s"`, c.Config.LogLevel)
			foundLineLogLevel = true
		}
		if !foundLineLogPath && strings.Contains(line, "logPath =") {
			if c.Config.LogPath == "" {
				// Check if the line already has a value
				matches := strings.Split(line, "=")
				if len(matches) > 1 && strings.TrimSpace(matches[1]) != `""` {
					lines[i] = line // Preserve the existing line
				} else {
					lines[i] = `#logPath = ""`
				}
			} else {
				lines[i] = fmt.Sprintf("logPath = \"%s\"", c.Config.LogPath)
			}
			foundLineLogPath = true
		}
	}

	// append missing vars to bottom
	if !foundLineUpdate {
		lines = append(lines, "# Check for updates")
		lines = append(lines, "#")
		lines = append(lines, fmt.Sprintf("checkForUpdates = %t", c.Config.CheckForUpdates))
	}

	if !foundLineLogLevel {
		lines = append(lines, "# Log level")
		lines = append(lines, "#")
		lines = append(lines, `# Default: "DEBUG"`)
		lines = append(lines, "#")
		lines = append(lines, `# Options: "ERROR", "DEBUG", "INFO", "WARN", "TRACE"`)
		lines = append(lines, "#")
		lines = append(lines, fmt.Sprintf(`logLevel = "%s"`, c.Config.LogLevel))
	}

	if !foundLineLogPath {
		lines = append(lines, "# Log Path")
		lines = append(lines, "#")
		lines = append(lines, "# Optional")
		lines = append(lines, "#")
		if c.Config.LogPath == "" {
			lines = append(lines, `#logPath = ""`)
		} else {
			lines = append(lines, fmt.Sprintf(`logPath = "%s"`, c.Config.LogPath))
		}
	}

	return lines
}<|MERGE_RESOLUTION|>--- conflicted
+++ resolved
@@ -435,10 +435,10 @@
 		c.Config.OIDCRedirectURL = v
 	}
 
-<<<<<<< HEAD
 	if v := os.Getenv(prefix + "DISABLE_BUILT_IN_LOGIN"); v != "" {
 		c.Config.DisableBuiltInLogin = strings.EqualFold(strings.ToLower(v), "true")
-=======
+	}
+
 	if v := os.Getenv(prefix + "METRICS_ENABLED"); v != "" {
 		c.Config.MetricsEnabled = strings.EqualFold(strings.ToLower(v), "true")
 	}
@@ -456,7 +456,6 @@
 
 	if v := os.Getenv(prefix + "METRICS_BASIC_AUTH_USERS"); v != "" {
 		c.Config.MetricsBasicAuthUsers = v
->>>>>>> 9eff694a
 	}
 }
 
