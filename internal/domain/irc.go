--- conflicted
+++ resolved
@@ -129,9 +129,6 @@
 	Bots             []IrcUser              `json:"bots"`
 }
 
-<<<<<<< HEAD
-type IrcChannelWithHealth struct {
-=======
 func (in IrcNetworkWithHealth) MarshalJSON() ([]byte, error) {
 	type Alias IrcNetworkWithHealth
 	return json.Marshal(&struct {
@@ -143,8 +140,7 @@
 	})
 }
 
-type ChannelWithHealth struct {
->>>>>>> 5568c592
+type IrcChannelWithHealth struct {
 	ID              int64     `json:"id"`
 	Enabled         bool      `json:"enabled"`
 	Name            string    `json:"name"`
@@ -156,7 +152,17 @@
 	Announcers      []IrcUser `json:"announcers"`
 }
 
-<<<<<<< HEAD
+func (cwh ChannelWithHealth) MarshalJSON() ([]byte, error) {
+	type Alias ChannelWithHealth
+	return json.Marshal(&struct {
+		*Alias
+		Password string `json:"password"`
+	}{
+		Password: RedactString(cwh.Password),
+		Alias:    (*Alias)(&cwh),
+	})
+}
+
 type IrcUser struct {
 	Nick    string       `json:"nick"`
 	Mode    string       `json:"mode"`
@@ -182,16 +188,6 @@
 	u.Nick = nick[index+1:]
 
 	return true
-=======
-func (cwh ChannelWithHealth) MarshalJSON() ([]byte, error) {
-	type Alias ChannelWithHealth
-	return json.Marshal(&struct {
-		*Alias
-		Password string `json:"password"`
-	}{
-		Password: RedactString(cwh.Password),
-		Alias:    (*Alias)(&cwh),
-	})
 }
 
 type ChannelHealth struct {
@@ -199,7 +195,6 @@
 	Monitoring      bool      `json:"monitoring"`
 	MonitoringSince time.Time `json:"monitoring_since"`
 	LastAnnounce    time.Time `json:"last_announce"`
->>>>>>> 5568c592
 }
 
 type IRCManualProcessRequest struct {
