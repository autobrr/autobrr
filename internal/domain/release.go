// Copyright (c) 2021 - 2024, Ludvig Lundgren and the autobrr contributors.
// SPDX-License-Identifier: GPL-2.0-or-later

package domain

import (
	"bufio"
	"bytes"
	"context"
	"fmt"
	"html"
	"io"
	"net/http"
	"net/http/cookiejar"
	"os"
	"slices"
	"strconv"
	"strings"
	"time"

	"github.com/autobrr/autobrr/pkg/errors"
	"github.com/autobrr/autobrr/pkg/sharedhttp"

	"github.com/anacrolix/torrent/bencode"
	"github.com/anacrolix/torrent/metainfo"
	"github.com/avast/retry-go"
	"github.com/dustin/go-humanize"
	"github.com/moistari/rls"
	"golang.org/x/net/publicsuffix"
)

type ReleaseRepo interface {
	Store(ctx context.Context, release *Release) error
	Update(ctx context.Context, r *Release) error
	Find(ctx context.Context, params ReleaseQueryParams) (*FindReleasesResponse, error)
	Get(ctx context.Context, req *GetReleaseRequest) (*Release, error)
	GetIndexerOptions(ctx context.Context) ([]string, error)
	Stats(ctx context.Context) (*ReleaseStats, error)
	Delete(ctx context.Context, req *DeleteReleaseRequest) error
	CheckSmartEpisodeCanDownload(ctx context.Context, p *SmartEpisodeParams) (bool, error)
	UpdateBaseURL(ctx context.Context, indexer string, oldBaseURL, newBaseURL string) error

	GetActionStatus(ctx context.Context, req *GetReleaseActionStatusRequest) (*ReleaseActionStatus, error)
	StoreReleaseActionStatus(ctx context.Context, status *ReleaseActionStatus) error
}

type Release struct {
	ID                          int64                 `json:"id"`
	FilterStatus                ReleaseFilterStatus   `json:"filter_status"`
	Rejections                  []string              `json:"rejections"`
	Indexer                     IndexerMinimal        `json:"indexer"`
	FilterName                  string                `json:"filter"`
	Protocol                    ReleaseProtocol       `json:"protocol"`
	Implementation              ReleaseImplementation `json:"implementation"` // irc, rss, api
	Timestamp                   time.Time             `json:"timestamp"`
<<<<<<< HEAD
	AnnounceType                string                `json:"announce_type"`
=======
	AnnounceType                AnnounceType          `json:"announce_type"`
>>>>>>> f644b3a4
	InfoURL                     string                `json:"info_url"`
	DownloadURL                 string                `json:"download_url"`
	MagnetURI                   string                `json:"-"`
	GroupID                     string                `json:"group_id"`
	TorrentID                   string                `json:"torrent_id"`
	TorrentTmpFile              string                `json:"-"`
	TorrentDataRawBytes         []byte                `json:"-"`
	TorrentHash                 string                `json:"-"`
	TorrentName                 string                `json:"name"` // full release name
	Size                        uint64                `json:"size"`
	Title                       string                `json:"title"` // Parsed title
	Description                 string                `json:"-"`
	Category                    string                `json:"category"`
	Categories                  []string              `json:"categories,omitempty"`
	Season                      int                   `json:"season"`
	Episode                     int                   `json:"episode"`
	Year                        int                   `json:"year"`
	Month                       int                   `json:"month"`
	Day                         int                   `json:"day"`
	Resolution                  string                `json:"resolution"`
	Source                      string                `json:"source"`
	Codec                       []string              `json:"codec"`
	Container                   string                `json:"container"`
	HDR                         []string              `json:"hdr"`
	Audio                       []string              `json:"-"`
	AudioChannels               string                `json:"-"`
	AudioFormat                 string                `json:"-"`
	Bitrate                     string                `json:"-"`
	Group                       string                `json:"group"`
	Region                      string                `json:"-"`
	Language                    []string              `json:"-"`
	Proper                      bool                  `json:"proper"`
	Repack                      bool                  `json:"repack"`
	Website                     string                `json:"website"`
	Artists                     string                `json:"-"`
	Type                        string                `json:"type"` // Album,Single,EP
	LogScore                    int                   `json:"-"`
	HasCue                      bool                  `json:"-"`
	HasLog                      bool                  `json:"-"`
	Origin                      string                `json:"origin"` // P2P, Internal
	Tags                        []string              `json:"-"`
	ReleaseTags                 string                `json:"-"`
	Freeleech                   bool                  `json:"-"`
	FreeleechPercent            int                   `json:"-"`
	Bonus                       []string              `json:"-"`
	Uploader                    string                `json:"uploader"`
	PreTime                     string                `json:"pre_time"`
	Other                       []string              `json:"-"`
	RawCookie                   string                `json:"-"`
	Seeders                     int                   `json:"-"`
	Leechers                    int                   `json:"-"`
	AdditionalSizeCheckRequired bool                  `json:"-"`
	FilterID                    int                   `json:"-"`
	Filter                      *Filter               `json:"-"`
	ActionStatus                []ReleaseActionStatus `json:"action_status"`
}

func (r *Release) Raw(s string) rls.Release {
	return rls.ParseString(s)
}

type AnnounceType string

const (
	// AnnounceTypeNew Default announce type
	AnnounceTypeNew AnnounceType = "NEW"
	// AnnounceTypeChecked Checked release
	AnnounceTypeChecked AnnounceType = "CHECKED"
	// AnnounceTypePromo Marked as promotion (neutral/half/feeeleech etc.)
	AnnounceTypePromo AnnounceType = "PROMO"
	// AnnounceTypePromoGP Marked Golden Popcorn, PTP specific
	AnnounceTypePromoGP AnnounceType = "PROMO_GP"
	// AnnounceTypeResurrect Reseeded/revived from dead
	AnnounceTypeResurrect AnnounceType = "RESURRECTED"
)

func (a AnnounceType) String() string {
	switch a {
	case AnnounceTypeNew:
		return "NEW"
	case AnnounceTypeChecked:
		return "CHECKED"
	case AnnounceTypePromo:
		return "PROMO"
	case AnnounceTypePromoGP:
		return "PROMO_GP"
	case AnnounceTypeResurrect:
		return "RESURRECTED"
	}

	return ""
}

// ParseAnnounceType parse AnnounceType from string
func ParseAnnounceType(s string) (AnnounceType, error) {
	switch s {
	case string(AnnounceTypeNew):
		return AnnounceTypeNew, nil
	case string(AnnounceTypeChecked):
		return AnnounceTypeChecked, nil
	case string(AnnounceTypePromo):
		return AnnounceTypePromo, nil
	case string(AnnounceTypePromoGP):
		return AnnounceTypePromoGP, nil
	case string(AnnounceTypeResurrect):
		return AnnounceTypeResurrect, nil
	default:
		return "", fmt.Errorf("invalid AnnounceType: %s", s)
	}
}

type ReleaseActionStatus struct {
	ID         int64             `json:"id"`
	Status     ReleasePushStatus `json:"status"`
	Action     string            `json:"action"`
	ActionID   int64             `json:"action_id"`
	Type       ActionType        `json:"type"`
	Client     string            `json:"client"`
	Filter     string            `json:"filter"`
	FilterID   int64             `json:"filter_id"`
	Rejections []string          `json:"rejections"`
	ReleaseID  int64             `json:"release_id"`
	Timestamp  time.Time         `json:"timestamp"`
}

type DeleteReleaseRequest struct {
	OlderThan       int
	Indexers        []string
	ReleaseStatuses []string
}

func NewReleaseActionStatus(action *Action, release *Release) *ReleaseActionStatus {
	s := &ReleaseActionStatus{
		ID:         0,
		Status:     ReleasePushStatusPending,
		Action:     action.Name,
		ActionID:   int64(action.ID),
		Type:       action.Type,
		Filter:     release.FilterName,
		FilterID:   int64(release.FilterID),
		Rejections: []string{},
		Timestamp:  time.Now(),
		ReleaseID:  release.ID,
	}

	if action.Client != nil {
		s.Client = action.Client.Name
	}

	return s
}

type DownloadTorrentFileResponse struct {
	MetaInfo    *metainfo.MetaInfo
	TmpFileName string
}

type ReleaseStats struct {
	TotalCount          int64 `json:"total_count"`
	FilteredCount       int64 `json:"filtered_count"`
	FilterRejectedCount int64 `json:"filter_rejected_count"`
	PushApprovedCount   int64 `json:"push_approved_count"`
	PushRejectedCount   int64 `json:"push_rejected_count"`
	PushErrorCount      int64 `json:"push_error_count"`
}

type ReleasePushStatus string

const (
	ReleasePushStatusPending  ReleasePushStatus = "PENDING" // Initial status
	ReleasePushStatusApproved ReleasePushStatus = "PUSH_APPROVED"
	ReleasePushStatusRejected ReleasePushStatus = "PUSH_REJECTED"
	ReleasePushStatusErr      ReleasePushStatus = "PUSH_ERROR"
)

func (r ReleasePushStatus) String() string {
	switch r {
	case ReleasePushStatusPending:
		return "Pending"
	case ReleasePushStatusApproved:
		return "Approved"
	case ReleasePushStatusRejected:
		return "Rejected"
	case ReleasePushStatusErr:
		return "Error"
	default:
		return "Unknown"
	}
}

func ValidReleasePushStatus(s string) bool {
	switch s {
	case string(ReleasePushStatusPending):
		return true
	case string(ReleasePushStatusApproved):
		return true
	case string(ReleasePushStatusRejected):
		return true
	case string(ReleasePushStatusErr):
		return true
	default:
		return false
	}
}

type ReleaseFilterStatus string

const (
	ReleaseStatusFilterApproved ReleaseFilterStatus = "FILTER_APPROVED"
	ReleaseStatusFilterPending  ReleaseFilterStatus = "PENDING"

	//ReleaseStatusFilterRejected ReleaseFilterStatus = "FILTER_REJECTED"
)

type ReleaseProtocol string

const (
	ReleaseProtocolTorrent ReleaseProtocol = "torrent"
	ReleaseProtocolNzb     ReleaseProtocol = "usenet"
)

func (r ReleaseProtocol) String() string {
	switch r {
	case ReleaseProtocolTorrent:
		return "torrent"
	case ReleaseProtocolNzb:
		return "usenet"
	default:
		return "torrent"
	}
}

type ReleaseImplementation string

const (
	ReleaseImplementationIRC     ReleaseImplementation = "IRC"
	ReleaseImplementationTorznab ReleaseImplementation = "TORZNAB"
	ReleaseImplementationNewznab ReleaseImplementation = "NEWZNAB"
	ReleaseImplementationRSS     ReleaseImplementation = "RSS"
)

func (r ReleaseImplementation) String() string {
	switch r {
	case ReleaseImplementationIRC:
		return "IRC"
	case ReleaseImplementationTorznab:
		return "TORZNAB"
	case ReleaseImplementationNewznab:
		return "NEWZNAB"
	case ReleaseImplementationRSS:
		return "RSS"
	default:
		return "IRC"
	}
}

type ReleaseQueryParams struct {
	Limit   uint64
	Offset  uint64
	Cursor  uint64
	Sort    map[string]string
	Filters struct {
		Indexers   []string
		PushStatus string
	}
	Search string
}

type FindReleasesResponse struct {
	Data       []*Release `json:"data"`
	TotalCount uint64     `json:"count"`
	NextCursor int64      `json:"next_cursor"`
}

type ReleaseActionRetryReq struct {
	ReleaseId      int
	ActionStatusId int
	ActionId       int
}

type ReleaseProcessReq struct {
	IndexerIdentifier     string   `json:"indexer_identifier"`
	IndexerImplementation string   `json:"indexer_implementation"`
	AnnounceLines         []string `json:"announce_lines"`
}

type GetReleaseRequest struct {
	Id int
}

type GetReleaseActionStatusRequest struct {
	Id int
}

func NewRelease(indexer IndexerMinimal) *Release {
	r := &Release{
		Indexer:        indexer,
		FilterStatus:   ReleaseStatusFilterPending,
		Rejections:     []string{},
		Protocol:       ReleaseProtocolTorrent,
		Implementation: ReleaseImplementationIRC,
		Timestamp:      time.Now(),
		Tags:           []string{},
		Size:           0,
		AnnounceType:   AnnounceTypeNew,
	}

	return r
}

func (r *Release) ParseString(title string) {
	rel := rls.ParseString(title)

	r.Type = rel.Type.String()

	r.TorrentName = title
	r.Source = rel.Source
	r.Resolution = rel.Resolution
	r.Region = rel.Region
	r.Audio = rel.Audio
	r.AudioChannels = rel.Channels
	r.Codec = rel.Codec
	r.Container = rel.Container
	r.HDR = rel.HDR
	r.Artists = rel.Artist
	r.Language = rel.Language

	r.Other = rel.Other

	r.Proper = slices.Contains(r.Other, "PROPER")
	r.Repack = slices.Contains(r.Other, "REPACK")

	if r.Title == "" {
		r.Title = rel.Title
	}

	if r.Season == 0 {
		r.Season = rel.Series
	}
	if r.Episode == 0 {
		r.Episode = rel.Episode
	}

	if r.Year == 0 {
		r.Year = rel.Year
	}
	if r.Month == 0 {
		r.Month = rel.Month
	}
	if r.Day == 0 {
		r.Day = rel.Day
	}

	if r.Group == "" {
		r.Group = rel.Group
	}

	r.ParseReleaseTagsString(r.ReleaseTags)
	r.extraParseSource(rel)
}

func (r *Release) extraParseSource(rel rls.Release) {
	if rel.Type != rls.Movie && rel.Type != rls.Series && rel.Type != rls.Episode {
		return
	}

	tags := rel.Tags()
	if len(tags) < 3 {
		return
	}

	// handle special cases like -VHS
	if r.Group == "" {
		// check the next to last item separator to be - or whitespace then check the next and use as group if empty
		//if tags[len(tags)-1].TagType() == rls.TagTypeSource && (tags[len(tags)-2].TagType() == rls.TagTypeDelim && (tags[len(tags)-2].Delim() == "-" || tags[len(tags)-2].Delim() == " ")) {
		lastItem := tags[len(tags)-1]
		if lastItem.TagType() == rls.TagTypeSource && lastItem.Prev() == rls.TagTypeWhitespace {
			group := lastItem.Text()

			// handle special cases like -VHS
			if r.Source == group {
				r.Source = ""
			}

			r.Group = group
		}
	}

	if basicContainsSlice(r.Source, []string{"WEB-DL", "BluRay", "UHD.BluRay"}) {
		return
	}

	// check res to be 1080p or 2160p and codec to be AVC, HEVC or if other contains Remux, then set source to BluRay if it differs
	if !basicContainsSlice(r.Source, []string{"WEB-DL", "BluRay", "UHD.BluRay"}) && basicContainsSlice(r.Resolution, []string{"1080p", "2160p"}) && basicContainsMatch(r.Codec, []string{"AVC", "HEVC"}) && basicContainsMatch(r.Other, []string{"REMUX"}) {
		// handle missing or unexpected source for some bluray releases
		if r.Resolution == "1080p" {
			r.Source = "BluRay"

		} else if r.Resolution == "2160p" {
			r.Source = "UHD.BluRay"
		}
	}
}

func (r *Release) ParseReleaseTagsString(tags string) {
	cleanTags := CleanReleaseTags(tags)
	t := ParseReleaseTagString(cleanTags)

	if len(t.Audio) > 0 {
		//r.Audio = getUniqueTags(r.Audio, t.Audio)
		r.Audio = t.Audio
	}

	if t.AudioBitrate != "" {
		r.Bitrate = t.AudioBitrate
	}

	if t.AudioFormat != "" {
		r.AudioFormat = t.AudioFormat
	}

	if r.AudioChannels == "" && t.Channels != "" {
		r.AudioChannels = t.Channels
	}

	if t.HasLog {
		r.HasLog = true

		if t.LogScore > 0 {
			r.LogScore = t.LogScore
		}
	}

	if t.HasCue {
		r.HasCue = true
	}

	if len(t.Bonus) > 0 {
		if sliceContainsSlice([]string{"Freeleech", "Freeleech!"}, t.Bonus) {
			r.Freeleech = true
		}
		// TODO handle percent and other types

		r.Bonus = append(r.Bonus, t.Bonus...)
	}
	if len(t.Codec) > 0 {
		r.Codec = getUniqueTags(r.Codec, append(make([]string, 0, 1), t.Codec))
	}
	if len(t.Other) > 0 {
		r.Other = getUniqueTags(r.Other, t.Other)
	}
	if r.Origin == "" && t.Origin != "" {
		r.Origin = t.Origin
	}
	if r.Container == "" && t.Container != "" {
		r.Container = t.Container
	}
	if r.Resolution == "" && t.Resolution != "" {
		r.Resolution = t.Resolution
	}
	if r.Source == "" && t.Source != "" {
		r.Source = t.Source
	}
}

// ParseSizeBytesString If there are parsing errors, then it keeps the original (or default size 0)
// Otherwise, it will update the size only if the new size is bigger than the previous one.
func (r *Release) ParseSizeBytesString(size string) {
	s, err := humanize.ParseBytes(size)
	if err == nil && s > r.Size {
		r.Size = s
	}
}

func (r *Release) OpenTorrentFile() error {
	tmpFile, err := os.ReadFile(r.TorrentTmpFile)
	if err != nil {
		return errors.Wrap(err, "could not read torrent file: %v", r.TorrentTmpFile)
	}

	r.TorrentDataRawBytes = tmpFile

	return nil
}

func (r *Release) DownloadTorrentFileCtx(ctx context.Context) error {
	return r.downloadTorrentFile(ctx)
}

func (r *Release) downloadTorrentFile(ctx context.Context) error {
	if r.HasMagnetUri() {
		return errors.New("downloading magnet links is not supported: %s", r.MagnetURI)
	} else if r.Protocol != ReleaseProtocolTorrent {
		return errors.New("could not download file: protocol %s is not supported", r.Protocol)
	}

	if r.DownloadURL == "" {
		return errors.New("download_file: url can't be empty")
	} else if r.TorrentTmpFile != "" {
		// already downloaded
		return nil
	}

	req, err := http.NewRequestWithContext(ctx, http.MethodGet, r.DownloadURL, nil)
	if err != nil {
		return errors.Wrap(err, "error downloading file")
	}

	req.Header.Set("User-Agent", "autobrr")

	client := http.Client{
		Timeout:   time.Second * 60,
		Transport: sharedhttp.TransportTLSInsecure,
	}

	if r.RawCookie != "" {
		jar, err := cookiejar.New(&cookiejar.Options{PublicSuffixList: publicsuffix.List})
		if err != nil {
			return errors.Wrap(err, "could not create cookiejar")
		}
		client.Jar = jar

		// set the cookie on the header instead of req.AddCookie
		// since we have a raw cookie like "uid=10; pass=000"
		req.Header.Set("Cookie", r.RawCookie)
	}

	tmpFilePattern := "autobrr-"
	tmpDir := os.TempDir()

	// Create tmp file
	tmpFile, err := os.CreateTemp(tmpDir, tmpFilePattern)
	if err != nil {
		// inverse the err check to make it a bit cleaner
		if !errors.Is(err, os.ErrNotExist) {
			return errors.Wrap(err, "error creating tmp file")
		}

		if mkdirErr := os.MkdirAll(tmpDir, os.ModePerm); mkdirErr != nil {
			return errors.Wrap(mkdirErr, "could not create TMP dir: %s", tmpDir)
		}

		tmpFile, err = os.CreateTemp(tmpDir, tmpFilePattern)
		if err != nil {
			return errors.Wrap(err, "error creating tmp file in: %s", tmpDir)
		}
	}
	defer tmpFile.Close()

	errFunc := retry.Do(func() error {
		// Get the data
		resp, err := client.Do(req)
		if err != nil {
			return errors.Wrap(err, "error downloading file")
		}
		defer resp.Body.Close()

		// Check server response
		switch resp.StatusCode {
		case http.StatusOK:
			// Continue processing the response
		//case http.StatusMovedPermanently, http.StatusFound, http.StatusSeeOther, http.StatusTemporaryRedirect, http.StatusPermanentRedirect:
		//	// Handle redirect
		//	return retry.Unrecoverable(errors.New("redirect encountered for torrent (%s) file (%s) - status code: %d - check indexer keys for %s", r.TorrentName, r.DownloadURL, resp.StatusCode, r.Indexer.Name))

		case http.StatusUnauthorized, http.StatusForbidden:
			return retry.Unrecoverable(errors.New("unrecoverable error downloading torrent (%s) file (%s) - status code: %d - check indexer keys for %s", r.TorrentName, r.DownloadURL, resp.StatusCode, r.Indexer.Name))

		case http.StatusMethodNotAllowed:
			return retry.Unrecoverable(errors.New("unrecoverable error downloading torrent (%s) file (%s) from '%s' - status code: %d. Check if the request method is correct", r.TorrentName, r.DownloadURL, r.Indexer.Name, resp.StatusCode))
		case http.StatusNotFound:
			return errors.New("torrent %s not found on %s (%d) - retrying", r.TorrentName, r.Indexer.Name, resp.StatusCode)

		case http.StatusBadGateway, http.StatusServiceUnavailable, http.StatusGatewayTimeout:
			return errors.New("server error (%d) encountered while downloading torrent (%s) file (%s) from '%s' - retrying", resp.StatusCode, r.TorrentName, r.DownloadURL, r.Indexer.Name)

		case http.StatusInternalServerError:
			return errors.New("server error (%d) encountered while downloading torrent (%s) file (%s) - check indexer keys for %s", resp.StatusCode, r.TorrentName, r.DownloadURL, r.Indexer.Name)

		default:
			return retry.Unrecoverable(errors.New("unexpected status code %d: check indexer keys for %s", resp.StatusCode, r.Indexer.Name))
		}

		resetTmpFile := func() {
			tmpFile.Seek(0, io.SeekStart)
			tmpFile.Truncate(0)
		}

		// Read the body into bytes
		bodyBytes, err := io.ReadAll(bufio.NewReader(resp.Body))
		if err != nil {
			return errors.Wrap(err, "error reading response body")
		}

		// Create a new reader for bodyBytes
		bodyReader := bytes.NewReader(bodyBytes)

		// Try to decode as torrent file
		meta, err := metainfo.Load(bodyReader)
		if err != nil {
			resetTmpFile()

			// explicitly check for unexpected content type that match html
			var bse *bencode.SyntaxError
			if errors.As(err, &bse) {
				// regular error so we can retry if we receive html first run
				return errors.Wrap(err, "metainfo unexpected content type, got HTML expected a bencoded torrent. check indexer keys for %s - %s", r.Indexer.Name, r.TorrentName)
			}

			return retry.Unrecoverable(errors.Wrap(err, "metainfo unexpected content type. check indexer keys for %s - %s", r.Indexer.Name, r.TorrentName))
		}

		// Write the body to file
		if _, err := tmpFile.Write(bodyBytes); err != nil {
			resetTmpFile()
			return errors.Wrap(err, "error writing downloaded file: %s", tmpFile.Name())
		}

		torrentMetaInfo, err := meta.UnmarshalInfo()
		if err != nil {
			resetTmpFile()
			return retry.Unrecoverable(errors.Wrap(err, "metainfo could not unmarshal info from torrent: %s", tmpFile.Name()))
		}

		hashInfoBytes := meta.HashInfoBytes().Bytes()
		if len(hashInfoBytes) < 1 {
			resetTmpFile()
			return retry.Unrecoverable(errors.New("could not read infohash"))
		}

		r.TorrentTmpFile = tmpFile.Name()
		r.TorrentHash = meta.HashInfoBytes().String()
		r.Size = uint64(torrentMetaInfo.TotalLength())

		return nil
	},
		retry.Delay(time.Second*3),
		retry.Attempts(3),
		retry.MaxJitter(time.Second*1),
	)

	return errFunc
}

func (r *Release) CleanupTemporaryFiles() {
	if r.TorrentTmpFile == "" {
		return
	}

	os.Remove(r.TorrentTmpFile)
	r.TorrentTmpFile = ""
}

// HasMagnetUri check uf MagnetURI is set and valid or empty
func (r *Release) HasMagnetUri() bool {
	if r.MagnetURI != "" && strings.HasPrefix(r.MagnetURI, MagnetURIPrefix) {
		return true
	}
	return false
}

const MagnetURIPrefix = "magnet:?"

// MapVars map vars from regex captures to fields on release
func (r *Release) MapVars(def *IndexerDefinition, varMap map[string]string) error {
	if torrentName, err := getStringMapValue(varMap, "torrentName"); err != nil {
		return errors.Wrap(err, "failed parsing required field")
	} else {
		r.TorrentName = html.UnescapeString(torrentName)
	}

	if torrentID, err := getStringMapValue(varMap, "torrentId"); err == nil {
		r.TorrentID = torrentID
	}

	if category, err := getStringMapValue(varMap, "category"); err == nil {
		r.Category = category
	}

	if announceType, err := getStringMapValue(varMap, "announceTypeEnum"); err == nil {
<<<<<<< HEAD
		r.AnnounceType = announceType
=======
		annType, parseErr := ParseAnnounceType(announceType)
		if parseErr == nil {
			r.AnnounceType = annType
		}
>>>>>>> f644b3a4
	}

	if freeleech, err := getStringMapValue(varMap, "freeleech"); err == nil {
		fl := StringEqualFoldMulti(freeleech, "1", "free", "freeleech", "freeleech!", "yes", "VIP", "★")
		if fl {
			r.Freeleech = true
			// default to 100 and override if freeleechPercent is present in next function
			r.FreeleechPercent = 100
			r.Bonus = append(r.Bonus, "Freeleech")
		}
	}

	if freeleechPercent, err := getStringMapValue(varMap, "freeleechPercent"); err == nil {
		// special handling for BHD to map their freeleech into percent
		if def.Identifier == "beyondhd" {
			if freeleechPercent == "Capped FL" {
				freeleechPercent = "100%"
			} else if strings.Contains(freeleechPercent, "% FL") {
				freeleechPercent = strings.Replace(freeleechPercent, " FL", "", -1)
			}
		}

		// remove % and trim spaces
		freeleechPercent = strings.Replace(freeleechPercent, "%", "", -1)
		freeleechPercent = strings.Trim(freeleechPercent, " ")

		freeleechPercentInt, err := strconv.Atoi(freeleechPercent)
		if err != nil {
			//log.Debug().Msgf("bad freeleechPercent var: %v", year)
		}

		if freeleechPercentInt > 0 {
			r.Freeleech = true
			r.FreeleechPercent = freeleechPercentInt

			r.Bonus = append(r.Bonus, "Freeleech")

			switch freeleechPercentInt {
			case 25:
				r.Bonus = append(r.Bonus, "Freeleech25")
			case 50:
				r.Bonus = append(r.Bonus, "Freeleech50")
			case 75:
				r.Bonus = append(r.Bonus, "Freeleech75")
			case 100:
				r.Bonus = append(r.Bonus, "Freeleech100")
			}
		}
	}

	//if downloadVolumeFactor, err := getStringMapValue(varMap, "downloadVolumeFactor"); err == nil {
	if downloadVolumeFactor, ok := varMap["downloadVolumeFactor"]; ok {
		// special handling for BHD to map their freeleech into percent
		//if def.Identifier == "beyondhd" {
		//	if freeleechPercent == "Capped FL" {
		//		freeleechPercent = "100%"
		//	} else if strings.Contains(freeleechPercent, "% FL") {
		//		freeleechPercent = strings.Replace(freeleechPercent, " FL", "", -1)
		//	}
		//}

		//r.downloadVolumeFactor = downloadVolumeFactor

		value, _ := strconv.ParseInt(downloadVolumeFactor, 10, 64)
		percentage := value * 100
		r.FreeleechPercent = int(percentage)

		r.Freeleech = true
	}

	//if uploadVolumeFactor, err := getStringMapValue(varMap, "uploadVolumeFactor"); err == nil {
	//	// special handling for BHD to map their freeleech into percent
	//	//if def.Identifier == "beyondhd" {
	//	//	if freeleechPercent == "Capped FL" {
	//	//		freeleechPercent = "100%"
	//	//	} else if strings.Contains(freeleechPercent, "% FL") {
	//	//		freeleechPercent = strings.Replace(freeleechPercent, " FL", "", -1)
	//	//	}
	//	//}
	//
	//	r.uploadVolumeFactor = uploadVolumeFactor
	//
	//	//freeleechPercentInt, err := strconv.Atoi(freeleechPercent)
	//	//if err != nil {
	//	//	//log.Debug().Msgf("bad freeleechPercent var: %v", year)
	//	//}
	//	//
	//	//if freeleechPercentInt > 0 {
	//	//	r.Freeleech = true
	//	//	r.FreeleechPercent = freeleechPercentInt
	//	//}
	//}

	if uploader, err := getStringMapValue(varMap, "uploader"); err == nil {
		r.Uploader = uploader
	}

	if torrentSize, err := getStringMapValue(varMap, "torrentSize"); err == nil {
		// Some indexers like BTFiles announces size with comma. Humanize does not handle that well and strips it.
		torrentSize = strings.Replace(torrentSize, ",", ".", 1)

		// handling for indexer who doesn't explicitly set which size unit is used like (AR)
		if def.IRC != nil && def.IRC.Parse != nil && def.IRC.Parse.ForceSizeUnit != "" {
			torrentSize = fmt.Sprintf("%s %s", torrentSize, def.IRC.Parse.ForceSizeUnit)
		}

		size, err := humanize.ParseBytes(torrentSize)
		if err != nil {
			// log could not parse into bytes
		}
		r.Size = size
	}

	if torrentSizeBytes, err := getStringMapValue(varMap, "torrentSizeBytes"); err == nil {
		size, err := strconv.ParseUint(torrentSizeBytes, 10, 64)
		if err != nil {
			// could not parse into bytes
		}
		r.Size = size
	}

	if scene, err := getStringMapValue(varMap, "scene"); err == nil {
		if StringEqualFoldMulti(scene, "true", "yes", "1") {
			r.Origin = "SCENE"
		}
	}

	// set origin. P2P, SCENE, O-SCENE and Internal
	if origin, err := getStringMapValue(varMap, "origin"); err == nil {
		r.Origin = origin
	}

	if internal, err := getStringMapValue(varMap, "internal"); err == nil {
		if StringEqualFoldMulti(internal, "internal", "yes", "1") {
			r.Origin = "INTERNAL"
		}
	}

	if yearVal, err := getStringMapValue(varMap, "year"); err == nil {
		year, err := strconv.Atoi(yearVal)
		if err != nil {
			//log.Debug().Msgf("bad year var: %v", year)
		}
		r.Year = year
	}

	if tags, err := getStringMapValue(varMap, "tags"); err == nil {
		if tags != "" && tags != "*" {
			tagsArr := []string{}
			s := strings.Split(tags, ",")
			for _, t := range s {
				tagsArr = append(tagsArr, strings.Trim(t, " "))
			}
			r.Tags = tagsArr
		}
	}

	if title, err := getStringMapValue(varMap, "title"); err == nil {
		if title != "" && title != "*" {
			r.Title = title
		}
	}

	// handle releaseTags. Most of them are redundant but some are useful
	if releaseTags, err := getStringMapValue(varMap, "releaseTags"); err == nil {
		r.ReleaseTags = releaseTags
	}

	if resolution, err := getStringMapValue(varMap, "resolution"); err == nil {
		r.Resolution = resolution
	}

	if releaseGroup, err := getStringMapValue(varMap, "releaseGroup"); err == nil {
		r.Group = releaseGroup
	}

	if episodeVal, err := getStringMapValue(varMap, "releaseEpisode"); err == nil {
		episode, _ := strconv.Atoi(episodeVal)
		r.Episode = episode
	}

	//if metaImdb, err := getStringMapValue(varMap, "imdb"); err == nil {
	//	r.MetaIMDB = metaImdb
	//}

	return nil
}

func getStringMapValue(stringMap map[string]string, key string) (string, error) {
	lowerKey := strings.ToLower(key)

	// case-insensitive match
	for k, v := range stringMap {
		if strings.ToLower(k) == lowerKey {
			return v, nil
		}
	}

	return "", errors.New("key was not found in map: %q", lowerKey)
}

func SplitAny(s string, seps string) []string {
	splitter := func(r rune) bool {
		return strings.ContainsRune(seps, r)
	}
	return strings.FieldsFunc(s, splitter)
}

func StringEqualFoldMulti(s string, values ...string) bool {
	for _, value := range values {
		if strings.EqualFold(s, value) {
			return true
		}
	}
	return false
}

func getUniqueTags(target []string, source []string) []string {
	toAppend := make([]string, 0, len(source))

	for _, t := range source {
		found := false
		norm := rls.MustNormalize(t)

		for _, s := range target {
			if rls.MustNormalize(s) == norm {
				found = true
				break
			}
		}

		if !found {
			toAppend = append(toAppend, t)
		}
	}

	target = append(target, toAppend...)

	return target
}<|MERGE_RESOLUTION|>--- conflicted
+++ resolved
@@ -53,11 +53,7 @@
 	Protocol                    ReleaseProtocol       `json:"protocol"`
 	Implementation              ReleaseImplementation `json:"implementation"` // irc, rss, api
 	Timestamp                   time.Time             `json:"timestamp"`
-<<<<<<< HEAD
-	AnnounceType                string                `json:"announce_type"`
-=======
 	AnnounceType                AnnounceType          `json:"announce_type"`
->>>>>>> f644b3a4
 	InfoURL                     string                `json:"info_url"`
 	DownloadURL                 string                `json:"download_url"`
 	MagnetURI                   string                `json:"-"`
@@ -738,14 +734,10 @@
 	}
 
 	if announceType, err := getStringMapValue(varMap, "announceTypeEnum"); err == nil {
-<<<<<<< HEAD
-		r.AnnounceType = announceType
-=======
 		annType, parseErr := ParseAnnounceType(announceType)
 		if parseErr == nil {
 			r.AnnounceType = annType
 		}
->>>>>>> f644b3a4
 	}
 
 	if freeleech, err := getStringMapValue(varMap, "freeleech"); err == nil {
