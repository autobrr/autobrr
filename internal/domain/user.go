--- conflicted
+++ resolved
@@ -22,7 +22,6 @@
 	Password string `json:"password"`
 }
 
-<<<<<<< HEAD
 func (u User) MarshalJSON() ([]byte, error) {
 	type Alias User
 	return json.Marshal(&struct {
@@ -53,12 +52,12 @@
 	}
 
 	return nil
-=======
+}
+
 type UserLoginRequest struct {
 	Username   string `json:"username"`
 	Password   string `json:"password"`
 	RememberMe bool   `json:"remember_me"`
->>>>>>> 92e08a5c
 }
 
 type UpdateUserRequest struct {
