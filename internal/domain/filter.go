// Copyright (c) 2021 - 2023, Ludvig Lundgren and the autobrr contributors.
// SPDX-License-Identifier: GPL-2.0-or-later

package domain

import (
	"context"
	"fmt"
	"regexp"
	"strconv"
	"strings"
	"time"

	"github.com/autobrr/autobrr/pkg/errors"
	"github.com/autobrr/autobrr/pkg/wildcard"

	"github.com/dustin/go-humanize"
	"github.com/go-andiamo/splitter"
)

/*
Works the same way as for autodl-irssi
https://autodl-community.github.io/autodl-irssi/configuration/filter/
*/

type FilterRepo interface {
	ListFilters(ctx context.Context) ([]Filter, error)
	Find(ctx context.Context, params FilterQueryParams) ([]Filter, error)
	FindByID(ctx context.Context, filterID int) (*Filter, error)
	FindByIndexerIdentifier(ctx context.Context, indexer string) ([]*Filter, error)
	FindExternalFiltersByID(ctx context.Context, filterId int) ([]FilterExternal, error)
	Store(ctx context.Context, filter *Filter) error
	Update(ctx context.Context, filter *Filter) error
	UpdatePartial(ctx context.Context, filter FilterUpdate) error
	ToggleEnabled(ctx context.Context, filterID int, enabled bool) error
	Delete(ctx context.Context, filterID int) error
	StoreIndexerConnection(ctx context.Context, filterID int, indexerID int) error
	StoreIndexerConnections(ctx context.Context, filterID int, indexers []Indexer) error
	StoreFilterExternal(ctx context.Context, filterID int, externalFilters []FilterExternal) error
	DeleteIndexerConnections(ctx context.Context, filterID int) error
	DeleteFilterExternal(ctx context.Context, filterID int) error
	GetDownloadsByFilterId(ctx context.Context, filterID int) (*FilterDownloads, error)
}

type FilterDownloads struct {
	HourCount  int
	DayCount   int
	WeekCount  int
	MonthCount int
	TotalCount int
}

type FilterMaxDownloadsUnit string

const (
	FilterMaxDownloadsHour  FilterMaxDownloadsUnit = "HOUR"
	FilterMaxDownloadsDay   FilterMaxDownloadsUnit = "DAY"
	FilterMaxDownloadsWeek  FilterMaxDownloadsUnit = "WEEK"
	FilterMaxDownloadsMonth FilterMaxDownloadsUnit = "MONTH"
	FilterMaxDownloadsEver  FilterMaxDownloadsUnit = "EVER"
)

type FilterQueryParams struct {
	Sort    map[string]string
	Filters struct {
		Indexers []string
	}
	Search string
}

type Filter struct {
	ID                   int                    `json:"id"`
	Name                 string                 `json:"name"`
	Enabled              bool                   `json:"enabled"`
	CreatedAt            time.Time              `json:"created_at"`
	UpdatedAt            time.Time              `json:"updated_at"`
	MinSize              string                 `json:"min_size,omitempty"`
	MaxSize              string                 `json:"max_size,omitempty"`
	Delay                int                    `json:"delay,omitempty"`
	Priority             int32                  `json:"priority"`
	MaxDownloads         int                    `json:"max_downloads,omitempty"`
	MaxDownloadsUnit     FilterMaxDownloadsUnit `json:"max_downloads_unit,omitempty"`
	MatchReleases        string                 `json:"match_releases,omitempty"`
	ExceptReleases       string                 `json:"except_releases,omitempty"`
	UseRegex             bool                   `json:"use_regex,omitempty"`
	MatchReleaseGroups   string                 `json:"match_release_groups,omitempty"`
	ExceptReleaseGroups  string                 `json:"except_release_groups,omitempty"`
	Scene                bool                   `json:"scene,omitempty"`
	Origins              []string               `json:"origins,omitempty"`
	ExceptOrigins        []string               `json:"except_origins,omitempty"`
	Bonus                []string               `json:"bonus,omitempty"`
	Freeleech            bool                   `json:"freeleech,omitempty"`
	FreeleechPercent     string                 `json:"freeleech_percent,omitempty"`
	SmartEpisode         bool                   `json:"smart_episode"`
	Shows                string                 `json:"shows,omitempty"`
	Seasons              string                 `json:"seasons,omitempty"`
	Episodes             string                 `json:"episodes,omitempty"`
	Resolutions          []string               `json:"resolutions,omitempty"` // SD, 480i, 480p, 576p, 720p, 810p, 1080i, 1080p.
	Codecs               []string               `json:"codecs,omitempty"`      // XviD, DivX, x264, h.264 (or h264), mpeg2 (or mpeg-2), VC-1 (or VC1), WMV, Remux, h.264 Remux (or h264 Remux), VC-1 Remux (or VC1 Remux).
	Sources              []string               `json:"sources,omitempty"`     // DSR, PDTV, HDTV, HR.PDTV, HR.HDTV, DVDRip, DVDScr, BDr, BD5, BD9, BDRip, BRRip, DVDR, MDVDR, HDDVD, HDDVDRip, BluRay, WEB-DL, TVRip, CAM, R5, TELESYNC, TS, TELECINE, TC. TELESYNC and TS are synonyms (you don't need both). Same for TELECINE and TC
	Containers           []string               `json:"containers,omitempty"`
	MatchHDR             []string               `json:"match_hdr,omitempty"`
	ExceptHDR            []string               `json:"except_hdr,omitempty"`
	MatchOther           []string               `json:"match_other,omitempty"`
	ExceptOther          []string               `json:"except_other,omitempty"`
	Years                string                 `json:"years,omitempty"`
	Artists              string                 `json:"artists,omitempty"`
	Albums               string                 `json:"albums,omitempty"`
	MatchReleaseTypes    []string               `json:"match_release_types,omitempty"` // Album,Single,EP
	ExceptReleaseTypes   string                 `json:"except_release_types,omitempty"`
	Formats              []string               `json:"formats,omitempty"` // MP3, FLAC, Ogg, AAC, AC3, DTS
	Quality              []string               `json:"quality,omitempty"` // 192, 320, APS (VBR), V2 (VBR), V1 (VBR), APX (VBR), V0 (VBR), q8.x (VBR), Lossless, 24bit Lossless, Other
	Media                []string               `json:"media,omitempty"`   // CD, DVD, Vinyl, Soundboard, SACD, DAT, Cassette, WEB, Other
	PerfectFlac          bool                   `json:"perfect_flac,omitempty"`
	Cue                  bool                   `json:"cue,omitempty"`
	Log                  bool                   `json:"log,omitempty"`
	LogScore             int                    `json:"log_score,omitempty"`
	MatchCategories      string                 `json:"match_categories,omitempty"`
	ExceptCategories     string                 `json:"except_categories,omitempty"`
	MatchUploaders       string                 `json:"match_uploaders,omitempty"`
	ExceptUploaders      string                 `json:"except_uploaders,omitempty"`
	MatchLanguage        []string               `json:"match_language,omitempty"`
	ExceptLanguage       []string               `json:"except_language,omitempty"`
	Tags                 string                 `json:"tags,omitempty"`
	ExceptTags           string                 `json:"except_tags,omitempty"`
	TagsAny              string                 `json:"tags_any,omitempty"`
	ExceptTagsAny        string                 `json:"except_tags_any,omitempty"`
	TagsMatchLogic       string                 `json:"tags_match_logic,omitempty"`
	ExceptTagsMatchLogic string                 `json:"except_tags_match_logic,omitempty"`
	MatchReleaseTags     string                 `json:"match_release_tags,omitempty"`
	ExceptReleaseTags    string                 `json:"except_release_tags,omitempty"`
	UseRegexReleaseTags  bool                   `json:"use_regex_release_tags,omitempty"`
	MatchDescription     string                 `json:"match_description,omitempty"`
	ExceptDescription    string                 `json:"except_description,omitempty"`
	UseRegexDescription  bool                   `json:"use_regex_description,omitempty"`
	ActionsCount         int                    `json:"actions_count"`
	ActionsEnabledCount  int                    `json:"actions_enabled_count"`
	Actions              []*Action              `json:"actions,omitempty"`
	External             []FilterExternal       `json:"external,omitempty"`
	Indexers             []Indexer              `json:"indexers"`
	Downloads            *FilterDownloads       `json:"-"`
	Rejections           []string               `json:"-"`
}

type FilterExternal struct {
	ID                       int                `json:"id"`
	Name                     string             `json:"name"`
	Index                    int                `json:"index"`
	Type                     FilterExternalType `json:"type"`
	Enabled                  bool               `json:"enabled"`
	ExecCmd                  string             `json:"exec_cmd,omitempty"`
	ExecArgs                 string             `json:"exec_args,omitempty"`
	ExecExpectStatus         int                `json:"exec_expect_status,omitempty"`
	WebhookHost              string             `json:"webhook_host,omitempty"`
	WebhookMethod            string             `json:"webhook_method,omitempty"`
	WebhookData              string             `json:"webhook_data,omitempty"`
	WebhookHeaders           string             `json:"webhook_headers,omitempty"`
	WebhookExpectStatus      int                `json:"webhook_expect_status,omitempty"`
	WebhookRetryStatus       string             `json:"webhook_retry_status,omitempty"`
	WebhookRetryAttempts     int                `json:"webhook_retry_attempts,omitempty"`
	WebhookRetryDelaySeconds int                `json:"webhook_retry_delay_seconds,omitempty"`
	FilterId                 int                `json:"-"`
}

type FilterExternalType string

const (
	ExternalFilterTypeExec    FilterExternalType = "EXEC"
	ExternalFilterTypeWebhook FilterExternalType = "WEBHOOK"
)

type FilterUpdate struct {
	ID                               int                     `json:"id"`
	Name                             *string                 `json:"name,omitempty"`
	Enabled                          *bool                   `json:"enabled,omitempty"`
	MinSize                          *string                 `json:"min_size,omitempty"`
	MaxSize                          *string                 `json:"max_size,omitempty"`
	Delay                            *int                    `json:"delay,omitempty"`
	Priority                         *int32                  `json:"priority,omitempty"`
	MaxDownloads                     *int                    `json:"max_downloads,omitempty"`
	MaxDownloadsUnit                 *FilterMaxDownloadsUnit `json:"max_downloads_unit,omitempty"`
	MatchReleases                    *string                 `json:"match_releases,omitempty"`
	ExceptReleases                   *string                 `json:"except_releases,omitempty"`
	UseRegex                         *bool                   `json:"use_regex,omitempty"`
	MatchReleaseGroups               *string                 `json:"match_release_groups,omitempty"`
	ExceptReleaseGroups              *string                 `json:"except_release_groups,omitempty"`
	MatchReleaseTags                 *string                 `json:"match_release_tags,omitempty"`
	ExceptReleaseTags                *string                 `json:"except_release_tags,omitempty"`
	UseRegexReleaseTags              *bool                   `json:"use_regex_release_tags,omitempty"`
	MatchDescription                 *string                 `json:"match_description,omitempty"`
	ExceptDescription                *string                 `json:"except_description,omitempty"`
	UseRegexDescription              *bool                   `json:"use_regex_description,omitempty"`
	Scene                            *bool                   `json:"scene,omitempty"`
	Origins                          *[]string               `json:"origins,omitempty"`
	ExceptOrigins                    *[]string               `json:"except_origins,omitempty"`
	Bonus                            *[]string               `json:"bonus,omitempty"`
	Freeleech                        *bool                   `json:"freeleech,omitempty"`
	FreeleechPercent                 *string                 `json:"freeleech_percent,omitempty"`
	SmartEpisode                     *bool                   `json:"smart_episode,omitempty"`
	Shows                            *string                 `json:"shows,omitempty"`
	Seasons                          *string                 `json:"seasons,omitempty"`
	Episodes                         *string                 `json:"episodes,omitempty"`
	Resolutions                      *[]string               `json:"resolutions,omitempty"` // SD, 480i, 480p, 576p, 720p, 810p, 1080i, 1080p.
	Codecs                           *[]string               `json:"codecs,omitempty"`      // XviD, DivX, x264, h.264 (or h264), mpeg2 (or mpeg-2), VC-1 (or VC1), WMV, Remux, h.264 Remux (or h264 Remux), VC-1 Remux (or VC1 Remux).
	Sources                          *[]string               `json:"sources,omitempty"`     // DSR, PDTV, HDTV, HR.PDTV, HR.HDTV, DVDRip, DVDScr, BDr, BD5, BD9, BDRip, BRRip, DVDR, MDVDR, HDDVD, HDDVDRip, BluRay, WEB-DL, TVRip, CAM, R5, TELESYNC, TS, TELECINE, TC. TELESYNC and TS are synonyms (you don't need both). Same for TELECINE and TC
	Containers                       *[]string               `json:"containers,omitempty"`
	MatchHDR                         *[]string               `json:"match_hdr,omitempty"`
	ExceptHDR                        *[]string               `json:"except_hdr,omitempty"`
	MatchOther                       *[]string               `json:"match_other,omitempty"`
	ExceptOther                      *[]string               `json:"except_other,omitempty"`
	Years                            *string                 `json:"years,omitempty"`
	Artists                          *string                 `json:"artists,omitempty"`
	Albums                           *string                 `json:"albums,omitempty"`
	MatchReleaseTypes                *[]string               `json:"match_release_types,omitempty"` // Album,Single,EP
	ExceptReleaseTypes               *string                 `json:"except_release_types,omitempty"`
	Formats                          *[]string               `json:"formats,omitempty"` // MP3, FLAC, Ogg, AAC, AC3, DTS
	Quality                          *[]string               `json:"quality,omitempty"` // 192, 320, APS (VBR), V2 (VBR), V1 (VBR), APX (VBR), V0 (VBR), q8.x (VBR), Lossless, 24bit Lossless, Other
	Media                            *[]string               `json:"media,omitempty"`   // CD, DVD, Vinyl, Soundboard, SACD, DAT, Cassette, WEB, Other
	PerfectFlac                      *bool                   `json:"perfect_flac,omitempty"`
	Cue                              *bool                   `json:"cue,omitempty"`
	Log                              *bool                   `json:"log,omitempty"`
	LogScore                         *int                    `json:"log_score,omitempty"`
	MatchCategories                  *string                 `json:"match_categories,omitempty"`
	ExceptCategories                 *string                 `json:"except_categories,omitempty"`
	MatchUploaders                   *string                 `json:"match_uploaders,omitempty"`
	ExceptUploaders                  *string                 `json:"except_uploaders,omitempty"`
	MatchLanguage                    *[]string               `json:"match_language,omitempty"`
	ExceptLanguage                   *[]string               `json:"except_language,omitempty"`
	Tags                             *string                 `json:"tags,omitempty"`
	ExceptTags                       *string                 `json:"except_tags,omitempty"`
	TagsAny                          *string                 `json:"tags_any,omitempty"`
	ExceptTagsAny                    *string                 `json:"except_tags_any,omitempty"`
	TagsMatchLogic                   *string                 `json:"tags_match_logic,omitempty"`
	ExceptTagsMatchLogic             *string                 `json:"except_tags_match_logic,omitempty"`
	ExternalScriptEnabled            *bool                   `json:"external_script_enabled,omitempty"`
	ExternalScriptCmd                *string                 `json:"external_script_cmd,omitempty"`
	ExternalScriptArgs               *string                 `json:"external_script_args,omitempty"`
	ExternalScriptExpectStatus       *int                    `json:"external_script_expect_status,omitempty"`
	ExternalWebhookEnabled           *bool                   `json:"external_webhook_enabled,omitempty"`
	ExternalWebhookHost              *string                 `json:"external_webhook_host,omitempty"`
	ExternalWebhookData              *string                 `json:"external_webhook_data,omitempty"`
	ExternalWebhookExpectStatus      *int                    `json:"external_webhook_expect_status,omitempty"`
	ExternalWebhookRetryStatus       *string                 `json:"external_webhook_retry_status,omitempty"`
	ExternalWebhookRetryAttempts     *int                    `json:"external_webhook_retry_attempts,omitempty"`
	ExternalWebhookRetryDelaySeconds *int                    `json:"external_webhook_retry_delay_seconds,omitempty"`
	Actions                          []*Action               `json:"actions,omitempty"`
	External                         []FilterExternal        `json:"external,omitempty"`
	Indexers                         []Indexer               `json:"indexers,omitempty"`
}

func (f *Filter) Validate() error {
	if f.Name == "" {
		return errors.New("validation: name can't be empty")
	}

	if _, _, err := f.parsedSizeLimits(); err != nil {
		return fmt.Errorf("error validating filter size limits: %w", err)
	}

	return nil
}

<<<<<<< HEAD
func (f Filter) CheckFilter(r *Release) ([]string, bool) {
	// reset rejections first to clean previous checks
	r.resetRejections()

	// max downloads check. If reached return early so other filters can be checked as quick as possible.
	if f.MaxDownloads > 0 && !f.checkMaxDownloads() {
		r.addRejectionF("max downloads (%d) this (%v) reached", f.MaxDownloads, f.MaxDownloadsUnit)
		return r.Rejections, false
=======
func (f *Filter) CheckFilter(r *Release) ([]string, bool) {
	// max downloads check. If reached return early
	if f.MaxDownloads > 0 && !f.checkMaxDownloads(f.MaxDownloads, f.MaxDownloadsUnit) {
		f.addRejectionF("max downloads (%d) this (%v) reached", f.MaxDownloads, f.MaxDownloadsUnit)
		return f.Rejections, false
>>>>>>> 1563ce5e
	}

	if len(f.Bonus) > 0 && !sliceContainsSlice(r.Bonus, f.Bonus) {
		r.addRejectionF("bonus not matching. got: %v want: %v", r.Bonus, f.Bonus)
	}

	if f.Freeleech && r.Freeleech != f.Freeleech {
		f.addRejection("wanted: freeleech")
	}

	if f.FreeleechPercent != "" && !checkFreeleechPercent(r.FreeleechPercent, f.FreeleechPercent) {
		f.addRejectionF("freeleech percent not matching. got: %v want: %v", r.FreeleechPercent, f.FreeleechPercent)
	}

	if len(f.Origins) > 0 && !containsSlice(r.Origin, f.Origins) {
		f.addRejectionF("origin not matching. got: %v want: %v", r.Origin, f.Origins)
	}
	if len(f.ExceptOrigins) > 0 && containsSlice(r.Origin, f.ExceptOrigins) {
		f.addRejectionF("except origin not matching. got: %v unwanted: %v", r.Origin, f.ExceptOrigins)
	}

	// title is the parsed title
	if f.Shows != "" && !contains(r.Title, f.Shows) {
		f.addRejectionF("shows not matching. got: %v want: %v", r.Title, f.Shows)
	}

	if f.Seasons != "" && !containsIntStrings(r.Season, f.Seasons) {
		f.addRejectionF("season not matching. got: %d want: %v", r.Season, f.Seasons)
	}

	if f.Episodes != "" && !containsIntStrings(r.Episode, f.Episodes) {
		f.addRejectionF("episodes not matching. got: %d want: %v", r.Episode, f.Episodes)
	}

	// matchRelease
	// match against regex
	if f.UseRegex {
		if f.MatchReleases != "" && !matchRegex(r.TorrentName, f.MatchReleases) {
			f.addRejectionF("match release regex not matching. got: %v want: %v", r.TorrentName, f.MatchReleases)
		}

		if f.ExceptReleases != "" && matchRegex(r.TorrentName, f.ExceptReleases) {
			f.addRejectionF("except releases regex: unwanted release. got: %v want: %v", r.TorrentName, f.ExceptReleases)
		}

	} else {
		if f.MatchReleases != "" && !containsFuzzy(r.TorrentName, f.MatchReleases) {
			f.addRejectionF("match release not matching. got: %v want: %v", r.TorrentName, f.MatchReleases)
		}

		if f.ExceptReleases != "" && containsFuzzy(r.TorrentName, f.ExceptReleases) {
			f.addRejectionF("except releases: unwanted release. got: %v want: %v", r.TorrentName, f.ExceptReleases)
		}
	}

	if f.MatchReleaseGroups != "" && !contains(r.Group, f.MatchReleaseGroups) {
		f.addRejectionF("release groups not matching. got: %v want: %v", r.Group, f.MatchReleaseGroups)
	}

	if f.ExceptReleaseGroups != "" && contains(r.Group, f.ExceptReleaseGroups) {
		f.addRejectionF("unwanted release group. got: %v unwanted: %v", r.Group, f.ExceptReleaseGroups)
	}

	// check raw releaseTags string
	if f.UseRegexReleaseTags {
		if f.MatchReleaseTags != "" && !matchRegex(r.ReleaseTags, f.MatchReleaseTags) {
			f.addRejectionF("match release tags regex not matching. got: %v want: %v", r.ReleaseTags, f.MatchReleaseTags)
		}

		if f.ExceptReleaseTags != "" && matchRegex(r.ReleaseTags, f.ExceptReleaseTags) {
			f.addRejectionF("except release tags regex: unwanted release. got: %v want: %v", r.ReleaseTags, f.ExceptReleaseTags)
		}

	} else {
		if f.MatchReleaseTags != "" && !containsFuzzy(r.ReleaseTags, f.MatchReleaseTags) {
			f.addRejectionF("match release tags not matching. got: %v want: %v", r.ReleaseTags, f.MatchReleaseTags)
		}

		if f.ExceptReleaseTags != "" && containsFuzzy(r.ReleaseTags, f.ExceptReleaseTags) {
			f.addRejectionF("except release tags: unwanted release. got: %v want: %v", r.ReleaseTags, f.ExceptReleaseTags)
		}
	}

	if f.MatchUploaders != "" && !contains(r.Uploader, f.MatchUploaders) {
		f.addRejectionF("uploaders not matching. got: %v want: %v", r.Uploader, f.MatchUploaders)
	}

	if f.ExceptUploaders != "" && contains(r.Uploader, f.ExceptUploaders) {
		f.addRejectionF("unwanted uploaders. got: %v unwanted: %v", r.Uploader, f.ExceptUploaders)
	}

	if len(f.MatchLanguage) > 0 && !sliceContainsSlice(r.Language, f.MatchLanguage) {
		f.addRejectionF("language not matching. got: %v want: %v", r.Language, f.MatchLanguage)
	}

	if len(f.ExceptLanguage) > 0 && sliceContainsSlice(r.Language, f.ExceptLanguage) {
		f.addRejectionF("language unwanted. got: %v want: %v", r.Language, f.ExceptLanguage)
	}

	if len(f.Resolutions) > 0 && !containsSlice(r.Resolution, f.Resolutions) {
		f.addRejectionF("resolution not matching. got: %v want: %v", r.Resolution, f.Resolutions)
	}

	if len(f.Codecs) > 0 && !sliceContainsSlice(r.Codec, f.Codecs) {
		f.addRejectionF("codec not matching. got: %v want: %v", r.Codec, f.Codecs)
	}

	if len(f.Sources) > 0 && !containsSlice(r.Source, f.Sources) {
		f.addRejectionF("source not matching. got: %v want: %v", r.Source, f.Sources)
	}

	if len(f.Containers) > 0 && !containsSlice(r.Container, f.Containers) {
		f.addRejectionF("container not matching. got: %v want: %v", r.Container, f.Containers)
	}

	// HDR is parsed into the Codec slice from rls
	if len(f.MatchHDR) > 0 && !matchHDR(r.HDR, f.MatchHDR) {
		f.addRejectionF("hdr not matching. got: %v want: %v", r.HDR, f.MatchHDR)
	}

	// HDR is parsed into the Codec slice from rls
	if len(f.ExceptHDR) > 0 && matchHDR(r.HDR, f.ExceptHDR) {
		f.addRejectionF("hdr unwanted. got: %v want: %v", r.HDR, f.ExceptHDR)
	}

	// Other is parsed into the Other slice from rls
	if len(f.MatchOther) > 0 && !sliceContainsSlice(r.Other, f.MatchOther) {
		f.addRejectionF("match other not matching. got: %v want: %v", r.Other, f.MatchOther)
	}

	// Other is parsed into the Other slice from rls
	if len(f.ExceptOther) > 0 && sliceContainsSlice(r.Other, f.ExceptOther) {
		f.addRejectionF("except other unwanted. got: %v unwanted: %v", r.Other, f.ExceptOther)
	}

	if f.Years != "" && !containsIntStrings(r.Year, f.Years) {
		f.addRejectionF("year not matching. got: %d want: %v", r.Year, f.Years)
	}

	if f.MatchCategories != "" {
		var categories []string
		categories = append(categories, r.Categories...)
		if r.Category != "" {
			categories = append(categories, r.Category)
		}
		if !contains(r.Category, f.MatchCategories) && !containsAny(categories, f.MatchCategories) {
			f.addRejectionF("category not matching. got: %v want: %v", strings.Join(categories, ","), f.MatchCategories)
		}
	}

	if f.ExceptCategories != "" {
		var categories []string
		categories = append(categories, r.Categories...)
		if r.Category != "" {
			categories = append(categories, r.Category)
		}
		if contains(r.Category, f.ExceptCategories) && containsAny(categories, f.ExceptCategories) {
			f.addRejectionF("category unwanted. got: %v unwanted: %v", strings.Join(categories, ","), f.ExceptCategories)
		}
	}

	if len(f.MatchReleaseTypes) > 0 && !containsSlice(r.Category, f.MatchReleaseTypes) {
		f.addRejectionF("release type not matching. got: %v want: %v", r.Category, f.MatchReleaseTypes)
	}

	if (f.MinSize != "" || f.MaxSize != "") && !f.checkSizeFilter(r) {
		f.addRejectionF("size not matching. got: %v want min: %v max: %v", r.Size, f.MinSize, f.MaxSize)
	}

	if f.Tags != "" {
		if f.TagsMatchLogic == "ALL" && !containsAll(r.Tags, f.Tags) {
			f.addRejectionF("tags not matching. got: %v want(all): %v", r.Tags, f.Tags)
		} else if !containsAny(r.Tags, f.Tags) { // TagsMatchLogic is set to "" by default, this makes sure that "" and "ANY" are treated the same way.
			f.addRejectionF("tags not matching. got: %v want: %v", r.Tags, f.Tags)
		}
	}

	if f.ExceptTags != "" {
		if f.ExceptTagsMatchLogic == "ALL" && containsAll(r.Tags, f.ExceptTags) {
			f.addRejectionF("tags unwanted. got: %v don't want: %v", r.Tags, f.ExceptTags)
		} else if containsAny(r.Tags, f.ExceptTags) { // ExceptTagsMatchLogic is set to "" by default, this makes sure that "" and "ANY" are treated the same way.
			f.addRejectionF("tags unwanted. got: %v don't want: %v", r.Tags, f.ExceptTags)
		}
	}

	if len(f.Artists) > 0 && !contains(r.Artists, f.Artists) {
		f.addRejectionF("artists not matching. got: %v want: %v", r.Artists, f.Artists)
	}

	if len(f.Albums) > 0 && !contains(r.Title, f.Albums) {
		f.addRejectionF("albums not matching. got: %v want: %v", r.Title, f.Albums)
	}

	// Perfect flac requires Cue, Log, Log Score 100, FLAC and 24bit Lossless
	if f.PerfectFlac && !f.isPerfectFLAC(r) {
		f.addRejectionF("wanted: perfect flac. got: %v", r.Audio)
	}

	if len(f.Formats) > 0 && !sliceContainsSlice(r.Audio, f.Formats) {
		f.addRejectionF("formats not matching. got: %v want: %v", r.Audio, f.Formats)
	}

	if len(f.Quality) > 0 && !sliceContainsSlice(r.Audio, f.Quality) {
		f.addRejectionF("quality not matching. got: %v want: %v", r.Audio, f.Quality)
	}

	if len(f.Media) > 0 && !containsSlice(r.Source, f.Media) {
		f.addRejectionF("media not matching. got: %v want: %v", r.Source, f.Media)
	}

	if f.Cue && !containsAny(r.Audio, "Cue") {
		f.addRejection("wanted: cue")
	}

	if f.Log && !containsAny(r.Audio, "Log") {
		f.addRejection("wanted: log")
	}

	if f.Log && f.LogScore != 0 && r.LogScore != f.LogScore {
		f.addRejectionF("log score. got: %v want: %v", r.LogScore, f.LogScore)
	}

	// check description string
	if f.UseRegexDescription {
		if f.MatchDescription != "" && !matchRegex(r.Description, f.MatchDescription) {
			f.addRejectionF("match description regex not matching. got: %v want: %v", r.Description, f.MatchDescription)
		}

		if f.ExceptDescription != "" && matchRegex(r.Description, f.ExceptDescription) {
			f.addRejectionF("except description regex: unwanted release. got: %v want: %v", r.Description, f.ExceptDescription)
		}

	} else {
		if f.MatchDescription != "" && !containsFuzzy(r.Description, f.MatchDescription) {
			f.addRejectionF("match description not matching. got: %v want: %v", r.Description, f.MatchDescription)
		}

		if f.ExceptDescription != "" && containsFuzzy(r.Description, f.ExceptDescription) {
			f.addRejectionF("except description: unwanted release. got: %v want: %v", r.Description, f.ExceptDescription)
		}
	}

	if len(f.Rejections) > 0 {
		return f.Rejections, false
	}

	return nil, true
}

<<<<<<< HEAD
func (f Filter) checkMaxDownloads() bool {
=======
func (f *Filter) checkMaxDownloads(max int, perTimeUnit FilterMaxDownloadsUnit) bool {
>>>>>>> 1563ce5e
	if f.Downloads == nil {
		return false
	}

	var count int
	switch f.MaxDownloadsUnit {
	case FilterMaxDownloadsHour:
		count = f.Downloads.HourCount
	case FilterMaxDownloadsDay:
		count = f.Downloads.DayCount
	case FilterMaxDownloadsWeek:
		count = f.Downloads.WeekCount
	case FilterMaxDownloadsMonth:
		count = f.Downloads.MonthCount
	case FilterMaxDownloadsEver:
		count = f.Downloads.TotalCount
	}

	return count < f.MaxDownloads
}

// isPerfectFLAC Perfect is "CD FLAC Cue Log 100% Lossless or 24bit Lossless"
func (f *Filter) isPerfectFLAC(r *Release) bool {
	if !contains(r.Source, "CD") {
		return false
	}
	if !containsAny(r.Audio, "Cue") {
		return false
	}
	if !containsAny(r.Audio, "Log") {
		return false
	}
	if !containsAny(r.Audio, "Log100") {
		return false
	}
	if !containsAny(r.Audio, "FLAC") {
		return false
	}
	if !containsAnySlice(r.Audio, []string{"Lossless", "24bit Lossless"}) {
		return false
	}

	return true
}

// checkSizeFilter compares the filter size limits to a release's size if it is
// known from the announce line.
func (f *Filter) checkSizeFilter(r *Release) bool {
	if r.Size == 0 {
		r.AdditionalSizeCheckRequired = true
		return true
	} else {
		r.AdditionalSizeCheckRequired = false
	}

	sizeOK, err := f.CheckReleaseSize(r.Size)
	if err != nil {
		f.addRejectionF("size: error checking release size against filter: %+v", err)
		return false
	}

	if !sizeOK {
		return false
	}

	return true
}

func (f *Filter) addRejection(reason string) {
	f.Rejections = append(f.Rejections, reason)
}

func (f *Filter) AddRejectionF(format string, v ...interface{}) {
	f.addRejectionF(format, v...)
}

func (f *Filter) addRejectionF(format string, v ...interface{}) {
	f.Rejections = append(f.Rejections, fmt.Sprintf(format, v...))
}

// ResetRejections reset rejections
func (f *Filter) resetRejections() {
	f.Rejections = []string{}
}

func (f *Filter) RejectionsString(trim bool) string {
	if len(f.Rejections) > 0 {
		out := strings.Join(f.Rejections, ", ")
		if trim && len(out) > 1024 {
			out = out[:1024]
		}

		return out
	}
	return ""
}

func matchRegex(tag string, filterList string) bool {
	if tag == "" {
		return false
	}

	sp, err := splitter.NewSplitter(',',
		splitter.DoubleQuotes,
		splitter.Parenthesis,
		splitter.CurlyBrackets,
		splitter.SquareBrackets,
	)

	if err != nil {
		return false
	}

	filters, err := sp.Split(filterList)
	if err != nil {
		return false
	}

	for _, filter := range filters {
		if filter == "" {
			continue
		}
		re, err := regexp.Compile(`(?i)(?:` + filter + `)`)
		if err != nil {
			return false
		}
		match := re.MatchString(tag)
		if match {
			return true
		}
	}

	return false
}

// checkFilterIntStrings "1,2,3-20"
func containsIntStrings(value int, filterList string) bool {
	filters := strings.Split(filterList, ",")

	for _, s := range filters {
		s = strings.Replace(s, "%", "", -1)
		s = strings.Trim(s, " ")

		if strings.Contains(s, "-") {
			minMax := strings.Split(s, "-")

			// to int
			min, err := strconv.ParseInt(minMax[0], 10, 32)
			if err != nil {
				return false
			}

			max, err := strconv.ParseInt(minMax[1], 10, 32)
			if err != nil {
				return false
			}

			if min > max {
				// handle error
				return false
			} else {
				// if announcePercent is greater than min and less than max return true
				if value >= int(min) && value <= int(max) {
					return true
				}
			}
		}

		filterInt, err := strconv.ParseInt(s, 10, 32)
		if err != nil {
			return false
		}

		if int(filterInt) == value {
			return true
		}
	}

	return false
}

func contains(tag string, filter string) bool {
	return containsMatch([]string{tag}, strings.Split(filter, ","))
}

func containsFuzzy(tag string, filter string) bool {
	return containsMatchFuzzy([]string{tag}, strings.Split(filter, ","))
}

func containsSlice(tag string, filters []string) bool {
	return containsMatch([]string{tag}, filters)
}

func containsAny(tags []string, filter string) bool {
	return containsMatch(tags, strings.Split(filter, ","))
}

func containsAll(tags []string, filter string) bool {
	return containsAllMatch(tags, strings.Split(filter, ","))
}

func containsAnyOther(filter string, tags ...string) bool {
	return containsMatch(tags, strings.Split(filter, ","))
}

func sliceContainsSlice(tags []string, filters []string) bool {
	return containsMatchBasic(tags, filters)
}

func containsMatchFuzzy(tags []string, filters []string) bool {
	for _, tag := range tags {
		if tag == "" {
			continue
		}
		tag = strings.ToLower(tag)

		for _, filter := range filters {
			if filter == "" {
				continue
			}
			filter = strings.ToLower(filter)
			filter = strings.Trim(filter, " ")
			// check if line contains * or ?, if so try wildcard match, otherwise try substring match
			a := strings.ContainsAny(filter, "?|*")
			if a {
				match := wildcard.Match(filter, tag)
				if match {
					return true
				}
			} else if strings.Contains(tag, filter) {
				return true
			}
		}
	}

	return false
}

func containsMatch(tags []string, filters []string) bool {
	for _, tag := range tags {
		if tag == "" {
			continue
		}
		tag = strings.ToLower(tag)
		tag = strings.Trim(tag, " ")

		for _, filter := range filters {
			if filter == "" {
				continue
			}
			filter = strings.ToLower(filter)
			filter = strings.Trim(filter, " ")
			// check if line contains * or ?, if so try wildcard match, otherwise try substring match
			a := strings.ContainsAny(filter, "?|*")
			if a {
				match := wildcard.Match(filter, tag)
				if match {
					return true
				}
			} else if tag == filter {
				return true
			}
		}
	}

	return false
}

func containsAllMatch(tags []string, filters []string) bool {
	for _, filter := range filters {
		if filter == "" {
			continue
		}
		filter = strings.ToLower(filter)
		filter = strings.Trim(filter, " ")
		found := false

		for _, tag := range tags {
			if tag == "" {
				continue
			}
			tag = strings.ToLower(tag)
			tag = strings.Trim(tag, " ")

			if tag == filter {
				found = true
				break
			} else if strings.ContainsAny(filter, "?|*") {
				if wildcard.Match(filter, tag) {
					found = true
					break
				}
			}
		}
		if !found {
			return false
		}
	}

	return true
}

func containsMatchBasic(tags []string, filters []string) bool {
	for _, tag := range tags {
		if tag == "" {
			continue
		}
		tag = strings.ToLower(tag)

		for _, filter := range filters {
			if filter == "" {
				continue
			}
			filter = strings.ToLower(filter)
			filter = strings.Trim(filter, " ")

			if tag == filter {
				return true
			}
		}
	}

	return false
}

func containsAnySlice(tags []string, filters []string) bool {
	for _, tag := range tags {
		if tag == "" {
			continue
		}
		tag = strings.ToLower(tag)

		for _, filter := range filters {
			if filter == "" {
				continue
			}
			filter = strings.ToLower(filter)
			filter = strings.Trim(filter, " ")
			// check if line contains * or ?, if so try wildcard match, otherwise try substring match
			wild := strings.ContainsAny(filter, "?|*")
			if wild {
				match := wildcard.Match(filter, tag)
				if match {
					return true
				}
			} else if tag == filter {
				return true
			}
		}
	}

	return false
}

func checkFreeleechPercent(announcePercent int, filterPercent string) bool {
	filters := strings.Split(filterPercent, ",")

	for _, s := range filters {
		s = strings.Replace(s, "%", "", -1)
		s = strings.Trim(s, " ")

		if strings.Contains(s, "-") {
			minMax := strings.Split(s, "-")

			// to int
			min, err := strconv.ParseInt(minMax[0], 10, 32)
			if err != nil {
				return false
			}

			max, err := strconv.ParseInt(minMax[1], 10, 32)
			if err != nil {
				return false
			}

			if min > max {
				// handle error
				return false
			} else {
				// if announcePercent is greater than min and less than max return true
				if announcePercent >= int(min) && announcePercent <= int(max) {
					return true
				}
			}
		}

		filterPercentInt, err := strconv.ParseInt(s, 10, 32)
		if err != nil {
			return false
		}

		if int(filterPercentInt) == announcePercent {
			return true
		}
	}

	return false
}

func matchHDR(releaseValues []string, filterValues []string) bool {

	for _, filter := range filterValues {
		if filter == "" {
			continue
		}
		filter = strings.ToLower(filter)
		filter = strings.Trim(filter, " ")

		parts := strings.Split(filter, " ")
		if len(parts) == 2 {
			partsMatched := 0
			for _, part := range parts {
				for _, tag := range releaseValues {
					if tag == "" {
						continue
					}
					tag = strings.ToLower(tag)
					if tag == part {
						partsMatched++
					}
					if len(parts) == partsMatched {
						return true
					}
				}
			}
		} else {
			for _, tag := range releaseValues {
				if tag == "" {
					continue
				}
				tag = strings.ToLower(tag)
				if tag == filter {
					return true
				}
			}
		}
	}

	return false
}

func (f *Filter) CheckReleaseSize(releaseSize uint64) (bool, error) {
	minBytes, maxBytes, err := f.parsedSizeLimits()
	if err != nil {
		return false, err
	}

	if minBytes != nil && releaseSize <= *minBytes {
		f.addRejectionF("release size %d bytes smaller than filter min size %d bytes", releaseSize, *minBytes)
		return false, nil
	}

	if maxBytes != nil && releaseSize >= *maxBytes {
		f.addRejectionF("release size %d bytes is larger than filter max size %d bytes", releaseSize, *maxBytes)
		return false, nil
	}

	return true, nil
}

// parsedSizeLimits parses filter bytes limits (expressed as a string) into a
// uint64 number of bytes. The bounds are returned as *uint64 number of bytes,
// with "nil" representing "no limit". We break out filter size limit parsing
// into a discrete step so that we can more easily check parsability at filter
// creation time.
func (f *Filter) parsedSizeLimits() (*uint64, *uint64, error) {
	minBytes, err := parseBytes(f.MinSize)
	if err != nil {
		return nil, nil, errors.Wrap(err, "could not parse filter min size")
	}

	maxBytes, err := parseBytes(f.MaxSize)
	if err != nil {
		return nil, nil, errors.Wrap(err, "could not parse filter max size")
	}

	return minBytes, maxBytes, nil
}

// parseBytes parses a string representation of a file size into a number of
// bytes. It returns a *uint64 where "nil" represents "none" (corresponding to
// the empty string)
func parseBytes(s string) (*uint64, error) {
	if s == "" {
		return nil, nil
	}
	b, err := humanize.ParseBytes(s)
	return &b, err
}<|MERGE_RESOLUTION|>--- conflicted
+++ resolved
@@ -260,22 +260,11 @@
 	return nil
 }
 
-<<<<<<< HEAD
-func (f Filter) CheckFilter(r *Release) ([]string, bool) {
-	// reset rejections first to clean previous checks
-	r.resetRejections()
-
+func (f *Filter) CheckFilter(r *Release) ([]string, bool) {
 	// max downloads check. If reached return early so other filters can be checked as quick as possible.
 	if f.MaxDownloads > 0 && !f.checkMaxDownloads() {
-		r.addRejectionF("max downloads (%d) this (%v) reached", f.MaxDownloads, f.MaxDownloadsUnit)
-		return r.Rejections, false
-=======
-func (f *Filter) CheckFilter(r *Release) ([]string, bool) {
-	// max downloads check. If reached return early
-	if f.MaxDownloads > 0 && !f.checkMaxDownloads(f.MaxDownloads, f.MaxDownloadsUnit) {
 		f.addRejectionF("max downloads (%d) this (%v) reached", f.MaxDownloads, f.MaxDownloadsUnit)
 		return f.Rejections, false
->>>>>>> 1563ce5e
 	}
 
 	if len(f.Bonus) > 0 && !sliceContainsSlice(r.Bonus, f.Bonus) {
@@ -525,11 +514,7 @@
 	return nil, true
 }
 
-<<<<<<< HEAD
 func (f Filter) checkMaxDownloads() bool {
-=======
-func (f *Filter) checkMaxDownloads(max int, perTimeUnit FilterMaxDownloadsUnit) bool {
->>>>>>> 1563ce5e
 	if f.Downloads == nil {
 		return false
 	}
