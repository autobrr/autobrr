// Copyright (c) 2021 - 2024, Ludvig Lundgren and the autobrr contributors.
// SPDX-License-Identifier: GPL-2.0-or-later

package domain

import (
	"context"
	"fmt"
	"os/exec"
	"regexp"
	"strconv"
	"strings"
	"time"

	"github.com/autobrr/autobrr/pkg/errors"
	"github.com/autobrr/autobrr/pkg/sanitize"
	"github.com/autobrr/autobrr/pkg/wildcard"

	"github.com/dustin/go-humanize"
	"github.com/go-andiamo/splitter"
)

/*
Works the same way as for autodl-irssi
https://autodl-community.github.io/autodl-irssi/configuration/filter/
*/

type FilterRepo interface {
	ListFilters(ctx context.Context) ([]Filter, error)
	Find(ctx context.Context, params FilterQueryParams) ([]Filter, error)
	FindByID(ctx context.Context, filterID int64) (*Filter, error)
	FindByIndexerIdentifier(ctx context.Context, indexer string) ([]*Filter, error)
	FindExternalFiltersByID(ctx context.Context, filterId int64) ([]FilterExternal, error)
	Store(ctx context.Context, filter *Filter) error
	Update(ctx context.Context, filter *Filter) error
	UpdatePartial(ctx context.Context, filter FilterUpdate) error
	ToggleEnabled(ctx context.Context, filterID int64, enabled bool) error
	Delete(ctx context.Context, filterID int64) error
	StoreIndexerConnection(ctx context.Context, filterID int64, indexerID int64) error
	StoreIndexerConnections(ctx context.Context, filterID int64, indexers []Indexer) error
	StoreFilterExternal(ctx context.Context, filterID int64, externalFilters []FilterExternal) error
	DeleteIndexerConnections(ctx context.Context, filterID int64) error
	DeleteFilterExternal(ctx context.Context, filterID int64) error
	GetDownloadsByFilterId(ctx context.Context, filterID int64) (*FilterDownloads, error)
}

type FilterDownloads struct {
	HourCount  int
	DayCount   int
	WeekCount  int
	MonthCount int
	TotalCount int
}

type FilterMaxDownloadsUnit string

const (
	FilterMaxDownloadsHour  FilterMaxDownloadsUnit = "HOUR"
	FilterMaxDownloadsDay   FilterMaxDownloadsUnit = "DAY"
	FilterMaxDownloadsWeek  FilterMaxDownloadsUnit = "WEEK"
	FilterMaxDownloadsMonth FilterMaxDownloadsUnit = "MONTH"
	FilterMaxDownloadsEver  FilterMaxDownloadsUnit = "EVER"
)

type SmartEpisodeParams struct {
	Title   string
	Season  int
	Episode int
	Year    int
	Month   int
	Day     int
	Repack  bool
	Proper  bool
	Group   string
}

func (p *SmartEpisodeParams) IsDailyEpisode() bool {
	return p.Year != 0 && p.Month != 0 && p.Day != 0
}

type FilterQueryParams struct {
	Sort    map[string]string
	Filters struct {
		Indexers []string
	}
	Search string
}

type Filter struct {
<<<<<<< HEAD
	ID                        int64                    `json:"id"`
	Name                      string                   `json:"name"`
	Enabled                   bool                     `json:"enabled"`
	CreatedAt                 time.Time                `json:"created_at"`
	UpdatedAt                 time.Time                `json:"updated_at"`
	MinSize                   string                   `json:"min_size,omitempty"`
	MaxSize                   string                   `json:"max_size,omitempty"`
	Delay                     int                      `json:"delay,omitempty"`
	Priority                  int32                    `json:"priority"`
	MaxDownloads              int                      `json:"max_downloads,omitempty"`
	MaxDownloadsUnit          FilterMaxDownloadsUnit   `json:"max_downloads_unit,omitempty"`
	MatchReleases             string                   `json:"match_releases,omitempty"`
	ExceptReleases            string                   `json:"except_releases,omitempty"`
	UseRegex                  bool                     `json:"use_regex,omitempty"`
	MatchReleaseGroups        string                   `json:"match_release_groups,omitempty"`
	ExceptReleaseGroups       string                   `json:"except_release_groups,omitempty"`
	Scene                     bool                     `json:"scene,omitempty"`
	Origins                   []string                 `json:"origins,omitempty"`
	ExceptOrigins             []string                 `json:"except_origins,omitempty"`
	Bonus                     []string                 `json:"bonus,omitempty"`
	Freeleech                 bool                     `json:"freeleech,omitempty"`
	FreeleechPercent          string                   `json:"freeleech_percent,omitempty"`
	SmartEpisode              bool                     `json:"smart_episode"`
	Shows                     string                   `json:"shows,omitempty"`
	Seasons                   string                   `json:"seasons,omitempty"`
	Episodes                  string                   `json:"episodes,omitempty"`
	Resolutions               []string                 `json:"resolutions,omitempty"` // SD, 480i, 480p, 576p, 720p, 810p, 1080i, 1080p.
	Codecs                    []string                 `json:"codecs,omitempty"`      // XviD, DivX, x264, h.264 (or h264), mpeg2 (or mpeg-2), VC-1 (or VC1), WMV, Remux, h.264 Remux (or h264 Remux), VC-1 Remux (or VC1 Remux).
	Sources                   []string                 `json:"sources,omitempty"`     // DSR, PDTV, HDTV, HR.PDTV, HR.HDTV, DVDRip, DVDScr, BDr, BD5, BD9, BDRip, BRRip, DVDR, MDVDR, HDDVD, HDDVDRip, BluRay, WEB-DL, TVRip, CAM, R5, TELESYNC, TS, TELECINE, TC. TELESYNC and TS are synonyms (you don't need both). Same for TELECINE and TC
	Containers                []string                 `json:"containers,omitempty"`
	MatchHDR                  []string                 `json:"match_hdr,omitempty"`
	ExceptHDR                 []string                 `json:"except_hdr,omitempty"`
	MatchOther                []string                 `json:"match_other,omitempty"`
	ExceptOther               []string                 `json:"except_other,omitempty"`
	Years                     string                   `json:"years,omitempty"`
	Artists                   string                   `json:"artists,omitempty"`
	Albums                    string                   `json:"albums,omitempty"`
	MatchReleaseTypes         []string                 `json:"match_release_types,omitempty"` // Album,Single,EP
	ExceptReleaseTypes        string                   `json:"except_release_types,omitempty"`
	Formats                   []string                 `json:"formats,omitempty"` // MP3, FLAC, Ogg, AAC, AC3, DTS
	Quality                   []string                 `json:"quality,omitempty"` // 192, 320, APS (VBR), V2 (VBR), V1 (VBR), APX (VBR), V0 (VBR), q8.x (VBR), Lossless, 24bit Lossless, Other
	Media                     []string                 `json:"media,omitempty"`   // CD, DVD, Vinyl, Soundboard, SACD, DAT, Cassette, WEB, Other
	PerfectFlac               bool                     `json:"perfect_flac,omitempty"`
	Cue                       bool                     `json:"cue,omitempty"`
	Log                       bool                     `json:"log,omitempty"`
	LogScore                  int                      `json:"log_score,omitempty"`
	MatchCategories           string                   `json:"match_categories,omitempty"`
	ExceptCategories          string                   `json:"except_categories,omitempty"`
	MatchUploaders            string                   `json:"match_uploaders,omitempty"`
	ExceptUploaders           string                   `json:"except_uploaders,omitempty"`
	MatchLanguage             []string                 `json:"match_language,omitempty"`
	ExceptLanguage            []string                 `json:"except_language,omitempty"`
	Tags                      string                   `json:"tags,omitempty"`
	ExceptTags                string                   `json:"except_tags,omitempty"`
	TagsAny                   string                   `json:"tags_any,omitempty"`
	ExceptTagsAny             string                   `json:"except_tags_any,omitempty"`
	TagsMatchLogic            string                   `json:"tags_match_logic,omitempty"`
	ExceptTagsMatchLogic      string                   `json:"except_tags_match_logic,omitempty"`
	MatchReleaseTags          string                   `json:"match_release_tags,omitempty"`
	ExceptReleaseTags         string                   `json:"except_release_tags,omitempty"`
	UseRegexReleaseTags       bool                     `json:"use_regex_release_tags,omitempty"`
	MatchDescription          string                   `json:"match_description,omitempty"`
	ExceptDescription         string                   `json:"except_description,omitempty"`
	UseRegexDescription       bool                     `json:"use_regex_description,omitempty"`
	MinSeeders                int                      `json:"min_seeders,omitempty"`
	MaxSeeders                int                      `json:"max_seeders,omitempty"`
	MinLeechers               int                      `json:"min_leechers,omitempty"`
	MaxLeechers               int                      `json:"max_leechers,omitempty"`
	ActionsCount              int                      `json:"actions_count"`
	ActionsEnabledCount       int                      `json:"actions_enabled_count"`
	Actions                   []*Action                `json:"actions,omitempty"`
	External                  []FilterExternal         `json:"external,omitempty"`
	Indexers                  []Indexer                `json:"indexers"`
	ReleaseProfileDuplicateID int64                    `json:"release_profile_duplicate_id,omitempty"`
	DuplicateHandling         *DuplicateReleaseProfile `json:"release_profile_duplicate"`
	Downloads                 *FilterDownloads         `json:"-"`
	Rejections                []string                 `json:"-"`
=======
	ID                   int                    `json:"id"`
	Name                 string                 `json:"name"`
	Enabled              bool                   `json:"enabled"`
	CreatedAt            time.Time              `json:"created_at"`
	UpdatedAt            time.Time              `json:"updated_at"`
	MinSize              string                 `json:"min_size,omitempty"`
	MaxSize              string                 `json:"max_size,omitempty"`
	Delay                int                    `json:"delay,omitempty"`
	Priority             int32                  `json:"priority"`
	MaxDownloads         int                    `json:"max_downloads,omitempty"`
	MaxDownloadsUnit     FilterMaxDownloadsUnit `json:"max_downloads_unit,omitempty"`
	MatchReleases        string                 `json:"match_releases,omitempty"`
	ExceptReleases       string                 `json:"except_releases,omitempty"`
	UseRegex             bool                   `json:"use_regex,omitempty"`
	MatchReleaseGroups   string                 `json:"match_release_groups,omitempty"`
	ExceptReleaseGroups  string                 `json:"except_release_groups,omitempty"`
	Scene                bool                   `json:"scene,omitempty"`
	Origins              []string               `json:"origins,omitempty"`
	ExceptOrigins        []string               `json:"except_origins,omitempty"`
	Bonus                []string               `json:"bonus,omitempty"`
	Freeleech            bool                   `json:"freeleech,omitempty"`
	FreeleechPercent     string                 `json:"freeleech_percent,omitempty"`
	SmartEpisode         bool                   `json:"smart_episode"`
	Shows                string                 `json:"shows,omitempty"`
	Seasons              string                 `json:"seasons,omitempty"`
	Episodes             string                 `json:"episodes,omitempty"`
	Resolutions          []string               `json:"resolutions,omitempty"` // SD, 480i, 480p, 576p, 720p, 810p, 1080i, 1080p.
	Codecs               []string               `json:"codecs,omitempty"`      // XviD, DivX, x264, h.264 (or h264), mpeg2 (or mpeg-2), VC-1 (or VC1), WMV, Remux, h.264 Remux (or h264 Remux), VC-1 Remux (or VC1 Remux).
	Sources              []string               `json:"sources,omitempty"`     // DSR, PDTV, HDTV, HR.PDTV, HR.HDTV, DVDRip, DVDScr, BDr, BD5, BD9, BDRip, BRRip, DVDR, MDVDR, HDDVD, HDDVDRip, BluRay, WEB-DL, TVRip, CAM, R5, TELESYNC, TS, TELECINE, TC. TELESYNC and TS are synonyms (you don't need both). Same for TELECINE and TC
	Containers           []string               `json:"containers,omitempty"`
	MatchHDR             []string               `json:"match_hdr,omitempty"`
	ExceptHDR            []string               `json:"except_hdr,omitempty"`
	MatchOther           []string               `json:"match_other,omitempty"`
	ExceptOther          []string               `json:"except_other,omitempty"`
	Years                string                 `json:"years,omitempty"`
	Months               string                 `json:"months,omitempty"`
	Days                 string                 `json:"days,omitempty"`
	Artists              string                 `json:"artists,omitempty"`
	Albums               string                 `json:"albums,omitempty"`
	MatchReleaseTypes    []string               `json:"match_release_types,omitempty"` // Album,Single,EP
	ExceptReleaseTypes   string                 `json:"except_release_types,omitempty"`
	Formats              []string               `json:"formats,omitempty"` // MP3, FLAC, Ogg, AAC, AC3, DTS
	Quality              []string               `json:"quality,omitempty"` // 192, 320, APS (VBR), V2 (VBR), V1 (VBR), APX (VBR), V0 (VBR), q8.x (VBR), Lossless, 24bit Lossless, Other
	Media                []string               `json:"media,omitempty"`   // CD, DVD, Vinyl, Soundboard, SACD, DAT, Cassette, WEB, Other
	PerfectFlac          bool                   `json:"perfect_flac,omitempty"`
	Cue                  bool                   `json:"cue,omitempty"`
	Log                  bool                   `json:"log,omitempty"`
	LogScore             int                    `json:"log_score,omitempty"`
	MatchCategories      string                 `json:"match_categories,omitempty"`
	ExceptCategories     string                 `json:"except_categories,omitempty"`
	MatchUploaders       string                 `json:"match_uploaders,omitempty"`
	ExceptUploaders      string                 `json:"except_uploaders,omitempty"`
	MatchLanguage        []string               `json:"match_language,omitempty"`
	ExceptLanguage       []string               `json:"except_language,omitempty"`
	Tags                 string                 `json:"tags,omitempty"`
	ExceptTags           string                 `json:"except_tags,omitempty"`
	TagsAny              string                 `json:"tags_any,omitempty"`
	ExceptTagsAny        string                 `json:"except_tags_any,omitempty"`
	TagsMatchLogic       string                 `json:"tags_match_logic,omitempty"`
	ExceptTagsMatchLogic string                 `json:"except_tags_match_logic,omitempty"`
	MatchReleaseTags     string                 `json:"match_release_tags,omitempty"`
	ExceptReleaseTags    string                 `json:"except_release_tags,omitempty"`
	UseRegexReleaseTags  bool                   `json:"use_regex_release_tags,omitempty"`
	MatchDescription     string                 `json:"match_description,omitempty"`
	ExceptDescription    string                 `json:"except_description,omitempty"`
	UseRegexDescription  bool                   `json:"use_regex_description,omitempty"`
	MinSeeders           int                    `json:"min_seeders,omitempty"`
	MaxSeeders           int                    `json:"max_seeders,omitempty"`
	MinLeechers          int                    `json:"min_leechers,omitempty"`
	MaxLeechers          int                    `json:"max_leechers,omitempty"`
	ActionsCount         int                    `json:"actions_count"`
	ActionsEnabledCount  int                    `json:"actions_enabled_count"`
	Actions              []*Action              `json:"actions,omitempty"`
	External             []FilterExternal       `json:"external,omitempty"`
	Indexers             []Indexer              `json:"indexers"`
	Downloads            *FilterDownloads       `json:"-"`
	Rejections           []string               `json:"-"`
>>>>>>> 4fceccd6
}

type FilterExternal struct {
	ID                       int                `json:"id"`
	Name                     string             `json:"name"`
	Index                    int                `json:"index"`
	Type                     FilterExternalType `json:"type"`
	Enabled                  bool               `json:"enabled"`
	ExecCmd                  string             `json:"exec_cmd,omitempty"`
	ExecArgs                 string             `json:"exec_args,omitempty"`
	ExecExpectStatus         int                `json:"exec_expect_status,omitempty"`
	WebhookHost              string             `json:"webhook_host,omitempty"`
	WebhookMethod            string             `json:"webhook_method,omitempty"`
	WebhookData              string             `json:"webhook_data,omitempty"`
	WebhookHeaders           string             `json:"webhook_headers,omitempty"`
	WebhookExpectStatus      int                `json:"webhook_expect_status,omitempty"`
	WebhookRetryStatus       string             `json:"webhook_retry_status,omitempty"`
	WebhookRetryAttempts     int                `json:"webhook_retry_attempts,omitempty"`
	WebhookRetryDelaySeconds int                `json:"webhook_retry_delay_seconds,omitempty"`
	FilterId                 int                `json:"-"`
}

type FilterExternalType string

const (
	ExternalFilterTypeExec    FilterExternalType = "EXEC"
	ExternalFilterTypeWebhook FilterExternalType = "WEBHOOK"
)

type FilterUpdate struct {
	ID                   int64                   `json:"id"`
	Name                 *string                 `json:"name,omitempty"`
	Enabled              *bool                   `json:"enabled,omitempty"`
	MinSize              *string                 `json:"min_size,omitempty"`
	MaxSize              *string                 `json:"max_size,omitempty"`
	Delay                *int                    `json:"delay,omitempty"`
	Priority             *int32                  `json:"priority,omitempty"`
	MaxDownloads         *int                    `json:"max_downloads,omitempty"`
	MaxDownloadsUnit     *FilterMaxDownloadsUnit `json:"max_downloads_unit,omitempty"`
	MatchReleases        *string                 `json:"match_releases,omitempty"`
	ExceptReleases       *string                 `json:"except_releases,omitempty"`
	UseRegex             *bool                   `json:"use_regex,omitempty"`
	MatchReleaseGroups   *string                 `json:"match_release_groups,omitempty"`
	ExceptReleaseGroups  *string                 `json:"except_release_groups,omitempty"`
	MatchReleaseTags     *string                 `json:"match_release_tags,omitempty"`
	ExceptReleaseTags    *string                 `json:"except_release_tags,omitempty"`
	UseRegexReleaseTags  *bool                   `json:"use_regex_release_tags,omitempty"`
	MatchDescription     *string                 `json:"match_description,omitempty"`
	ExceptDescription    *string                 `json:"except_description,omitempty"`
	UseRegexDescription  *bool                   `json:"use_regex_description,omitempty"`
	Scene                *bool                   `json:"scene,omitempty"`
	Origins              *[]string               `json:"origins,omitempty"`
	ExceptOrigins        *[]string               `json:"except_origins,omitempty"`
	Bonus                *[]string               `json:"bonus,omitempty"`
	Freeleech            *bool                   `json:"freeleech,omitempty"`
	FreeleechPercent     *string                 `json:"freeleech_percent,omitempty"`
	SmartEpisode         *bool                   `json:"smart_episode,omitempty"`
	Shows                *string                 `json:"shows,omitempty"`
	Seasons              *string                 `json:"seasons,omitempty"`
	Episodes             *string                 `json:"episodes,omitempty"`
	Resolutions          *[]string               `json:"resolutions,omitempty"` // SD, 480i, 480p, 576p, 720p, 810p, 1080i, 1080p.
	Codecs               *[]string               `json:"codecs,omitempty"`      // XviD, DivX, x264, h.264 (or h264), mpeg2 (or mpeg-2), VC-1 (or VC1), WMV, Remux, h.264 Remux (or h264 Remux), VC-1 Remux (or VC1 Remux).
	Sources              *[]string               `json:"sources,omitempty"`     // DSR, PDTV, HDTV, HR.PDTV, HR.HDTV, DVDRip, DVDScr, BDr, BD5, BD9, BDRip, BRRip, DVDR, MDVDR, HDDVD, HDDVDRip, BluRay, WEB-DL, TVRip, CAM, R5, TELESYNC, TS, TELECINE, TC. TELESYNC and TS are synonyms (you don't need both). Same for TELECINE and TC
	Containers           *[]string               `json:"containers,omitempty"`
	MatchHDR             *[]string               `json:"match_hdr,omitempty"`
	ExceptHDR            *[]string               `json:"except_hdr,omitempty"`
	MatchOther           *[]string               `json:"match_other,omitempty"`
	ExceptOther          *[]string               `json:"except_other,omitempty"`
	Years                *string                 `json:"years,omitempty"`
	Months               *string                 `json:"months,omitempty"`
	Days                 *string                 `json:"days,omitempty"`
	Artists              *string                 `json:"artists,omitempty"`
	Albums               *string                 `json:"albums,omitempty"`
	MatchReleaseTypes    *[]string               `json:"match_release_types,omitempty"` // Album,Single,EP
	ExceptReleaseTypes   *string                 `json:"except_release_types,omitempty"`
	Formats              *[]string               `json:"formats,omitempty"` // MP3, FLAC, Ogg, AAC, AC3, DTS
	Quality              *[]string               `json:"quality,omitempty"` // 192, 320, APS (VBR), V2 (VBR), V1 (VBR), APX (VBR), V0 (VBR), q8.x (VBR), Lossless, 24bit Lossless, Other
	Media                *[]string               `json:"media,omitempty"`   // CD, DVD, Vinyl, Soundboard, SACD, DAT, Cassette, WEB, Other
	PerfectFlac          *bool                   `json:"perfect_flac,omitempty"`
	Cue                  *bool                   `json:"cue,omitempty"`
	Log                  *bool                   `json:"log,omitempty"`
	LogScore             *int                    `json:"log_score,omitempty"`
	MatchCategories      *string                 `json:"match_categories,omitempty"`
	ExceptCategories     *string                 `json:"except_categories,omitempty"`
	MatchUploaders       *string                 `json:"match_uploaders,omitempty"`
	ExceptUploaders      *string                 `json:"except_uploaders,omitempty"`
	MatchLanguage        *[]string               `json:"match_language,omitempty"`
	ExceptLanguage       *[]string               `json:"except_language,omitempty"`
	Tags                 *string                 `json:"tags,omitempty"`
	ExceptTags           *string                 `json:"except_tags,omitempty"`
	TagsAny              *string                 `json:"tags_any,omitempty"`
	ExceptTagsAny        *string                 `json:"except_tags_any,omitempty"`
	TagsMatchLogic       *string                 `json:"tags_match_logic,omitempty"`
	ExceptTagsMatchLogic *string                 `json:"except_tags_match_logic,omitempty"`
	MinSeeders           *int                    `json:"min_seeders,omitempty"`
	MaxSeeders           *int                    `json:"max_seeders,omitempty"`
	MinLeechers          *int                    `json:"min_leechers,omitempty"`
	MaxLeechers          *int                    `json:"max_leechers,omitempty"`
	Actions              []*Action               `json:"actions,omitempty"`
	External             []FilterExternal        `json:"external,omitempty"`
	Indexers             []Indexer               `json:"indexers,omitempty"`
}

func (f *Filter) Validate() error {
	if f.Name == "" {
		return errors.New("validation: name can't be empty")
	}

	if _, _, err := f.parsedSizeLimits(); err != nil {
		return fmt.Errorf("error validating filter size limits: %w", err)
	}

	for _, external := range f.External {
		if external.Type == ExternalFilterTypeExec {
			if external.ExecCmd != "" && external.Enabled {
				// check if program exists
				_, err := exec.LookPath(external.ExecCmd)
				if err != nil {
					return errors.Wrap(err, "could not find external exec command: %s", external.ExecCmd)
				}
			}
		}
	}

	for _, action := range f.Actions {
		if action.Type == ActionTypeExec {
			if action.ExecCmd != "" && action.Enabled {
				// check if program exists
				_, err := exec.LookPath(action.ExecCmd)
				if err != nil {
					return errors.Wrap(err, "could not find action exec command: %s", action.ExecCmd)
				}
			}
		}
	}

	return nil
}

func (f *Filter) Sanitize() error {
	f.Shows = sanitize.FilterString(f.Shows)

	if !f.UseRegex {
		f.MatchReleases = sanitize.FilterString(f.MatchReleases)
		f.ExceptReleases = sanitize.FilterString(f.ExceptReleases)
	}

	f.MatchReleaseGroups = sanitize.FilterString(f.MatchReleaseGroups)
	f.ExceptReleaseGroups = sanitize.FilterString(f.ExceptReleaseGroups)

	f.MatchCategories = sanitize.FilterString(f.MatchCategories)
	f.ExceptCategories = sanitize.FilterString(f.ExceptCategories)

	f.MatchUploaders = sanitize.FilterString(f.MatchUploaders)
	f.ExceptUploaders = sanitize.FilterString(f.ExceptUploaders)

	f.TagsAny = sanitize.FilterString(f.TagsAny)
	f.ExceptTags = sanitize.FilterString(f.ExceptTags)

	if !f.UseRegexReleaseTags {
		f.MatchReleaseTags = sanitize.FilterString(f.MatchReleaseTags)
		f.ExceptReleaseTags = sanitize.FilterString(f.ExceptReleaseTags)
	}

	f.Years = sanitize.FilterString(f.Years)
	f.Months = sanitize.FilterString(f.Months)
	f.Days = sanitize.FilterString(f.Days)

	f.Artists = sanitize.FilterString(f.Artists)
	f.Albums = sanitize.FilterString(f.Albums)

	return nil
}

func (f *Filter) CheckFilter(r *Release) ([]string, bool) {
	// max downloads check. If reached return early so other filters can be checked as quick as possible.
	if f.MaxDownloads > 0 && !f.checkMaxDownloads() {
		f.addRejectionF("max downloads (%d) this (%v) reached", f.MaxDownloads, f.MaxDownloadsUnit)
		return f.Rejections, false
	}

	if len(f.Bonus) > 0 && !sliceContainsSlice(r.Bonus, f.Bonus) {
		r.addRejectionF("bonus not matching. got: %v want: %v", r.Bonus, f.Bonus)
	}

	if f.Freeleech && r.Freeleech != f.Freeleech {
		f.addRejection("wanted: freeleech")
	}

	if f.FreeleechPercent != "" && !checkFreeleechPercent(r.FreeleechPercent, f.FreeleechPercent) {
		f.addRejectionF("freeleech percent not matching. got: %v want: %v", r.FreeleechPercent, f.FreeleechPercent)
	}

	if len(f.Origins) > 0 && !containsSlice(r.Origin, f.Origins) {
		f.addRejectionF("origin not matching. got: %v want: %v", r.Origin, f.Origins)
	}
	if len(f.ExceptOrigins) > 0 && containsSlice(r.Origin, f.ExceptOrigins) {
		f.addRejectionF("except origin not matching. got: %v unwanted: %v", r.Origin, f.ExceptOrigins)
	}

	// title is the parsed title
	if f.Shows != "" && !contains(r.Title, f.Shows) {
		f.addRejectionF("shows not matching. got: %v want: %v", r.Title, f.Shows)
	}

	if f.Seasons != "" && !containsIntStrings(r.Season, f.Seasons) {
		f.addRejectionF("season not matching. got: %d want: %v", r.Season, f.Seasons)
	}

	if f.Episodes != "" && !containsIntStrings(r.Episode, f.Episodes) {
		f.addRejectionF("episodes not matching. got: %d want: %v", r.Episode, f.Episodes)
	}

	// matchRelease
	// match against regex
	if f.UseRegex {
		if f.MatchReleases != "" && !matchRegex(r.TorrentName, f.MatchReleases) {
			f.addRejectionF("match release regex not matching. got: %v want: %v", r.TorrentName, f.MatchReleases)
		}

		if f.ExceptReleases != "" && matchRegex(r.TorrentName, f.ExceptReleases) {
			f.addRejectionF("except releases regex: unwanted release. got: %v want: %v", r.TorrentName, f.ExceptReleases)
		}

	} else {
		if f.MatchReleases != "" && !containsFuzzy(r.TorrentName, f.MatchReleases) {
			f.addRejectionF("match release not matching. got: %v want: %v", r.TorrentName, f.MatchReleases)
		}

		if f.ExceptReleases != "" && containsFuzzy(r.TorrentName, f.ExceptReleases) {
			f.addRejectionF("except releases: unwanted release. got: %v want: %v", r.TorrentName, f.ExceptReleases)
		}
	}

	if f.MatchReleaseGroups != "" && !contains(r.Group, f.MatchReleaseGroups) {
		f.addRejectionF("release groups not matching. got: %v want: %v", r.Group, f.MatchReleaseGroups)
	}

	if f.ExceptReleaseGroups != "" && contains(r.Group, f.ExceptReleaseGroups) {
		f.addRejectionF("unwanted release group. got: %v unwanted: %v", r.Group, f.ExceptReleaseGroups)
	}

	// check raw releaseTags string
	if f.UseRegexReleaseTags {
		if f.MatchReleaseTags != "" && !matchRegex(r.ReleaseTags, f.MatchReleaseTags) {
			f.addRejectionF("match release tags regex not matching. got: %v want: %v", r.ReleaseTags, f.MatchReleaseTags)
		}

		if f.ExceptReleaseTags != "" && matchRegex(r.ReleaseTags, f.ExceptReleaseTags) {
			f.addRejectionF("except release tags regex: unwanted release. got: %v want: %v", r.ReleaseTags, f.ExceptReleaseTags)
		}

	} else {
		if f.MatchReleaseTags != "" && !containsFuzzy(r.ReleaseTags, f.MatchReleaseTags) {
			f.addRejectionF("match release tags not matching. got: %v want: %v", r.ReleaseTags, f.MatchReleaseTags)
		}

		if f.ExceptReleaseTags != "" && containsFuzzy(r.ReleaseTags, f.ExceptReleaseTags) {
			f.addRejectionF("except release tags: unwanted release. got: %v want: %v", r.ReleaseTags, f.ExceptReleaseTags)
		}
	}

	if f.MatchUploaders != "" && !contains(r.Uploader, f.MatchUploaders) {
		f.addRejectionF("uploaders not matching. got: %v want: %v", r.Uploader, f.MatchUploaders)
	}

	if f.ExceptUploaders != "" && contains(r.Uploader, f.ExceptUploaders) {
		f.addRejectionF("unwanted uploaders. got: %v unwanted: %v", r.Uploader, f.ExceptUploaders)
	}

	if len(f.MatchLanguage) > 0 && !sliceContainsSlice(r.Language, f.MatchLanguage) {
		f.addRejectionF("language not matching. got: %v want: %v", r.Language, f.MatchLanguage)
	}

	if len(f.ExceptLanguage) > 0 && sliceContainsSlice(r.Language, f.ExceptLanguage) {
		f.addRejectionF("language unwanted. got: %v want: %v", r.Language, f.ExceptLanguage)
	}

	if len(f.Resolutions) > 0 && !containsSlice(r.Resolution, f.Resolutions) {
		f.addRejectionF("resolution not matching. got: %v want: %v", r.Resolution, f.Resolutions)
	}

	if len(f.Codecs) > 0 && !sliceContainsSlice(r.Codec, f.Codecs) {
		f.addRejectionF("codec not matching. got: %v want: %v", r.Codec, f.Codecs)
	}

	if len(f.Sources) > 0 && !containsSlice(r.Source, f.Sources) {
		f.addRejectionF("source not matching. got: %v want: %v", r.Source, f.Sources)
	}

	if len(f.Containers) > 0 && !containsSlice(r.Container, f.Containers) {
		f.addRejectionF("container not matching. got: %v want: %v", r.Container, f.Containers)
	}

	// HDR is parsed into the Codec slice from rls
	if len(f.MatchHDR) > 0 && !matchHDR(r.HDR, f.MatchHDR) {
		f.addRejectionF("hdr not matching. got: %v want: %v", r.HDR, f.MatchHDR)
	}

	// HDR is parsed into the Codec slice from rls
	if len(f.ExceptHDR) > 0 && matchHDR(r.HDR, f.ExceptHDR) {
		f.addRejectionF("hdr unwanted. got: %v want: %v", r.HDR, f.ExceptHDR)
	}

	// Other is parsed into the Other slice from rls
	if len(f.MatchOther) > 0 && !sliceContainsSlice(r.Other, f.MatchOther) {
		f.addRejectionF("match other not matching. got: %v want: %v", r.Other, f.MatchOther)
	}

	// Other is parsed into the Other slice from rls
	if len(f.ExceptOther) > 0 && sliceContainsSlice(r.Other, f.ExceptOther) {
		f.addRejectionF("except other unwanted. got: %v unwanted: %v", r.Other, f.ExceptOther)
	}

	if f.Years != "" && !containsIntStrings(r.Year, f.Years) {
		f.addRejectionF("year not matching. got: %d want: %v", r.Year, f.Years)
	}

	if f.Months != "" && !containsIntStrings(r.Month, f.Months) {
		f.addRejectionF("month not matching. got: %d want: %v", r.Month, f.Months)
	}

	if f.Days != "" && !containsIntStrings(r.Day, f.Days) {
		f.addRejectionF("day not matching. got: %d want: %v", r.Day, f.Days)
	}

	if f.MatchCategories != "" {
		var categories []string
		categories = append(categories, r.Categories...)
		if r.Category != "" {
			categories = append(categories, r.Category)
		}
		if !contains(r.Category, f.MatchCategories) && !containsAny(categories, f.MatchCategories) {
			f.addRejectionF("category not matching. got: %v want: %v", strings.Join(categories, ","), f.MatchCategories)
		}
	}

	if f.ExceptCategories != "" {
		var categories []string
		categories = append(categories, r.Categories...)
		if r.Category != "" {
			categories = append(categories, r.Category)
		}
		if contains(r.Category, f.ExceptCategories) && containsAny(categories, f.ExceptCategories) {
			f.addRejectionF("category unwanted. got: %v unwanted: %v", strings.Join(categories, ","), f.ExceptCategories)
		}
	}

	if len(f.MatchReleaseTypes) > 0 && !containsSlice(r.Category, f.MatchReleaseTypes) {
		f.addRejectionF("release type not matching. got: %v want: %v", r.Category, f.MatchReleaseTypes)
	}

	if (f.MinSize != "" || f.MaxSize != "") && !f.checkSizeFilter(r) {
		f.addRejectionF("size not matching. got: %v want min: %v max: %v", r.Size, f.MinSize, f.MaxSize)
	}

	if f.Tags != "" {
		if f.TagsMatchLogic == "ALL" && !containsAll(r.Tags, f.Tags) {
			f.addRejectionF("tags not matching. got: %v want(all): %v", r.Tags, f.Tags)
		} else if !containsAny(r.Tags, f.Tags) { // TagsMatchLogic is set to "" by default, this makes sure that "" and "ANY" are treated the same way.
			f.addRejectionF("tags not matching. got: %v want: %v", r.Tags, f.Tags)
		}
	}

	if f.ExceptTags != "" {
		if f.ExceptTagsMatchLogic == "ALL" && containsAll(r.Tags, f.ExceptTags) {
			f.addRejectionF("tags unwanted. got: %v don't want: %v", r.Tags, f.ExceptTags)
		} else if containsAny(r.Tags, f.ExceptTags) { // ExceptTagsMatchLogic is set to "" by default, this makes sure that "" and "ANY" are treated the same way.
			f.addRejectionF("tags unwanted. got: %v don't want: %v", r.Tags, f.ExceptTags)
		}
	}

	if len(f.Artists) > 0 && !contains(r.Artists, f.Artists) {
		f.addRejectionF("artists not matching. got: %v want: %v", r.Artists, f.Artists)
	}

	if len(f.Albums) > 0 && !contains(r.Title, f.Albums) {
		f.addRejectionF("albums not matching. got: %v want: %v", r.Title, f.Albums)
	}

	// Perfect flac requires Cue, Log, Log Score 100, FLAC and 24bit Lossless
	if f.PerfectFlac && !f.isPerfectFLAC(r) {
		f.addRejectionF("wanted: perfect flac. got: %v", r.Audio)
	}

	if len(f.Formats) > 0 && !sliceContainsSlice(r.Audio, f.Formats) {
		f.addRejectionF("formats not matching. got: %v want: %v", r.Audio, f.Formats)
	}

	if len(f.Quality) > 0 && !containsMatchBasic(r.Audio, f.Quality) {
		f.addRejectionF("quality not matching. got: %v want: %v", r.Audio, f.Quality)
	}

	if len(f.Media) > 0 && !containsSlice(r.Source, f.Media) {
		f.addRejectionF("media not matching. got: %v want: %v", r.Source, f.Media)
	}

	if f.Cue && !containsAny(r.Audio, "Cue") {
		f.addRejection("wanted: cue")
	}

	if f.Log && !containsAny(r.Audio, "Log") {
		f.addRejection("wanted: log")
	}

	if f.Log && f.LogScore != 0 && r.LogScore != f.LogScore {
		f.addRejectionF("log score. got: %v want: %v", r.LogScore, f.LogScore)
	}

	// check description string
	if f.UseRegexDescription {
		if f.MatchDescription != "" && !matchRegex(r.Description, f.MatchDescription) {
			f.addRejectionF("match description regex not matching. got: %v want: %v", r.Description, f.MatchDescription)
		}

		if f.ExceptDescription != "" && matchRegex(r.Description, f.ExceptDescription) {
			f.addRejectionF("except description regex: unwanted release. got: %v want: %v", r.Description, f.ExceptDescription)
		}

	} else {
		if f.MatchDescription != "" && !containsFuzzy(r.Description, f.MatchDescription) {
			f.addRejectionF("match description not matching. got: %v want: %v", r.Description, f.MatchDescription)
		}

		if f.ExceptDescription != "" && containsFuzzy(r.Description, f.ExceptDescription) {
			f.addRejectionF("except description: unwanted release. got: %v want: %v", r.Description, f.ExceptDescription)
		}
	}

	// Min and Max Seeders/Leechers is only for Torznab feeds
	if f.MinSeeders > 0 {
		if f.MinSeeders > r.Seeders {
			f.addRejectionF("min seeders not matcing. got: %d want %d", r.Seeders, f.MinSeeders)
		}
	}

	if f.MaxSeeders > 0 {
		if f.MaxSeeders < r.Seeders {
			f.addRejectionF("max seeders not matcing. got: %d want %d", r.Seeders, f.MaxSeeders)
		}
	}

	if f.MinLeechers > 0 {
		if f.MinLeechers > r.Leechers {
			f.addRejectionF("min leechers not matcing. got: %d want %d", r.Leechers, f.MinLeechers)
		}
	}

	if f.MaxLeechers > 0 {
		if f.MaxLeechers < r.Leechers {
			f.addRejectionF("max leechers not matcing. got: %d want %d", r.Leechers, f.MaxLeechers)
		}
	}

	if len(f.Rejections) > 0 {
		return f.Rejections, false
	}

	return nil, true
}

func (f *Filter) checkMaxDownloads() bool {
	if f.Downloads == nil {
		return false
	}

	var count int
	switch f.MaxDownloadsUnit {
	case FilterMaxDownloadsHour:
		count = f.Downloads.HourCount
	case FilterMaxDownloadsDay:
		count = f.Downloads.DayCount
	case FilterMaxDownloadsWeek:
		count = f.Downloads.WeekCount
	case FilterMaxDownloadsMonth:
		count = f.Downloads.MonthCount
	case FilterMaxDownloadsEver:
		count = f.Downloads.TotalCount
	}

	return count < f.MaxDownloads
}

// isPerfectFLAC Perfect is "CD FLAC Cue Log 100% Lossless or 24bit Lossless"
func (f *Filter) isPerfectFLAC(r *Release) bool {
	if !contains(r.Source, "CD") {
		return false
	}
	if !containsAny(r.Audio, "Cue") {
		return false
	}
	if !containsAny(r.Audio, "Log") {
		return false
	}
	if !containsAny(r.Audio, "Log100") || r.LogScore != 100 {
		return false
	}
	if !containsAny(r.Audio, "FLAC") {
		return false
	}
	if !containsAnySlice(r.Audio, []string{"Lossless", "24bit Lossless"}) {
		return false
	}

	return true
}

// checkSizeFilter compares the filter size limits to a release's size if it is
// known from the announce line.
func (f *Filter) checkSizeFilter(r *Release) bool {
	if r.Size == 0 {
		r.AdditionalSizeCheckRequired = true
		return true
	} else {
		r.AdditionalSizeCheckRequired = false
	}

	sizeOK, err := f.CheckReleaseSize(r.Size)
	if err != nil {
		f.addRejectionF("size: error checking release size against filter: %+v", err)
		return false
	}

	if !sizeOK {
		return false
	}

	return true
}

// IsPerfectFLAC Perfect is "CD FLAC Cue Log 100% Lossless or 24bit Lossless"
func (f *Filter) IsPerfectFLAC(r *Release) ([]string, bool) {
	rejections := []string{}

	if r.Source != "CD" {
		rejections = append(rejections, fmt.Sprintf("wanted Source CD, got %s", r.Source))
	}
	if r.AudioFormat != "FLAC" {
		rejections = append(rejections, fmt.Sprintf("wanted Format FLAC, got %s", r.AudioFormat))
	}
	if !r.HasCue {
		rejections = append(rejections, fmt.Sprintf("wanted Cue, got %t", r.HasCue))
	}
	if !r.HasLog {
		rejections = append(rejections, fmt.Sprintf("wanted Log, got %t", r.HasLog))
	}
	if r.LogScore != 100 {
		rejections = append(rejections, fmt.Sprintf("wanted Log Score 100, got %d", r.LogScore))
	}
	if !containsSlice(r.Bitrate, []string{"Lossless", "24bit Lossless"}) {
		rejections = append(rejections, fmt.Sprintf("wanted Bitrate Lossless / 24bit Lossless, got %s", r.Bitrate))
	}

	return rejections, len(rejections) == 0
}

func (f *Filter) addRejection(reason string) {
	f.Rejections = append(f.Rejections, reason)
}

func (f *Filter) AddRejectionF(format string, v ...interface{}) {
	f.addRejectionF(format, v...)
}

func (f *Filter) addRejectionF(format string, v ...interface{}) {
	f.Rejections = append(f.Rejections, fmt.Sprintf(format, v...))
}

// ResetRejections reset rejections
func (f *Filter) resetRejections() {
	f.Rejections = []string{}
}

func (f *Filter) RejectionsString(trim bool) string {
	if len(f.Rejections) > 0 {
		out := strings.Join(f.Rejections, ", ")
		if trim && len(out) > 1024 {
			out = out[:1024]
		}

		return out
	}
	return ""
}

func matchRegex(tag string, filterList string) bool {
	if tag == "" {
		return false
	}

	sp, err := splitter.NewSplitter(',',
		splitter.DoubleQuotes,
		splitter.Parenthesis,
		splitter.CurlyBrackets,
		splitter.SquareBrackets,
	)

	if err != nil {
		return false
	}

	filters, err := sp.Split(filterList)
	if err != nil {
		return false
	}

	for _, filter := range filters {
		if filter == "" {
			continue
		}
		re, err := regexp.Compile(`(?i)(?:` + filter + `)`)
		if err != nil {
			return false
		}
		match := re.MatchString(tag)
		if match {
			return true
		}
	}

	return false
}

// checkFilterIntStrings "1,2,3-20"
func containsIntStrings(value int, filterList string) bool {
	filters := strings.Split(filterList, ",")

	for _, s := range filters {
		s = strings.Replace(s, "%", "", -1)
		s = strings.Trim(s, " ")

		if strings.Contains(s, "-") {
			minMax := strings.Split(s, "-")

			// to int
			min, err := strconv.ParseInt(minMax[0], 10, 32)
			if err != nil {
				return false
			}

			max, err := strconv.ParseInt(minMax[1], 10, 32)
			if err != nil {
				return false
			}

			if min > max {
				// handle error
				return false
			} else {
				// if announcePercent is greater than min and less than max return true
				if value >= int(min) && value <= int(max) {
					return true
				}
			}
		}

		filterInt, err := strconv.ParseInt(s, 10, 32)
		if err != nil {
			return false
		}

		if int(filterInt) == value {
			return true
		}
	}

	return false
}

func contains(tag string, filter string) bool {
	return containsMatch([]string{tag}, strings.Split(filter, ","))
}

func containsFuzzy(tag string, filter string) bool {
	return containsMatchFuzzy([]string{tag}, strings.Split(filter, ","))
}

func containsSlice(tag string, filters []string) bool {
	return containsMatch([]string{tag}, filters)
}

func containsAny(tags []string, filter string) bool {
	return containsMatch(tags, strings.Split(filter, ","))
}

func containsAll(tags []string, filter string) bool {
	return containsAllMatch(tags, strings.Split(filter, ","))
}

func containsAnyOther(filter string, tags ...string) bool {
	return containsMatch(tags, strings.Split(filter, ","))
}

func sliceContainsSlice(tags []string, filters []string) bool {
	return containsMatchBasic(tags, filters)
}

func containsMatchFuzzy(tags []string, filters []string) bool {
	for _, tag := range tags {
		if tag == "" {
			continue
		}
		tag = strings.ToLower(tag)

		for _, filter := range filters {
			if filter == "" {
				continue
			}
			filter = strings.ToLower(filter)
			filter = strings.Trim(filter, " ")
			// check if line contains * or ?, if so try wildcard match, otherwise try substring match
			a := strings.ContainsAny(filter, "?|*")
			if a {
				match := wildcard.Match(filter, tag)
				if match {
					return true
				}
			} else if strings.Contains(tag, filter) {
				return true
			}
		}
	}

	return false
}

func containsMatch(tags []string, filters []string) bool {
	for _, tag := range tags {
		if tag == "" {
			continue
		}
		tag = strings.ToLower(tag)
		tag = strings.Trim(tag, " ")

		for _, filter := range filters {
			if filter == "" {
				continue
			}
			filter = strings.ToLower(filter)
			filter = strings.Trim(filter, " ")
			// check if line contains * or ?, if so try wildcard match, otherwise try substring match
			a := strings.ContainsAny(filter, "?|*")
			if a {
				match := wildcard.Match(filter, tag)
				if match {
					return true
				}
			} else if tag == filter {
				return true
			}
		}
	}

	return false
}

func containsAllMatch(tags []string, filters []string) bool {
	for _, filter := range filters {
		if filter == "" {
			continue
		}
		filter = strings.ToLower(filter)
		filter = strings.Trim(filter, " ")
		found := false

		for _, tag := range tags {
			if tag == "" {
				continue
			}
			tag = strings.ToLower(tag)
			tag = strings.Trim(tag, " ")

			if tag == filter {
				found = true
				break
			} else if strings.ContainsAny(filter, "?|*") {
				if wildcard.Match(filter, tag) {
					found = true
					break
				}
			}
		}
		if !found {
			return false
		}
	}

	return true
}

func containsMatchBasic(tags []string, filters []string) bool {
	for _, tag := range tags {
		if tag == "" {
			continue
		}
		tag = strings.ToLower(tag)

		for _, filter := range filters {
			if filter == "" {
				continue
			}
			filter = strings.ToLower(filter)
			filter = strings.Trim(filter, " ")

			if tag == filter {
				return true
			}
		}
	}

	return false
}

func containsAnySlice(tags []string, filters []string) bool {
	for _, tag := range tags {
		if tag == "" {
			continue
		}
		tag = strings.ToLower(tag)

		for _, filter := range filters {
			if filter == "" {
				continue
			}
			filter = strings.ToLower(filter)
			filter = strings.Trim(filter, " ")
			// check if line contains * or ?, if so try wildcard match, otherwise try substring match
			wild := strings.ContainsAny(filter, "?|*")
			if wild {
				match := wildcard.Match(filter, tag)
				if match {
					return true
				}
			} else if tag == filter {
				return true
			}
		}
	}

	return false
}

func checkFreeleechPercent(announcePercent int, filterPercent string) bool {
	filters := strings.Split(filterPercent, ",")

	for _, s := range filters {
		s = strings.Replace(s, "%", "", -1)
		s = strings.Trim(s, " ")

		if strings.Contains(s, "-") {
			minMax := strings.Split(s, "-")

			// to int
			min, err := strconv.ParseInt(minMax[0], 10, 32)
			if err != nil {
				return false
			}

			max, err := strconv.ParseInt(minMax[1], 10, 32)
			if err != nil {
				return false
			}

			if min > max {
				// handle error
				return false
			} else {
				// if announcePercent is greater than min and less than max return true
				if announcePercent >= int(min) && announcePercent <= int(max) {
					return true
				}
			}
		}

		filterPercentInt, err := strconv.ParseInt(s, 10, 32)
		if err != nil {
			return false
		}

		if int(filterPercentInt) == announcePercent {
			return true
		}
	}

	return false
}

func matchHDR(releaseValues []string, filterValues []string) bool {

	for _, filter := range filterValues {
		if filter == "" {
			continue
		}
		filter = strings.ToLower(filter)
		filter = strings.Trim(filter, " ")

		parts := strings.Split(filter, " ")
		if len(parts) == 2 {
			partsMatched := 0
			for _, part := range parts {
				for _, tag := range releaseValues {
					if tag == "" {
						continue
					}
					tag = strings.ToLower(tag)
					if tag == part {
						partsMatched++
					}
					if len(parts) == partsMatched {
						return true
					}
				}
			}
		} else {
			for _, tag := range releaseValues {
				if tag == "" {
					continue
				}
				tag = strings.ToLower(tag)
				if tag == filter {
					return true
				}
			}
		}
	}

	return false
}

func (f *Filter) CheckReleaseSize(releaseSize uint64) (bool, error) {
	minBytes, maxBytes, err := f.parsedSizeLimits()
	if err != nil {
		return false, err
	}

	if minBytes != nil && releaseSize <= *minBytes {
		f.addRejectionF("release size %d bytes smaller than filter min size %d bytes", releaseSize, *minBytes)
		return false, nil
	}

	if maxBytes != nil && releaseSize >= *maxBytes {
		f.addRejectionF("release size %d bytes is larger than filter max size %d bytes", releaseSize, *maxBytes)
		return false, nil
	}

	return true, nil
}

// parsedSizeLimits parses filter bytes limits (expressed as a string) into a
// uint64 number of bytes. The bounds are returned as *uint64 number of bytes,
// with "nil" representing "no limit". We break out filter size limit parsing
// into a discrete step so that we can more easily check parsability at filter
// creation time.
func (f *Filter) parsedSizeLimits() (*uint64, *uint64, error) {
	minBytes, err := parseBytes(f.MinSize)
	if err != nil {
		return nil, nil, errors.Wrap(err, "could not parse filter min size")
	}

	maxBytes, err := parseBytes(f.MaxSize)
	if err != nil {
		return nil, nil, errors.Wrap(err, "could not parse filter max size")
	}

	return minBytes, maxBytes, nil
}

// parseBytes parses a string representation of a file size into a number of
// bytes. It returns a *uint64 where "nil" represents "none" (corresponding to
// the empty string)
func parseBytes(s string) (*uint64, error) {
	if s == "" {
		return nil, nil
	}
	b, err := humanize.ParseBytes(s)
	return &b, err
}<|MERGE_RESOLUTION|>--- conflicted
+++ resolved
@@ -87,7 +87,6 @@
 }
 
 type Filter struct {
-<<<<<<< HEAD
 	ID                        int64                    `json:"id"`
 	Name                      string                   `json:"name"`
 	Enabled                   bool                     `json:"enabled"`
@@ -123,6 +122,8 @@
 	MatchOther                []string                 `json:"match_other,omitempty"`
 	ExceptOther               []string                 `json:"except_other,omitempty"`
 	Years                     string                   `json:"years,omitempty"`
+  Months                    string                   `json:"months,omitempty"`
+	Days                      string                   `json:"days,omitempty"`
 	Artists                   string                   `json:"artists,omitempty"`
 	Albums                    string                   `json:"albums,omitempty"`
 	MatchReleaseTypes         []string                 `json:"match_release_types,omitempty"` // Album,Single,EP
@@ -165,85 +166,6 @@
 	DuplicateHandling         *DuplicateReleaseProfile `json:"release_profile_duplicate"`
 	Downloads                 *FilterDownloads         `json:"-"`
 	Rejections                []string                 `json:"-"`
-=======
-	ID                   int                    `json:"id"`
-	Name                 string                 `json:"name"`
-	Enabled              bool                   `json:"enabled"`
-	CreatedAt            time.Time              `json:"created_at"`
-	UpdatedAt            time.Time              `json:"updated_at"`
-	MinSize              string                 `json:"min_size,omitempty"`
-	MaxSize              string                 `json:"max_size,omitempty"`
-	Delay                int                    `json:"delay,omitempty"`
-	Priority             int32                  `json:"priority"`
-	MaxDownloads         int                    `json:"max_downloads,omitempty"`
-	MaxDownloadsUnit     FilterMaxDownloadsUnit `json:"max_downloads_unit,omitempty"`
-	MatchReleases        string                 `json:"match_releases,omitempty"`
-	ExceptReleases       string                 `json:"except_releases,omitempty"`
-	UseRegex             bool                   `json:"use_regex,omitempty"`
-	MatchReleaseGroups   string                 `json:"match_release_groups,omitempty"`
-	ExceptReleaseGroups  string                 `json:"except_release_groups,omitempty"`
-	Scene                bool                   `json:"scene,omitempty"`
-	Origins              []string               `json:"origins,omitempty"`
-	ExceptOrigins        []string               `json:"except_origins,omitempty"`
-	Bonus                []string               `json:"bonus,omitempty"`
-	Freeleech            bool                   `json:"freeleech,omitempty"`
-	FreeleechPercent     string                 `json:"freeleech_percent,omitempty"`
-	SmartEpisode         bool                   `json:"smart_episode"`
-	Shows                string                 `json:"shows,omitempty"`
-	Seasons              string                 `json:"seasons,omitempty"`
-	Episodes             string                 `json:"episodes,omitempty"`
-	Resolutions          []string               `json:"resolutions,omitempty"` // SD, 480i, 480p, 576p, 720p, 810p, 1080i, 1080p.
-	Codecs               []string               `json:"codecs,omitempty"`      // XviD, DivX, x264, h.264 (or h264), mpeg2 (or mpeg-2), VC-1 (or VC1), WMV, Remux, h.264 Remux (or h264 Remux), VC-1 Remux (or VC1 Remux).
-	Sources              []string               `json:"sources,omitempty"`     // DSR, PDTV, HDTV, HR.PDTV, HR.HDTV, DVDRip, DVDScr, BDr, BD5, BD9, BDRip, BRRip, DVDR, MDVDR, HDDVD, HDDVDRip, BluRay, WEB-DL, TVRip, CAM, R5, TELESYNC, TS, TELECINE, TC. TELESYNC and TS are synonyms (you don't need both). Same for TELECINE and TC
-	Containers           []string               `json:"containers,omitempty"`
-	MatchHDR             []string               `json:"match_hdr,omitempty"`
-	ExceptHDR            []string               `json:"except_hdr,omitempty"`
-	MatchOther           []string               `json:"match_other,omitempty"`
-	ExceptOther          []string               `json:"except_other,omitempty"`
-	Years                string                 `json:"years,omitempty"`
-	Months               string                 `json:"months,omitempty"`
-	Days                 string                 `json:"days,omitempty"`
-	Artists              string                 `json:"artists,omitempty"`
-	Albums               string                 `json:"albums,omitempty"`
-	MatchReleaseTypes    []string               `json:"match_release_types,omitempty"` // Album,Single,EP
-	ExceptReleaseTypes   string                 `json:"except_release_types,omitempty"`
-	Formats              []string               `json:"formats,omitempty"` // MP3, FLAC, Ogg, AAC, AC3, DTS
-	Quality              []string               `json:"quality,omitempty"` // 192, 320, APS (VBR), V2 (VBR), V1 (VBR), APX (VBR), V0 (VBR), q8.x (VBR), Lossless, 24bit Lossless, Other
-	Media                []string               `json:"media,omitempty"`   // CD, DVD, Vinyl, Soundboard, SACD, DAT, Cassette, WEB, Other
-	PerfectFlac          bool                   `json:"perfect_flac,omitempty"`
-	Cue                  bool                   `json:"cue,omitempty"`
-	Log                  bool                   `json:"log,omitempty"`
-	LogScore             int                    `json:"log_score,omitempty"`
-	MatchCategories      string                 `json:"match_categories,omitempty"`
-	ExceptCategories     string                 `json:"except_categories,omitempty"`
-	MatchUploaders       string                 `json:"match_uploaders,omitempty"`
-	ExceptUploaders      string                 `json:"except_uploaders,omitempty"`
-	MatchLanguage        []string               `json:"match_language,omitempty"`
-	ExceptLanguage       []string               `json:"except_language,omitempty"`
-	Tags                 string                 `json:"tags,omitempty"`
-	ExceptTags           string                 `json:"except_tags,omitempty"`
-	TagsAny              string                 `json:"tags_any,omitempty"`
-	ExceptTagsAny        string                 `json:"except_tags_any,omitempty"`
-	TagsMatchLogic       string                 `json:"tags_match_logic,omitempty"`
-	ExceptTagsMatchLogic string                 `json:"except_tags_match_logic,omitempty"`
-	MatchReleaseTags     string                 `json:"match_release_tags,omitempty"`
-	ExceptReleaseTags    string                 `json:"except_release_tags,omitempty"`
-	UseRegexReleaseTags  bool                   `json:"use_regex_release_tags,omitempty"`
-	MatchDescription     string                 `json:"match_description,omitempty"`
-	ExceptDescription    string                 `json:"except_description,omitempty"`
-	UseRegexDescription  bool                   `json:"use_regex_description,omitempty"`
-	MinSeeders           int                    `json:"min_seeders,omitempty"`
-	MaxSeeders           int                    `json:"max_seeders,omitempty"`
-	MinLeechers          int                    `json:"min_leechers,omitempty"`
-	MaxLeechers          int                    `json:"max_leechers,omitempty"`
-	ActionsCount         int                    `json:"actions_count"`
-	ActionsEnabledCount  int                    `json:"actions_enabled_count"`
-	Actions              []*Action              `json:"actions,omitempty"`
-	External             []FilterExternal       `json:"external,omitempty"`
-	Indexers             []Indexer              `json:"indexers"`
-	Downloads            *FilterDownloads       `json:"-"`
-	Rejections           []string               `json:"-"`
->>>>>>> 4fceccd6
 }
 
 type FilterExternal struct {
