--- conflicted
+++ resolved
@@ -91,7 +91,6 @@
 }
 
 type Filter struct {
-<<<<<<< HEAD
 	ID                        int                      `json:"id"`
 	Name                      string                   `json:"name"`
 	Enabled                   bool                     `json:"enabled"`
@@ -108,6 +107,7 @@
 	UseRegex                  bool                     `json:"use_regex,omitempty"`
 	MatchReleaseGroups        string                   `json:"match_release_groups,omitempty"`
 	ExceptReleaseGroups       string                   `json:"except_release_groups,omitempty"`
+	AnnounceTypes             []string                 `json:"announce_types,omitempty"`
 	Scene                     bool                     `json:"scene,omitempty"`
 	Origins                   []string                 `json:"origins,omitempty"`
 	ExceptOrigins             []string                 `json:"except_origins,omitempty"`
@@ -144,6 +144,8 @@
 	ExceptCategories          string                   `json:"except_categories,omitempty"`
 	MatchUploaders            string                   `json:"match_uploaders,omitempty"`
 	ExceptUploaders           string                   `json:"except_uploaders,omitempty"`
+	MatchRecordLabels         string                   `json:"match_record_labels,omitempty"`
+	ExceptRecordLabels        string                   `json:"except_record_labels,omitempty"`
 	MatchLanguage             []string                 `json:"match_language,omitempty"`
 	ExceptLanguage            []string                 `json:"except_language,omitempty"`
 	Tags                      string                   `json:"tags,omitempty"`
@@ -164,6 +166,7 @@
 	MaxLeechers               int                      `json:"max_leechers,omitempty"`
 	ActionsCount              int                      `json:"actions_count"`
 	ActionsEnabledCount       int                      `json:"actions_enabled_count"`
+	IsAutoUpdated             bool                     `json:"is_auto_updated"`
 	Actions                   []*Action                `json:"actions,omitempty"`
 	External                  []FilterExternal         `json:"external,omitempty"`
 	Indexers                  []Indexer                `json:"indexers"`
@@ -172,90 +175,6 @@
 	Downloads                 *FilterDownloads         `json:"-"`
 	Rejections                []string                 `json:"-"`
 	RejectReasons             *RejectionReasons        `json:"-"`
-=======
-	ID                   int                    `json:"id"`
-	Name                 string                 `json:"name"`
-	Enabled              bool                   `json:"enabled"`
-	CreatedAt            time.Time              `json:"created_at"`
-	UpdatedAt            time.Time              `json:"updated_at"`
-	MinSize              string                 `json:"min_size,omitempty"`
-	MaxSize              string                 `json:"max_size,omitempty"`
-	Delay                int                    `json:"delay,omitempty"`
-	Priority             int32                  `json:"priority"`
-	MaxDownloads         int                    `json:"max_downloads,omitempty"`
-	MaxDownloadsUnit     FilterMaxDownloadsUnit `json:"max_downloads_unit,omitempty"`
-	MatchReleases        string                 `json:"match_releases,omitempty"`
-	ExceptReleases       string                 `json:"except_releases,omitempty"`
-	UseRegex             bool                   `json:"use_regex,omitempty"`
-	MatchReleaseGroups   string                 `json:"match_release_groups,omitempty"`
-	ExceptReleaseGroups  string                 `json:"except_release_groups,omitempty"`
-	AnnounceTypes        []string               `json:"announce_types,omitempty"`
-	Scene                bool                   `json:"scene,omitempty"`
-	Origins              []string               `json:"origins,omitempty"`
-	ExceptOrigins        []string               `json:"except_origins,omitempty"`
-	Bonus                []string               `json:"bonus,omitempty"`
-	Freeleech            bool                   `json:"freeleech,omitempty"`
-	FreeleechPercent     string                 `json:"freeleech_percent,omitempty"`
-	SmartEpisode         bool                   `json:"smart_episode"`
-	Shows                string                 `json:"shows,omitempty"`
-	Seasons              string                 `json:"seasons,omitempty"`
-	Episodes             string                 `json:"episodes,omitempty"`
-	Resolutions          []string               `json:"resolutions,omitempty"` // SD, 480i, 480p, 576p, 720p, 810p, 1080i, 1080p.
-	Codecs               []string               `json:"codecs,omitempty"`      // XviD, DivX, x264, h.264 (or h264), mpeg2 (or mpeg-2), VC-1 (or VC1), WMV, Remux, h.264 Remux (or h264 Remux), VC-1 Remux (or VC1 Remux).
-	Sources              []string               `json:"sources,omitempty"`     // DSR, PDTV, HDTV, HR.PDTV, HR.HDTV, DVDRip, DVDScr, BDr, BD5, BD9, BDRip, BRRip, DVDR, MDVDR, HDDVD, HDDVDRip, BluRay, WEB-DL, TVRip, CAM, R5, TELESYNC, TS, TELECINE, TC. TELESYNC and TS are synonyms (you don't need both). Same for TELECINE and TC
-	Containers           []string               `json:"containers,omitempty"`
-	MatchHDR             []string               `json:"match_hdr,omitempty"`
-	ExceptHDR            []string               `json:"except_hdr,omitempty"`
-	MatchOther           []string               `json:"match_other,omitempty"`
-	ExceptOther          []string               `json:"except_other,omitempty"`
-	Years                string                 `json:"years,omitempty"`
-	Months               string                 `json:"months,omitempty"`
-	Days                 string                 `json:"days,omitempty"`
-	Artists              string                 `json:"artists,omitempty"`
-	Albums               string                 `json:"albums,omitempty"`
-	MatchReleaseTypes    []string               `json:"match_release_types,omitempty"` // Album,Single,EP
-	ExceptReleaseTypes   string                 `json:"except_release_types,omitempty"`
-	Formats              []string               `json:"formats,omitempty"` // MP3, FLAC, Ogg, AAC, AC3, DTS
-	Quality              []string               `json:"quality,omitempty"` // 192, 320, APS (VBR), V2 (VBR), V1 (VBR), APX (VBR), V0 (VBR), q8.x (VBR), Lossless, 24bit Lossless, Other
-	Media                []string               `json:"media,omitempty"`   // CD, DVD, Vinyl, Soundboard, SACD, DAT, Cassette, WEB, Other
-	PerfectFlac          bool                   `json:"perfect_flac,omitempty"`
-	Cue                  bool                   `json:"cue,omitempty"`
-	Log                  bool                   `json:"log,omitempty"`
-	LogScore             int                    `json:"log_score,omitempty"`
-	MatchCategories      string                 `json:"match_categories,omitempty"`
-	ExceptCategories     string                 `json:"except_categories,omitempty"`
-	MatchUploaders       string                 `json:"match_uploaders,omitempty"`
-	ExceptUploaders      string                 `json:"except_uploaders,omitempty"`
-	MatchRecordLabels    string                 `json:"match_record_labels,omitempty"`
-	ExceptRecordLabels   string                 `json:"except_record_labels,omitempty"`
-	MatchLanguage        []string               `json:"match_language,omitempty"`
-	ExceptLanguage       []string               `json:"except_language,omitempty"`
-	Tags                 string                 `json:"tags,omitempty"`
-	ExceptTags           string                 `json:"except_tags,omitempty"`
-	TagsAny              string                 `json:"tags_any,omitempty"`
-	ExceptTagsAny        string                 `json:"except_tags_any,omitempty"`
-	TagsMatchLogic       string                 `json:"tags_match_logic,omitempty"`
-	ExceptTagsMatchLogic string                 `json:"except_tags_match_logic,omitempty"`
-	MatchReleaseTags     string                 `json:"match_release_tags,omitempty"`
-	ExceptReleaseTags    string                 `json:"except_release_tags,omitempty"`
-	UseRegexReleaseTags  bool                   `json:"use_regex_release_tags,omitempty"`
-	MatchDescription     string                 `json:"match_description,omitempty"`
-	ExceptDescription    string                 `json:"except_description,omitempty"`
-	UseRegexDescription  bool                   `json:"use_regex_description,omitempty"`
-	MinSeeders           int                    `json:"min_seeders,omitempty"`
-	MaxSeeders           int                    `json:"max_seeders,omitempty"`
-	MinLeechers          int                    `json:"min_leechers,omitempty"`
-	MaxLeechers          int                    `json:"max_leechers,omitempty"`
-	ActionsCount         int                    `json:"actions_count"`
-	ActionsEnabledCount  int                    `json:"actions_enabled_count"`
-	IsAutoUpdated        bool                   `json:"is_auto_updated"`
-	Actions              []*Action              `json:"actions,omitempty"`
-	External             []FilterExternal       `json:"external,omitempty"`
-	Indexers             []Indexer              `json:"indexers"`
-	Downloads            *FilterDownloads       `json:"-"`
-	Rejections           []string               `json:"-"`
-	RejectReasons        *RejectionReasons      `json:"-"`
->>>>>>> d153ac44
 }
 
 type FilterExternal struct {
@@ -302,7 +221,6 @@
 )
 
 type FilterUpdate struct {
-<<<<<<< HEAD
 	ID                        int                     `json:"id"`
 	Name                      *string                 `json:"name,omitempty"`
 	Enabled                   *bool                   `json:"enabled,omitempty"`
@@ -310,6 +228,7 @@
 	MaxSize                   *string                 `json:"max_size,omitempty"`
 	Delay                     *int                    `json:"delay,omitempty"`
 	Priority                  *int32                  `json:"priority,omitempty"`
+	AnnounceTypes             *[]string               `json:"announce_types,omitempty"`
 	MaxDownloads              *int                    `json:"max_downloads,omitempty"`
 	MaxDownloadsUnit          *FilterMaxDownloadsUnit `json:"max_downloads_unit,omitempty"`
 	MatchReleases             *string                 `json:"match_releases,omitempty"`
@@ -359,6 +278,8 @@
 	ExceptCategories          *string                 `json:"except_categories,omitempty"`
 	MatchUploaders            *string                 `json:"match_uploaders,omitempty"`
 	ExceptUploaders           *string                 `json:"except_uploaders,omitempty"`
+	MatchRecordLabels         *string                 `json:"match_record_labels,omitempty"`
+	ExceptRecordLabels        *string                 `json:"except_record_labels,omitempty"`
 	MatchLanguage             *[]string               `json:"match_language,omitempty"`
 	ExceptLanguage            *[]string               `json:"except_language,omitempty"`
 	Tags                      *string                 `json:"tags,omitempty"`
@@ -375,82 +296,6 @@
 	Actions                   []*Action               `json:"actions,omitempty"`
 	External                  []FilterExternal        `json:"external,omitempty"`
 	Indexers                  []Indexer               `json:"indexers,omitempty"`
-=======
-	ID                   int                     `json:"id"`
-	Name                 *string                 `json:"name,omitempty"`
-	Enabled              *bool                   `json:"enabled,omitempty"`
-	MinSize              *string                 `json:"min_size,omitempty"`
-	MaxSize              *string                 `json:"max_size,omitempty"`
-	Delay                *int                    `json:"delay,omitempty"`
-	Priority             *int32                  `json:"priority,omitempty"`
-	AnnounceTypes        *[]string               `json:"announce_types,omitempty"`
-	MaxDownloads         *int                    `json:"max_downloads,omitempty"`
-	MaxDownloadsUnit     *FilterMaxDownloadsUnit `json:"max_downloads_unit,omitempty"`
-	MatchReleases        *string                 `json:"match_releases,omitempty"`
-	ExceptReleases       *string                 `json:"except_releases,omitempty"`
-	UseRegex             *bool                   `json:"use_regex,omitempty"`
-	MatchReleaseGroups   *string                 `json:"match_release_groups,omitempty"`
-	ExceptReleaseGroups  *string                 `json:"except_release_groups,omitempty"`
-	MatchReleaseTags     *string                 `json:"match_release_tags,omitempty"`
-	ExceptReleaseTags    *string                 `json:"except_release_tags,omitempty"`
-	UseRegexReleaseTags  *bool                   `json:"use_regex_release_tags,omitempty"`
-	MatchDescription     *string                 `json:"match_description,omitempty"`
-	ExceptDescription    *string                 `json:"except_description,omitempty"`
-	UseRegexDescription  *bool                   `json:"use_regex_description,omitempty"`
-	Scene                *bool                   `json:"scene,omitempty"`
-	Origins              *[]string               `json:"origins,omitempty"`
-	ExceptOrigins        *[]string               `json:"except_origins,omitempty"`
-	Bonus                *[]string               `json:"bonus,omitempty"`
-	Freeleech            *bool                   `json:"freeleech,omitempty"`
-	FreeleechPercent     *string                 `json:"freeleech_percent,omitempty"`
-	SmartEpisode         *bool                   `json:"smart_episode,omitempty"`
-	Shows                *string                 `json:"shows,omitempty"`
-	Seasons              *string                 `json:"seasons,omitempty"`
-	Episodes             *string                 `json:"episodes,omitempty"`
-	Resolutions          *[]string               `json:"resolutions,omitempty"` // SD, 480i, 480p, 576p, 720p, 810p, 1080i, 1080p.
-	Codecs               *[]string               `json:"codecs,omitempty"`      // XviD, DivX, x264, h.264 (or h264), mpeg2 (or mpeg-2), VC-1 (or VC1), WMV, Remux, h.264 Remux (or h264 Remux), VC-1 Remux (or VC1 Remux).
-	Sources              *[]string               `json:"sources,omitempty"`     // DSR, PDTV, HDTV, HR.PDTV, HR.HDTV, DVDRip, DVDScr, BDr, BD5, BD9, BDRip, BRRip, DVDR, MDVDR, HDDVD, HDDVDRip, BluRay, WEB-DL, TVRip, CAM, R5, TELESYNC, TS, TELECINE, TC. TELESYNC and TS are synonyms (you don't need both). Same for TELECINE and TC
-	Containers           *[]string               `json:"containers,omitempty"`
-	MatchHDR             *[]string               `json:"match_hdr,omitempty"`
-	ExceptHDR            *[]string               `json:"except_hdr,omitempty"`
-	MatchOther           *[]string               `json:"match_other,omitempty"`
-	ExceptOther          *[]string               `json:"except_other,omitempty"`
-	Years                *string                 `json:"years,omitempty"`
-	Months               *string                 `json:"months,omitempty"`
-	Days                 *string                 `json:"days,omitempty"`
-	Artists              *string                 `json:"artists,omitempty"`
-	Albums               *string                 `json:"albums,omitempty"`
-	MatchReleaseTypes    *[]string               `json:"match_release_types,omitempty"` // Album,Single,EP
-	ExceptReleaseTypes   *string                 `json:"except_release_types,omitempty"`
-	Formats              *[]string               `json:"formats,omitempty"` // MP3, FLAC, Ogg, AAC, AC3, DTS
-	Quality              *[]string               `json:"quality,omitempty"` // 192, 320, APS (VBR), V2 (VBR), V1 (VBR), APX (VBR), V0 (VBR), q8.x (VBR), Lossless, 24bit Lossless, Other
-	Media                *[]string               `json:"media,omitempty"`   // CD, DVD, Vinyl, Soundboard, SACD, DAT, Cassette, WEB, Other
-	PerfectFlac          *bool                   `json:"perfect_flac,omitempty"`
-	Cue                  *bool                   `json:"cue,omitempty"`
-	Log                  *bool                   `json:"log,omitempty"`
-	LogScore             *int                    `json:"log_score,omitempty"`
-	MatchCategories      *string                 `json:"match_categories,omitempty"`
-	ExceptCategories     *string                 `json:"except_categories,omitempty"`
-	MatchUploaders       *string                 `json:"match_uploaders,omitempty"`
-	ExceptUploaders      *string                 `json:"except_uploaders,omitempty"`
-	MatchRecordLabels    *string                 `json:"match_record_labels,omitempty"`
-	ExceptRecordLabels   *string                 `json:"except_record_labels,omitempty"`
-	MatchLanguage        *[]string               `json:"match_language,omitempty"`
-	ExceptLanguage       *[]string               `json:"except_language,omitempty"`
-	Tags                 *string                 `json:"tags,omitempty"`
-	ExceptTags           *string                 `json:"except_tags,omitempty"`
-	TagsAny              *string                 `json:"tags_any,omitempty"`
-	ExceptTagsAny        *string                 `json:"except_tags_any,omitempty"`
-	TagsMatchLogic       *string                 `json:"tags_match_logic,omitempty"`
-	ExceptTagsMatchLogic *string                 `json:"except_tags_match_logic,omitempty"`
-	MinSeeders           *int                    `json:"min_seeders,omitempty"`
-	MaxSeeders           *int                    `json:"max_seeders,omitempty"`
-	MinLeechers          *int                    `json:"min_leechers,omitempty"`
-	MaxLeechers          *int                    `json:"max_leechers,omitempty"`
-	Actions              []*Action               `json:"actions,omitempty"`
-	External             []FilterExternal        `json:"external,omitempty"`
-	Indexers             []Indexer               `json:"indexers,omitempty"`
->>>>>>> d153ac44
 }
 
 func (f *Filter) Validate() error {
