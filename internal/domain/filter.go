// Copyright (c) 2021 - 2023, Ludvig Lundgren and the autobrr contributors.
// SPDX-License-Identifier: GPL-2.0-or-later

package domain

import (
	"context"
	"fmt"
	"regexp"
	"strconv"
	"strings"
	"time"

	"github.com/autobrr/autobrr/pkg/errors"
	"github.com/autobrr/autobrr/pkg/wildcard"

	"github.com/dustin/go-humanize"
)

/*
Works the same way as for autodl-irssi
https://autodl-community.github.io/autodl-irssi/configuration/filter/
*/

type FilterRepo interface {
	ListFilters(ctx context.Context) ([]Filter, error)
	Find(ctx context.Context, params FilterQueryParams) ([]Filter, error)
	FindByID(ctx context.Context, filterID int) (*Filter, error)
	FindByIndexerIdentifier(ctx context.Context, indexer string) ([]*Filter, error)
	FindExternalFiltersByID(ctx context.Context, filterId int) ([]FilterExternal, error)
	Store(ctx context.Context, filter *Filter) error
	Update(ctx context.Context, filter *Filter) error
	UpdatePartial(ctx context.Context, filter FilterUpdate) error
	ToggleEnabled(ctx context.Context, filterID int, enabled bool) error
	Delete(ctx context.Context, filterID int) error
	StoreIndexerConnection(ctx context.Context, filterID int, indexerID int) error
	StoreIndexerConnections(ctx context.Context, filterID int, indexers []Indexer) error
	StoreFilterExternal(ctx context.Context, filterID int, externalFilters []FilterExternal) error
	DeleteIndexerConnections(ctx context.Context, filterID int) error
	DeleteFilterExternal(ctx context.Context, filterID int) error
	GetDownloadsByFilterId(ctx context.Context, filterID int) (*FilterDownloads, error)
}

type FilterDownloads struct {
	HourCount  int
	DayCount   int
	WeekCount  int
	MonthCount int
	TotalCount int
}

type FilterMaxDownloadsUnit string

const (
	FilterMaxDownloadsHour  FilterMaxDownloadsUnit = "HOUR"
	FilterMaxDownloadsDay   FilterMaxDownloadsUnit = "DAY"
	FilterMaxDownloadsWeek  FilterMaxDownloadsUnit = "WEEK"
	FilterMaxDownloadsMonth FilterMaxDownloadsUnit = "MONTH"
	FilterMaxDownloadsEver  FilterMaxDownloadsUnit = "EVER"
)

type FilterQueryParams struct {
	Sort    map[string]string
	Filters struct {
		Indexers []string
	}
	Search string
}

type Filter struct {
	ID                   int                    `json:"id"`
	Name                 string                 `json:"name"`
	Enabled              bool                   `json:"enabled"`
	CreatedAt            time.Time              `json:"created_at"`
	UpdatedAt            time.Time              `json:"updated_at"`
	MinSize              string                 `json:"min_size,omitempty"`
	MaxSize              string                 `json:"max_size,omitempty"`
	Delay                int                    `json:"delay,omitempty"`
	Priority             int32                  `json:"priority"`
	MaxDownloads         int                    `json:"max_downloads,omitempty"`
	MaxDownloadsUnit     FilterMaxDownloadsUnit `json:"max_downloads_unit,omitempty"`
	MatchReleases        string                 `json:"match_releases,omitempty"`
	ExceptReleases       string                 `json:"except_releases,omitempty"`
	UseRegex             bool                   `json:"use_regex,omitempty"`
	MatchReleaseGroups   string                 `json:"match_release_groups,omitempty"`
	ExceptReleaseGroups  string                 `json:"except_release_groups,omitempty"`
	Scene                bool                   `json:"scene,omitempty"`
	Origins              []string               `json:"origins,omitempty"`
	ExceptOrigins        []string               `json:"except_origins,omitempty"`
	Bonus                []string               `json:"bonus,omitempty"`
	Freeleech            bool                   `json:"freeleech,omitempty"`
	FreeleechPercent     string                 `json:"freeleech_percent,omitempty"`
	SmartEpisode         bool                   `json:"smart_episode"`
	Shows                string                 `json:"shows,omitempty"`
	Seasons              string                 `json:"seasons,omitempty"`
	Episodes             string                 `json:"episodes,omitempty"`
	Resolutions          []string               `json:"resolutions,omitempty"` // SD, 480i, 480p, 576p, 720p, 810p, 1080i, 1080p.
	Codecs               []string               `json:"codecs,omitempty"`      // XviD, DivX, x264, h.264 (or h264), mpeg2 (or mpeg-2), VC-1 (or VC1), WMV, Remux, h.264 Remux (or h264 Remux), VC-1 Remux (or VC1 Remux).
	Sources              []string               `json:"sources,omitempty"`     // DSR, PDTV, HDTV, HR.PDTV, HR.HDTV, DVDRip, DVDScr, BDr, BD5, BD9, BDRip, BRRip, DVDR, MDVDR, HDDVD, HDDVDRip, BluRay, WEB-DL, TVRip, CAM, R5, TELESYNC, TS, TELECINE, TC. TELESYNC and TS are synonyms (you don't need both). Same for TELECINE and TC
	Containers           []string               `json:"containers,omitempty"`
	MatchHDR             []string               `json:"match_hdr,omitempty"`
	ExceptHDR            []string               `json:"except_hdr,omitempty"`
	MatchOther           []string               `json:"match_other,omitempty"`
	ExceptOther          []string               `json:"except_other,omitempty"`
	Years                string                 `json:"years,omitempty"`
	Artists              string                 `json:"artists,omitempty"`
	Albums               string                 `json:"albums,omitempty"`
	MatchReleaseTypes    []string               `json:"match_release_types,omitempty"` // Album,Single,EP
	ExceptReleaseTypes   string                 `json:"except_release_types,omitempty"`
	Formats              []string               `json:"formats,omitempty"` // MP3, FLAC, Ogg, AAC, AC3, DTS
	Quality              []string               `json:"quality,omitempty"` // 192, 320, APS (VBR), V2 (VBR), V1 (VBR), APX (VBR), V0 (VBR), q8.x (VBR), Lossless, 24bit Lossless, Other
	Media                []string               `json:"media,omitempty"`   // CD, DVD, Vinyl, Soundboard, SACD, DAT, Cassette, WEB, Other
	PerfectFlac          bool                   `json:"perfect_flac,omitempty"`
	Cue                  bool                   `json:"cue,omitempty"`
	Log                  bool                   `json:"log,omitempty"`
	LogScore             int                    `json:"log_score,omitempty"`
	MatchCategories      string                 `json:"match_categories,omitempty"`
	ExceptCategories     string                 `json:"except_categories,omitempty"`
	MatchUploaders       string                 `json:"match_uploaders,omitempty"`
	ExceptUploaders      string                 `json:"except_uploaders,omitempty"`
	MatchLanguage        []string               `json:"match_language,omitempty"`
	ExceptLanguage       []string               `json:"except_language,omitempty"`
	Tags                 string                 `json:"tags,omitempty"`
	ExceptTags           string                 `json:"except_tags,omitempty"`
	TagsAny              string                 `json:"tags_any,omitempty"`
	ExceptTagsAny        string                 `json:"except_tags_any,omitempty"`
	TagsMatchLogic       string                 `json:"tags_match_logic,omitempty"`
	ExceptTagsMatchLogic string                 `json:"except_tags_match_logic,omitempty"`
	MatchReleaseTags     string                 `json:"match_release_tags,omitempty"`
	ExceptReleaseTags    string                 `json:"except_release_tags,omitempty"`
	UseRegexReleaseTags  bool                   `json:"use_regex_release_tags,omitempty"`
	MatchDescription     string                 `json:"match_description,omitempty"`
	ExceptDescription    string                 `json:"except_description,omitempty"`
	UseRegexDescription  bool                   `json:"use_regex_description,omitempty"`
	RecordLabel          string                 `json:"record_label,omitempty"`
	ActionsCount         int                    `json:"actions_count"`
	ActionsEnabledCount  int                    `json:"actions_enabled_count"`
	Actions              []*Action              `json:"actions,omitempty"`
	External             []FilterExternal       `json:"external,omitempty"`
	Indexers             []Indexer              `json:"indexers"`
	Downloads            *FilterDownloads       `json:"-"`
	Rejections           []string               `json:"-"`
}

type FilterExternal struct {
	ID                       int                `json:"id"`
	Name                     string             `json:"name"`
	Index                    int                `json:"index"`
	Type                     FilterExternalType `json:"type"`
	Enabled                  bool               `json:"enabled"`
	ExecCmd                  string             `json:"exec_cmd,omitempty"`
	ExecArgs                 string             `json:"exec_args,omitempty"`
	ExecExpectStatus         int                `json:"exec_expect_status,omitempty"`
	WebhookHost              string             `json:"webhook_host,omitempty"`
	WebhookMethod            string             `json:"webhook_method,omitempty"`
	WebhookData              string             `json:"webhook_data,omitempty"`
	WebhookHeaders           string             `json:"webhook_headers,omitempty"`
	WebhookExpectStatus      int                `json:"webhook_expect_status,omitempty"`
	WebhookRetryStatus       string             `json:"webhook_retry_status,omitempty"`
	WebhookRetryAttempts     int                `json:"webhook_retry_attempts,omitempty"`
	WebhookRetryDelaySeconds int                `json:"webhook_retry_delay_seconds,omitempty"`
	FilterId                 int                `json:"-"`
}

type FilterExternalType string

const (
	ExternalFilterTypeExec    FilterExternalType = "EXEC"
	ExternalFilterTypeWebhook FilterExternalType = "WEBHOOK"
)

type FilterUpdate struct {
<<<<<<< HEAD
	ID                                   int                     `json:"id"`
	Name                                 *string                 `json:"name,omitempty"`
	Enabled                              *bool                   `json:"enabled,omitempty"`
	MinSize                              *string                 `json:"min_size,omitempty"`
	MaxSize                              *string                 `json:"max_size,omitempty"`
	Delay                                *int                    `json:"delay,omitempty"`
	Priority                             *int32                  `json:"priority,omitempty"`
	MaxDownloads                         *int                    `json:"max_downloads,omitempty"`
	MaxDownloadsUnit                     *FilterMaxDownloadsUnit `json:"max_downloads_unit,omitempty"`
	MatchReleases                        *string                 `json:"match_releases,omitempty"`
	ExceptReleases                       *string                 `json:"except_releases,omitempty"`
	UseRegex                             *bool                   `json:"use_regex,omitempty"`
	MatchReleaseGroups                   *string                 `json:"match_release_groups,omitempty"`
	ExceptReleaseGroups                  *string                 `json:"except_release_groups,omitempty"`
	MatchReleaseTags                     *string                 `json:"match_release_tags,omitempty"`
	ExceptReleaseTags                    *string                 `json:"except_release_tags,omitempty"`
	UseRegexReleaseTags                  *bool                   `json:"use_regex_release_tags,omitempty"`
	MatchDescription                     *string                 `json:"match_description,omitempty"`
	ExceptDescription                    *string                 `json:"except_description,omitempty"`
	UseRegexDescription                  *bool                   `json:"use_regex_description,omitempty"`
	RecordLabel                          *string                 `json:"record_label,omitempty"`
	Scene                                *bool                   `json:"scene,omitempty"`
	Origins                              *[]string               `json:"origins,omitempty"`
	ExceptOrigins                        *[]string               `json:"except_origins,omitempty"`
	Bonus                                *[]string               `json:"bonus,omitempty"`
	Freeleech                            *bool                   `json:"freeleech,omitempty"`
	FreeleechPercent                     *string                 `json:"freeleech_percent,omitempty"`
	SmartEpisode                         *bool                   `json:"smart_episode,omitempty"`
	Shows                                *string                 `json:"shows,omitempty"`
	Seasons                              *string                 `json:"seasons,omitempty"`
	Episodes                             *string                 `json:"episodes,omitempty"`
	Resolutions                          *[]string               `json:"resolutions,omitempty"` // SD, 480i, 480p, 576p, 720p, 810p, 1080i, 1080p.
	Codecs                               *[]string               `json:"codecs,omitempty"`      // XviD, DivX, x264, h.264 (or h264), mpeg2 (or mpeg-2), VC-1 (or VC1), WMV, Remux, h.264 Remux (or h264 Remux), VC-1 Remux (or VC1 Remux).
	Sources                              *[]string               `json:"sources,omitempty"`     // DSR, PDTV, HDTV, HR.PDTV, HR.HDTV, DVDRip, DVDScr, BDr, BD5, BD9, BDRip, BRRip, DVDR, MDVDR, HDDVD, HDDVDRip, BluRay, WEB-DL, TVRip, CAM, R5, TELESYNC, TS, TELECINE, TC. TELESYNC and TS are synonyms (you don't need both). Same for TELECINE and TC
	Containers                           *[]string               `json:"containers,omitempty"`
	MatchHDR                             *[]string               `json:"match_hdr,omitempty"`
	ExceptHDR                            *[]string               `json:"except_hdr,omitempty"`
	MatchOther                           *[]string               `json:"match_other,omitempty"`
	ExceptOther                          *[]string               `json:"except_other,omitempty"`
	Years                                *string                 `json:"years,omitempty"`
	Artists                              *string                 `json:"artists,omitempty"`
	Albums                               *string                 `json:"albums,omitempty"`
	MatchReleaseTypes                    *[]string               `json:"match_release_types,omitempty"` // Album,Single,EP
	ExceptReleaseTypes                   *string                 `json:"except_release_types,omitempty"`
	Formats                              *[]string               `json:"formats,omitempty"` // MP3, FLAC, Ogg, AAC, AC3, DTS
	Quality                              *[]string               `json:"quality,omitempty"` // 192, 320, APS (VBR), V2 (VBR), V1 (VBR), APX (VBR), V0 (VBR), q8.x (VBR), Lossless, 24bit Lossless, Other
	Media                                *[]string               `json:"media,omitempty"`   // CD, DVD, Vinyl, Soundboard, SACD, DAT, Cassette, WEB, Other
	PerfectFlac                          *bool                   `json:"perfect_flac,omitempty"`
	Cue                                  *bool                   `json:"cue,omitempty"`
	Log                                  *bool                   `json:"log,omitempty"`
	LogScore                             *int                    `json:"log_score,omitempty"`
	MatchCategories                      *string                 `json:"match_categories,omitempty"`
	ExceptCategories                     *string                 `json:"except_categories,omitempty"`
	MatchUploaders                       *string                 `json:"match_uploaders,omitempty"`
	ExceptUploaders                      *string                 `json:"except_uploaders,omitempty"`
	MatchLanguage                        *[]string               `json:"match_language,omitempty"`
	ExceptLanguage                       *[]string               `json:"except_language,omitempty"`
	Tags                                 *string                 `json:"tags,omitempty"`
	ExceptTags                           *string                 `json:"except_tags,omitempty"`
	TagsAny                              *string                 `json:"tags_any,omitempty"`
	ExceptTagsAny                        *string                 `json:"except_tags_any,omitempty"`
	TagsMatchLogic                       *string                 `json:"tags_match_logic,omitempty"`
	ExceptTagsMatchLogic                 *string                 `json:"except_tags_match_logic,omitempty"`
	ExternalScriptEnabled                *bool                   `json:"external_script_enabled,omitempty"`
	ExternalScriptCmd                    *string                 `json:"external_script_cmd,omitempty"`
	ExternalScriptArgs                   *string                 `json:"external_script_args,omitempty"`
	ExternalScriptExpectStatus           *int                    `json:"external_script_expect_status,omitempty"`
	ExternalWebhookEnabled               *bool                   `json:"external_webhook_enabled,omitempty"`
	ExternalWebhookHost                  *string                 `json:"external_webhook_host,omitempty"`
	ExternalWebhookData                  *string                 `json:"external_webhook_data,omitempty"`
	ExternalWebhookExpectStatus          *int                    `json:"external_webhook_expect_status,omitempty"`
	ExternalWebhookRetryStatus           *string                 `json:"external_webhook_retry_status,omitempty"`
	ExternalWebhookRetryAttempts         *int                    `json:"external_webhook_retry_attempts,omitempty"`
	ExternalWebhookRetryDelaySeconds     *int                    `json:"external_webhook_retry_delay_seconds,omitempty"`
	ExternalWebhookRetryMaxJitterSeconds *int                    `json:"external_webhook_retry_max_jitter_seconds,omitempty"`
	Actions                              []*Action               `json:"actions,omitempty"`
	External                             []FilterExternal        `json:"external,omitempty"`
	Indexers                             []Indexer               `json:"indexers,omitempty"`
}

func (f Filter) CheckFilter(r *Release) ([]string, bool) {
	// reset rejections first to clean previous checks
	r.resetRejections()
=======
	ID                               int                     `json:"id"`
	Name                             *string                 `json:"name,omitempty"`
	Enabled                          *bool                   `json:"enabled,omitempty"`
	MinSize                          *string                 `json:"min_size,omitempty"`
	MaxSize                          *string                 `json:"max_size,omitempty"`
	Delay                            *int                    `json:"delay,omitempty"`
	Priority                         *int32                  `json:"priority,omitempty"`
	MaxDownloads                     *int                    `json:"max_downloads,omitempty"`
	MaxDownloadsUnit                 *FilterMaxDownloadsUnit `json:"max_downloads_unit,omitempty"`
	MatchReleases                    *string                 `json:"match_releases,omitempty"`
	ExceptReleases                   *string                 `json:"except_releases,omitempty"`
	UseRegex                         *bool                   `json:"use_regex,omitempty"`
	MatchReleaseGroups               *string                 `json:"match_release_groups,omitempty"`
	ExceptReleaseGroups              *string                 `json:"except_release_groups,omitempty"`
	MatchReleaseTags                 *string                 `json:"match_release_tags,omitempty"`
	ExceptReleaseTags                *string                 `json:"except_release_tags,omitempty"`
	UseRegexReleaseTags              *bool                   `json:"use_regex_release_tags,omitempty"`
	MatchDescription                 *string                 `json:"match_description,omitempty"`
	ExceptDescription                *string                 `json:"except_description,omitempty"`
	UseRegexDescription              *bool                   `json:"use_regex_description,omitempty"`
	Scene                            *bool                   `json:"scene,omitempty"`
	Origins                          *[]string               `json:"origins,omitempty"`
	ExceptOrigins                    *[]string               `json:"except_origins,omitempty"`
	Bonus                            *[]string               `json:"bonus,omitempty"`
	Freeleech                        *bool                   `json:"freeleech,omitempty"`
	FreeleechPercent                 *string                 `json:"freeleech_percent,omitempty"`
	SmartEpisode                     *bool                   `json:"smart_episode,omitempty"`
	Shows                            *string                 `json:"shows,omitempty"`
	Seasons                          *string                 `json:"seasons,omitempty"`
	Episodes                         *string                 `json:"episodes,omitempty"`
	Resolutions                      *[]string               `json:"resolutions,omitempty"` // SD, 480i, 480p, 576p, 720p, 810p, 1080i, 1080p.
	Codecs                           *[]string               `json:"codecs,omitempty"`      // XviD, DivX, x264, h.264 (or h264), mpeg2 (or mpeg-2), VC-1 (or VC1), WMV, Remux, h.264 Remux (or h264 Remux), VC-1 Remux (or VC1 Remux).
	Sources                          *[]string               `json:"sources,omitempty"`     // DSR, PDTV, HDTV, HR.PDTV, HR.HDTV, DVDRip, DVDScr, BDr, BD5, BD9, BDRip, BRRip, DVDR, MDVDR, HDDVD, HDDVDRip, BluRay, WEB-DL, TVRip, CAM, R5, TELESYNC, TS, TELECINE, TC. TELESYNC and TS are synonyms (you don't need both). Same for TELECINE and TC
	Containers                       *[]string               `json:"containers,omitempty"`
	MatchHDR                         *[]string               `json:"match_hdr,omitempty"`
	ExceptHDR                        *[]string               `json:"except_hdr,omitempty"`
	MatchOther                       *[]string               `json:"match_other,omitempty"`
	ExceptOther                      *[]string               `json:"except_other,omitempty"`
	Years                            *string                 `json:"years,omitempty"`
	Artists                          *string                 `json:"artists,omitempty"`
	Albums                           *string                 `json:"albums,omitempty"`
	MatchReleaseTypes                *[]string               `json:"match_release_types,omitempty"` // Album,Single,EP
	ExceptReleaseTypes               *string                 `json:"except_release_types,omitempty"`
	Formats                          *[]string               `json:"formats,omitempty"` // MP3, FLAC, Ogg, AAC, AC3, DTS
	Quality                          *[]string               `json:"quality,omitempty"` // 192, 320, APS (VBR), V2 (VBR), V1 (VBR), APX (VBR), V0 (VBR), q8.x (VBR), Lossless, 24bit Lossless, Other
	Media                            *[]string               `json:"media,omitempty"`   // CD, DVD, Vinyl, Soundboard, SACD, DAT, Cassette, WEB, Other
	PerfectFlac                      *bool                   `json:"perfect_flac,omitempty"`
	Cue                              *bool                   `json:"cue,omitempty"`
	Log                              *bool                   `json:"log,omitempty"`
	LogScore                         *int                    `json:"log_score,omitempty"`
	MatchCategories                  *string                 `json:"match_categories,omitempty"`
	ExceptCategories                 *string                 `json:"except_categories,omitempty"`
	MatchUploaders                   *string                 `json:"match_uploaders,omitempty"`
	ExceptUploaders                  *string                 `json:"except_uploaders,omitempty"`
	MatchLanguage                    *[]string               `json:"match_language,omitempty"`
	ExceptLanguage                   *[]string               `json:"except_language,omitempty"`
	Tags                             *string                 `json:"tags,omitempty"`
	ExceptTags                       *string                 `json:"except_tags,omitempty"`
	TagsAny                          *string                 `json:"tags_any,omitempty"`
	ExceptTagsAny                    *string                 `json:"except_tags_any,omitempty"`
	TagsMatchLogic                   *string                 `json:"tags_match_logic,omitempty"`
	ExceptTagsMatchLogic             *string                 `json:"except_tags_match_logic,omitempty"`
	ExternalScriptEnabled            *bool                   `json:"external_script_enabled,omitempty"`
	ExternalScriptCmd                *string                 `json:"external_script_cmd,omitempty"`
	ExternalScriptArgs               *string                 `json:"external_script_args,omitempty"`
	ExternalScriptExpectStatus       *int                    `json:"external_script_expect_status,omitempty"`
	ExternalWebhookEnabled           *bool                   `json:"external_webhook_enabled,omitempty"`
	ExternalWebhookHost              *string                 `json:"external_webhook_host,omitempty"`
	ExternalWebhookData              *string                 `json:"external_webhook_data,omitempty"`
	ExternalWebhookExpectStatus      *int                    `json:"external_webhook_expect_status,omitempty"`
	ExternalWebhookRetryStatus       *string                 `json:"external_webhook_retry_status,omitempty"`
	ExternalWebhookRetryAttempts     *int                    `json:"external_webhook_retry_attempts,omitempty"`
	ExternalWebhookRetryDelaySeconds *int                    `json:"external_webhook_retry_delay_seconds,omitempty"`
	Actions                          []*Action               `json:"actions,omitempty"`
	External                         []FilterExternal        `json:"external,omitempty"`
	Indexers                         []Indexer               `json:"indexers,omitempty"`
}

func (f *Filter) Validate() error {
	if f.Name == "" {
		return errors.New("validation: name can't be empty")
	}

	if _, _, err := f.parsedSizeLimits(); err != nil {
		return fmt.Errorf("error validating filter size limits: %w", err)
	}

	return nil
}
>>>>>>> 80c25301

func (f *Filter) CheckFilter(r *Release) ([]string, bool) {
	// max downloads check. If reached return early
	if f.MaxDownloads > 0 && !f.checkMaxDownloads(f.MaxDownloads, f.MaxDownloadsUnit) {
		f.addRejectionF("max downloads (%d) this (%v) reached", f.MaxDownloads, f.MaxDownloadsUnit)
		return f.Rejections, false
	}

	if len(f.Bonus) > 0 && !sliceContainsSlice(r.Bonus, f.Bonus) {
		r.addRejectionF("bonus not matching. got: %v want: %v", r.Bonus, f.Bonus)
	}

	if f.Freeleech && r.Freeleech != f.Freeleech {
		f.addRejection("wanted: freeleech")
	}

	if f.FreeleechPercent != "" && !checkFreeleechPercent(r.FreeleechPercent, f.FreeleechPercent) {
		f.addRejectionF("freeleech percent not matching. got: %v want: %v", r.FreeleechPercent, f.FreeleechPercent)
	}

	if len(f.Origins) > 0 && !containsSlice(r.Origin, f.Origins) {
		f.addRejectionF("origin not matching. got: %v want: %v", r.Origin, f.Origins)
	}
	if len(f.ExceptOrigins) > 0 && containsSlice(r.Origin, f.ExceptOrigins) {
		f.addRejectionF("except origin not matching. got: %v unwanted: %v", r.Origin, f.ExceptOrigins)
	}

	// title is the parsed title
	if f.Shows != "" && !contains(r.Title, f.Shows) {
		f.addRejectionF("shows not matching. got: %v want: %v", r.Title, f.Shows)
	}

	if f.Seasons != "" && !containsIntStrings(r.Season, f.Seasons) {
		f.addRejectionF("season not matching. got: %d want: %v", r.Season, f.Seasons)
	}

	if f.Episodes != "" && !containsIntStrings(r.Episode, f.Episodes) {
		f.addRejectionF("episodes not matching. got: %d want: %v", r.Episode, f.Episodes)
	}

	// matchRelease
	// match against regex
	if f.UseRegex {
		if f.MatchReleases != "" && !matchRegex(r.TorrentName, f.MatchReleases) {
			f.addRejectionF("match release regex not matching. got: %v want: %v", r.TorrentName, f.MatchReleases)
		}

		if f.ExceptReleases != "" && matchRegex(r.TorrentName, f.ExceptReleases) {
			f.addRejectionF("except releases regex: unwanted release. got: %v want: %v", r.TorrentName, f.ExceptReleases)
		}

	} else {
		if f.MatchReleases != "" && !containsFuzzy(r.TorrentName, f.MatchReleases) {
			f.addRejectionF("match release not matching. got: %v want: %v", r.TorrentName, f.MatchReleases)
		}

		if f.ExceptReleases != "" && containsFuzzy(r.TorrentName, f.ExceptReleases) {
			f.addRejectionF("except releases: unwanted release. got: %v want: %v", r.TorrentName, f.ExceptReleases)
		}
	}

	if f.MatchReleaseGroups != "" && !contains(r.Group, f.MatchReleaseGroups) {
		f.addRejectionF("release groups not matching. got: %v want: %v", r.Group, f.MatchReleaseGroups)
	}

	if f.ExceptReleaseGroups != "" && contains(r.Group, f.ExceptReleaseGroups) {
		f.addRejectionF("unwanted release group. got: %v unwanted: %v", r.Group, f.ExceptReleaseGroups)
	}

	// check raw releaseTags string
	if f.UseRegexReleaseTags {
		if f.MatchReleaseTags != "" && !matchRegex(r.ReleaseTags, f.MatchReleaseTags) {
			f.addRejectionF("match release tags regex not matching. got: %v want: %v", r.ReleaseTags, f.MatchReleaseTags)
		}

		if f.ExceptReleaseTags != "" && matchRegex(r.ReleaseTags, f.ExceptReleaseTags) {
			f.addRejectionF("except release tags regex: unwanted release. got: %v want: %v", r.ReleaseTags, f.ExceptReleaseTags)
		}

	} else {
		if f.MatchReleaseTags != "" && !containsFuzzy(r.ReleaseTags, f.MatchReleaseTags) {
			f.addRejectionF("match release tags not matching. got: %v want: %v", r.ReleaseTags, f.MatchReleaseTags)
		}

		if f.ExceptReleaseTags != "" && containsFuzzy(r.ReleaseTags, f.ExceptReleaseTags) {
			f.addRejectionF("except release tags: unwanted release. got: %v want: %v", r.ReleaseTags, f.ExceptReleaseTags)
		}
	}

	if f.MatchUploaders != "" && !contains(r.Uploader, f.MatchUploaders) {
		f.addRejectionF("uploaders not matching. got: %v want: %v", r.Uploader, f.MatchUploaders)
	}

	if f.ExceptUploaders != "" && contains(r.Uploader, f.ExceptUploaders) {
		f.addRejectionF("unwanted uploaders. got: %v unwanted: %v", r.Uploader, f.ExceptUploaders)
	}

	if len(f.MatchLanguage) > 0 && !sliceContainsSlice(r.Language, f.MatchLanguage) {
		f.addRejectionF("language not matching. got: %v want: %v", r.Language, f.MatchLanguage)
	}

	if len(f.ExceptLanguage) > 0 && sliceContainsSlice(r.Language, f.ExceptLanguage) {
		f.addRejectionF("language unwanted. got: %v want: %v", r.Language, f.ExceptLanguage)
	}

	if len(f.Resolutions) > 0 && !containsSlice(r.Resolution, f.Resolutions) {
		f.addRejectionF("resolution not matching. got: %v want: %v", r.Resolution, f.Resolutions)
	}

	if len(f.Codecs) > 0 && !sliceContainsSlice(r.Codec, f.Codecs) {
		f.addRejectionF("codec not matching. got: %v want: %v", r.Codec, f.Codecs)
	}

	if len(f.Sources) > 0 && !containsSlice(r.Source, f.Sources) {
		f.addRejectionF("source not matching. got: %v want: %v", r.Source, f.Sources)
	}

	if len(f.Containers) > 0 && !containsSlice(r.Container, f.Containers) {
		f.addRejectionF("container not matching. got: %v want: %v", r.Container, f.Containers)
	}

	// HDR is parsed into the Codec slice from rls
	if len(f.MatchHDR) > 0 && !matchHDR(r.HDR, f.MatchHDR) {
		f.addRejectionF("hdr not matching. got: %v want: %v", r.HDR, f.MatchHDR)
	}

	// HDR is parsed into the Codec slice from rls
	if len(f.ExceptHDR) > 0 && matchHDR(r.HDR, f.ExceptHDR) {
		f.addRejectionF("hdr unwanted. got: %v want: %v", r.HDR, f.ExceptHDR)
	}

	// Other is parsed into the Other slice from rls
	if len(f.MatchOther) > 0 && !sliceContainsSlice(r.Other, f.MatchOther) {
		f.addRejectionF("match other not matching. got: %v want: %v", r.Other, f.MatchOther)
	}

	// Other is parsed into the Other slice from rls
	if len(f.ExceptOther) > 0 && sliceContainsSlice(r.Other, f.ExceptOther) {
		f.addRejectionF("except other unwanted. got: %v unwanted: %v", r.Other, f.ExceptOther)
	}

	if f.Years != "" && !containsIntStrings(r.Year, f.Years) {
		f.addRejectionF("year not matching. got: %d want: %v", r.Year, f.Years)
	}

	if f.MatchCategories != "" {
		var categories []string
		categories = append(categories, r.Categories...)
		if r.Category != "" {
			categories = append(categories, r.Category)
		}
		if !contains(r.Category, f.MatchCategories) && !containsAny(categories, f.MatchCategories) {
			f.addRejectionF("category not matching. got: %v want: %v", strings.Join(categories, ","), f.MatchCategories)
		}
	}

	if f.ExceptCategories != "" {
		var categories []string
		categories = append(categories, r.Categories...)
		if r.Category != "" {
			categories = append(categories, r.Category)
		}
		if contains(r.Category, f.ExceptCategories) && containsAny(categories, f.ExceptCategories) {
			f.addRejectionF("category unwanted. got: %v unwanted: %v", strings.Join(categories, ","), f.ExceptCategories)
		}
	}

	if len(f.MatchReleaseTypes) > 0 && !containsSlice(r.Category, f.MatchReleaseTypes) {
		f.addRejectionF("release type not matching. got: %v want: %v", r.Category, f.MatchReleaseTypes)
	}

	if (f.MinSize != "" || f.MaxSize != "") && !f.checkSizeFilter(r) {
		f.addRejectionF("size not matching. got: %v want min: %v max: %v", r.Size, f.MinSize, f.MaxSize)
	}

	if f.Tags != "" {
		if f.TagsMatchLogic == "ALL" && !containsAll(r.Tags, f.Tags) {
			f.addRejectionF("tags not matching. got: %v want(all): %v", r.Tags, f.Tags)
		} else if !containsAny(r.Tags, f.Tags) { // TagsMatchLogic is set to "" by default, this makes sure that "" and "ANY" are treated the same way.
			f.addRejectionF("tags not matching. got: %v want: %v", r.Tags, f.Tags)
		}
	}

	if f.ExceptTags != "" {
		if f.ExceptTagsMatchLogic == "ALL" && containsAll(r.Tags, f.ExceptTags) {
			f.addRejectionF("tags unwanted. got: %v don't want: %v", r.Tags, f.ExceptTags)
		} else if containsAny(r.Tags, f.ExceptTags) { // ExceptTagsMatchLogic is set to "" by default, this makes sure that "" and "ANY" are treated the same way.
			f.addRejectionF("tags unwanted. got: %v don't want: %v", r.Tags, f.ExceptTags)
		}
	}

	if len(f.Artists) > 0 && !contains(r.Artists, f.Artists) {
		f.addRejectionF("artists not matching. got: %v want: %v", r.Artists, f.Artists)
	}

	if len(f.Albums) > 0 && !contains(r.Title, f.Albums) {
		f.addRejectionF("albums not matching. got: %v want: %v", r.Title, f.Albums)
	}

	// Perfect flac requires Cue, Log, Log Score 100, FLAC and 24bit Lossless
	if f.PerfectFlac && !f.isPerfectFLAC(r) {
		f.addRejectionF("wanted: perfect flac. got: %v", r.Audio)
	}

	if len(f.Formats) > 0 && !sliceContainsSlice(r.Audio, f.Formats) {
		f.addRejectionF("formats not matching. got: %v want: %v", r.Audio, f.Formats)
	}

	if len(f.Quality) > 0 && !sliceContainsSlice(r.Audio, f.Quality) {
		f.addRejectionF("quality not matching. got: %v want: %v", r.Audio, f.Quality)
	}

	if len(f.Media) > 0 && !containsSlice(r.Source, f.Media) {
		f.addRejectionF("media not matching. got: %v want: %v", r.Source, f.Media)
	}

	if f.Cue && !containsAny(r.Audio, "Cue") {
		f.addRejection("wanted: cue")
	}

	if f.Log && !containsAny(r.Audio, "Log") {
		f.addRejection("wanted: log")
	}

	if f.Log && f.LogScore != 0 && r.LogScore != f.LogScore {
		f.addRejectionF("log score. got: %v want: %v", r.LogScore, f.LogScore)
	}

	// check description string
	if f.UseRegexDescription {
		if f.MatchDescription != "" && !matchRegex(r.Description, f.MatchDescription) {
			f.addRejectionF("match description regex not matching. got: %v want: %v", r.Description, f.MatchDescription)
		}

		if f.ExceptDescription != "" && matchRegex(r.Description, f.ExceptDescription) {
			f.addRejectionF("except description regex: unwanted release. got: %v want: %v", r.Description, f.ExceptDescription)
		}

	} else {
		if f.MatchDescription != "" && !containsFuzzy(r.Description, f.MatchDescription) {
			f.addRejectionF("match description not matching. got: %v want: %v", r.Description, f.MatchDescription)
		}

		if f.ExceptDescription != "" && containsFuzzy(r.Description, f.ExceptDescription) {
			f.addRejectionF("except description: unwanted release. got: %v want: %v", r.Description, f.ExceptDescription)
		}
	}

<<<<<<< HEAD
	if len(f.RecordLabel) > 0 && !contains(r.RecordLabel, f.RecordLabel) {
		r.addRejectionF("record label not matching. got: %v want: %v", r.RecordLabel, f.RecordLabel)
	}

	if len(r.Rejections) > 0 {
		return r.Rejections, false
=======
	if len(f.Rejections) > 0 {
		return f.Rejections, false
>>>>>>> 80c25301
	}

	return nil, true
}

func (f *Filter) checkMaxDownloads(max int, perTimeUnit FilterMaxDownloadsUnit) bool {
	if f.Downloads == nil {
		return false
	}

	switch perTimeUnit {
	case FilterMaxDownloadsHour:
		if f.Downloads.HourCount > 0 && f.Downloads.HourCount >= max {
			return false
		}
	case FilterMaxDownloadsDay:
		if f.Downloads.DayCount > 0 && f.Downloads.DayCount >= max {
			return false
		}
	case FilterMaxDownloadsWeek:
		if f.Downloads.WeekCount > 0 && f.Downloads.WeekCount >= max {
			return false
		}
	case FilterMaxDownloadsMonth:
		if f.Downloads.MonthCount > 0 && f.Downloads.MonthCount >= max {
			return false
		}
	case FilterMaxDownloadsEver:
		if f.Downloads.TotalCount > 0 && f.Downloads.TotalCount >= max {
			return false
		}
	default:
		return true
	}

	return true
}

// isPerfectFLAC Perfect is "CD FLAC Cue Log 100% Lossless or 24bit Lossless"
func (f *Filter) isPerfectFLAC(r *Release) bool {
	if !contains(r.Source, "CD") {
		return false
	}
	if !containsAny(r.Audio, "Cue") {
		return false
	}
	if !containsAny(r.Audio, "Log") {
		return false
	}
	if !containsAny(r.Audio, "Log100") {
		return false
	}
	if !containsAny(r.Audio, "FLAC") {
		return false
	}
	if !containsAnySlice(r.Audio, []string{"Lossless", "24bit Lossless"}) {
		return false
	}

	return true
}

// checkSizeFilter compares the filter size limits to a release's size if it is
// known from the announce line.
func (f *Filter) checkSizeFilter(r *Release) bool {
	if r.Size == 0 {
		r.AdditionalSizeCheckRequired = true
		return true
	} else {
		r.AdditionalSizeCheckRequired = false
	}

	sizeOK, err := f.CheckReleaseSize(r.Size)
	if err != nil {
		f.addRejectionF("size: error checking release size against filter: %+v", err)
		return false
	}

	if !sizeOK {
		return false
	}

	return true
}

func (f *Filter) addRejection(reason string) {
	f.Rejections = append(f.Rejections, reason)
}

func (f *Filter) AddRejectionF(format string, v ...interface{}) {
	f.addRejectionF(format, v...)
}

func (f *Filter) addRejectionF(format string, v ...interface{}) {
	f.Rejections = append(f.Rejections, fmt.Sprintf(format, v...))
}

// ResetRejections reset rejections
func (f *Filter) resetRejections() {
	f.Rejections = []string{}
}

func (f *Filter) RejectionsString(trim bool) string {
	if len(f.Rejections) > 0 {
		out := strings.Join(f.Rejections, ", ")
		if trim && len(out) > 1024 {
			out = out[:1024]
		}

		return out
	}
	return ""
}

func matchRegex(tag string, filterList string) bool {
	if tag == "" {
		return false
	}
	filters := strings.Split(filterList, ",")

	for _, filter := range filters {
		if filter == "" {
			continue
		}
		re, err := regexp.Compile(`(?i)(?:` + filter + `)`)
		if err != nil {
			return false
		}
		match := re.MatchString(tag)
		if match {
			return true
		}
	}

	return false
}

// checkFilterIntStrings "1,2,3-20"
func containsIntStrings(value int, filterList string) bool {
	filters := strings.Split(filterList, ",")

	for _, s := range filters {
		s = strings.Replace(s, "%", "", -1)
		s = strings.Trim(s, " ")

		if strings.Contains(s, "-") {
			minMax := strings.Split(s, "-")

			// to int
			min, err := strconv.ParseInt(minMax[0], 10, 32)
			if err != nil {
				return false
			}

			max, err := strconv.ParseInt(minMax[1], 10, 32)
			if err != nil {
				return false
			}

			if min > max {
				// handle error
				return false
			} else {
				// if announcePercent is greater than min and less than max return true
				if value >= int(min) && value <= int(max) {
					return true
				}
			}
		}

		filterInt, err := strconv.ParseInt(s, 10, 32)
		if err != nil {
			return false
		}

		if int(filterInt) == value {
			return true
		}
	}

	return false
}

func contains(tag string, filter string) bool {
	return containsMatch([]string{tag}, strings.Split(filter, ","))
}

func containsFuzzy(tag string, filter string) bool {
	return containsMatchFuzzy([]string{tag}, strings.Split(filter, ","))
}

func containsSlice(tag string, filters []string) bool {
	return containsMatch([]string{tag}, filters)
}

func containsAny(tags []string, filter string) bool {
	return containsMatch(tags, strings.Split(filter, ","))
}

func containsAll(tags []string, filter string) bool {
	return containsAllMatch(tags, strings.Split(filter, ","))
}

func containsAnyOther(filter string, tags ...string) bool {
	return containsMatch(tags, strings.Split(filter, ","))
}

func sliceContainsSlice(tags []string, filters []string) bool {
	return containsMatchBasic(tags, filters)
}

func containsMatchFuzzy(tags []string, filters []string) bool {
	for _, tag := range tags {
		if tag == "" {
			continue
		}
		tag = strings.ToLower(tag)

		for _, filter := range filters {
			if filter == "" {
				continue
			}
			filter = strings.ToLower(filter)
			filter = strings.Trim(filter, " ")
			// check if line contains * or ?, if so try wildcard match, otherwise try substring match
			a := strings.ContainsAny(filter, "?|*")
			if a {
				match := wildcard.Match(filter, tag)
				if match {
					return true
				}
			} else if strings.Contains(tag, filter) {
				return true
			}
		}
	}

	return false
}

func containsMatch(tags []string, filters []string) bool {
	for _, tag := range tags {
		if tag == "" {
			continue
		}
		tag = strings.ToLower(tag)
		tag = strings.Trim(tag, " ")

		for _, filter := range filters {
			if filter == "" {
				continue
			}
			filter = strings.ToLower(filter)
			filter = strings.Trim(filter, " ")
			// check if line contains * or ?, if so try wildcard match, otherwise try substring match
			a := strings.ContainsAny(filter, "?|*")
			if a {
				match := wildcard.Match(filter, tag)
				if match {
					return true
				}
			} else if tag == filter {
				return true
			}
		}
	}

	return false
}

func containsAllMatch(tags []string, filters []string) bool {
	for _, filter := range filters {
		if filter == "" {
			continue
		}
		filter = strings.ToLower(filter)
		filter = strings.Trim(filter, " ")
		found := false

		for _, tag := range tags {
			if tag == "" {
				continue
			}
			tag = strings.ToLower(tag)
			tag = strings.Trim(tag, " ")

			if tag == filter {
				found = true
				break
			} else if strings.ContainsAny(filter, "?|*") {
				if wildcard.Match(filter, tag) {
					found = true
					break
				}
			}
		}
		if !found {
			return false
		}
	}

	return true
}

func containsMatchBasic(tags []string, filters []string) bool {
	for _, tag := range tags {
		if tag == "" {
			continue
		}
		tag = strings.ToLower(tag)

		for _, filter := range filters {
			if filter == "" {
				continue
			}
			filter = strings.ToLower(filter)
			filter = strings.Trim(filter, " ")

			if tag == filter {
				return true
			}
		}
	}

	return false
}

func containsAnySlice(tags []string, filters []string) bool {
	for _, tag := range tags {
		if tag == "" {
			continue
		}
		tag = strings.ToLower(tag)

		for _, filter := range filters {
			if filter == "" {
				continue
			}
			filter = strings.ToLower(filter)
			filter = strings.Trim(filter, " ")
			// check if line contains * or ?, if so try wildcard match, otherwise try substring match
			wild := strings.ContainsAny(filter, "?|*")
			if wild {
				match := wildcard.Match(filter, tag)
				if match {
					return true
				}
			} else if tag == filter {
				return true
			}
		}
	}

	return false
}

func checkFreeleechPercent(announcePercent int, filterPercent string) bool {
	filters := strings.Split(filterPercent, ",")

	for _, s := range filters {
		s = strings.Replace(s, "%", "", -1)
		s = strings.Trim(s, " ")

		if strings.Contains(s, "-") {
			minMax := strings.Split(s, "-")

			// to int
			min, err := strconv.ParseInt(minMax[0], 10, 32)
			if err != nil {
				return false
			}

			max, err := strconv.ParseInt(minMax[1], 10, 32)
			if err != nil {
				return false
			}

			if min > max {
				// handle error
				return false
			} else {
				// if announcePercent is greater than min and less than max return true
				if announcePercent >= int(min) && announcePercent <= int(max) {
					return true
				}
			}
		}

		filterPercentInt, err := strconv.ParseInt(s, 10, 32)
		if err != nil {
			return false
		}

		if int(filterPercentInt) == announcePercent {
			return true
		}
	}

	return false
}

func matchHDR(releaseValues []string, filterValues []string) bool {

	for _, filter := range filterValues {
		if filter == "" {
			continue
		}
		filter = strings.ToLower(filter)
		filter = strings.Trim(filter, " ")

		parts := strings.Split(filter, " ")
		if len(parts) == 2 {
			partsMatched := 0
			for _, part := range parts {
				for _, tag := range releaseValues {
					if tag == "" {
						continue
					}
					tag = strings.ToLower(tag)
					if tag == part {
						partsMatched++
					}
					if len(parts) == partsMatched {
						return true
					}
				}
			}
		} else {
			for _, tag := range releaseValues {
				if tag == "" {
					continue
				}
				tag = strings.ToLower(tag)
				if tag == filter {
					return true
				}
			}
		}
	}

	return false
}

func (f *Filter) CheckReleaseSize(releaseSize uint64) (bool, error) {
	minBytes, maxBytes, err := f.parsedSizeLimits()
	if err != nil {
		return false, err
	}

	if minBytes != nil && releaseSize <= *minBytes {
		f.addRejectionF("release size %d bytes smaller than filter min size %d bytes", releaseSize, *minBytes)
		return false, nil
	}

	if maxBytes != nil && releaseSize >= *maxBytes {
		f.addRejectionF("release size %d bytes is larger than filter max size %d bytes", releaseSize, *maxBytes)
		return false, nil
	}

	return true, nil
}

// parsedSizeLimits parses filter bytes limits (expressed as a string) into a
// uint64 number of bytes. The bounds are returned as *uint64 number of bytes,
// with "nil" representing "no limit". We break out filter size limit parsing
// into a discrete step so that we can more easily check parsability at filter
// creation time.
func (f *Filter) parsedSizeLimits() (*uint64, *uint64, error) {
	minBytes, err := parseBytes(f.MinSize)
	if err != nil {
		return nil, nil, errors.Wrap(err, "could not parse filter min size")
	}

	maxBytes, err := parseBytes(f.MaxSize)
	if err != nil {
		return nil, nil, errors.Wrap(err, "could not parse filter max size")
	}

	return minBytes, maxBytes, nil
}

// parseBytes parses a string representation of a file size into a number of
// bytes. It returns a *uint64 where "nil" represents "none" (corresponding to
// the empty string)
func parseBytes(s string) (*uint64, error) {
	if s == "" {
		return nil, nil
	}
	b, err := humanize.ParseBytes(s)
	return &b, err
}<|MERGE_RESOLUTION|>--- conflicted
+++ resolved
@@ -170,91 +170,6 @@
 )
 
 type FilterUpdate struct {
-<<<<<<< HEAD
-	ID                                   int                     `json:"id"`
-	Name                                 *string                 `json:"name,omitempty"`
-	Enabled                              *bool                   `json:"enabled,omitempty"`
-	MinSize                              *string                 `json:"min_size,omitempty"`
-	MaxSize                              *string                 `json:"max_size,omitempty"`
-	Delay                                *int                    `json:"delay,omitempty"`
-	Priority                             *int32                  `json:"priority,omitempty"`
-	MaxDownloads                         *int                    `json:"max_downloads,omitempty"`
-	MaxDownloadsUnit                     *FilterMaxDownloadsUnit `json:"max_downloads_unit,omitempty"`
-	MatchReleases                        *string                 `json:"match_releases,omitempty"`
-	ExceptReleases                       *string                 `json:"except_releases,omitempty"`
-	UseRegex                             *bool                   `json:"use_regex,omitempty"`
-	MatchReleaseGroups                   *string                 `json:"match_release_groups,omitempty"`
-	ExceptReleaseGroups                  *string                 `json:"except_release_groups,omitempty"`
-	MatchReleaseTags                     *string                 `json:"match_release_tags,omitempty"`
-	ExceptReleaseTags                    *string                 `json:"except_release_tags,omitempty"`
-	UseRegexReleaseTags                  *bool                   `json:"use_regex_release_tags,omitempty"`
-	MatchDescription                     *string                 `json:"match_description,omitempty"`
-	ExceptDescription                    *string                 `json:"except_description,omitempty"`
-	UseRegexDescription                  *bool                   `json:"use_regex_description,omitempty"`
-	RecordLabel                          *string                 `json:"record_label,omitempty"`
-	Scene                                *bool                   `json:"scene,omitempty"`
-	Origins                              *[]string               `json:"origins,omitempty"`
-	ExceptOrigins                        *[]string               `json:"except_origins,omitempty"`
-	Bonus                                *[]string               `json:"bonus,omitempty"`
-	Freeleech                            *bool                   `json:"freeleech,omitempty"`
-	FreeleechPercent                     *string                 `json:"freeleech_percent,omitempty"`
-	SmartEpisode                         *bool                   `json:"smart_episode,omitempty"`
-	Shows                                *string                 `json:"shows,omitempty"`
-	Seasons                              *string                 `json:"seasons,omitempty"`
-	Episodes                             *string                 `json:"episodes,omitempty"`
-	Resolutions                          *[]string               `json:"resolutions,omitempty"` // SD, 480i, 480p, 576p, 720p, 810p, 1080i, 1080p.
-	Codecs                               *[]string               `json:"codecs,omitempty"`      // XviD, DivX, x264, h.264 (or h264), mpeg2 (or mpeg-2), VC-1 (or VC1), WMV, Remux, h.264 Remux (or h264 Remux), VC-1 Remux (or VC1 Remux).
-	Sources                              *[]string               `json:"sources,omitempty"`     // DSR, PDTV, HDTV, HR.PDTV, HR.HDTV, DVDRip, DVDScr, BDr, BD5, BD9, BDRip, BRRip, DVDR, MDVDR, HDDVD, HDDVDRip, BluRay, WEB-DL, TVRip, CAM, R5, TELESYNC, TS, TELECINE, TC. TELESYNC and TS are synonyms (you don't need both). Same for TELECINE and TC
-	Containers                           *[]string               `json:"containers,omitempty"`
-	MatchHDR                             *[]string               `json:"match_hdr,omitempty"`
-	ExceptHDR                            *[]string               `json:"except_hdr,omitempty"`
-	MatchOther                           *[]string               `json:"match_other,omitempty"`
-	ExceptOther                          *[]string               `json:"except_other,omitempty"`
-	Years                                *string                 `json:"years,omitempty"`
-	Artists                              *string                 `json:"artists,omitempty"`
-	Albums                               *string                 `json:"albums,omitempty"`
-	MatchReleaseTypes                    *[]string               `json:"match_release_types,omitempty"` // Album,Single,EP
-	ExceptReleaseTypes                   *string                 `json:"except_release_types,omitempty"`
-	Formats                              *[]string               `json:"formats,omitempty"` // MP3, FLAC, Ogg, AAC, AC3, DTS
-	Quality                              *[]string               `json:"quality,omitempty"` // 192, 320, APS (VBR), V2 (VBR), V1 (VBR), APX (VBR), V0 (VBR), q8.x (VBR), Lossless, 24bit Lossless, Other
-	Media                                *[]string               `json:"media,omitempty"`   // CD, DVD, Vinyl, Soundboard, SACD, DAT, Cassette, WEB, Other
-	PerfectFlac                          *bool                   `json:"perfect_flac,omitempty"`
-	Cue                                  *bool                   `json:"cue,omitempty"`
-	Log                                  *bool                   `json:"log,omitempty"`
-	LogScore                             *int                    `json:"log_score,omitempty"`
-	MatchCategories                      *string                 `json:"match_categories,omitempty"`
-	ExceptCategories                     *string                 `json:"except_categories,omitempty"`
-	MatchUploaders                       *string                 `json:"match_uploaders,omitempty"`
-	ExceptUploaders                      *string                 `json:"except_uploaders,omitempty"`
-	MatchLanguage                        *[]string               `json:"match_language,omitempty"`
-	ExceptLanguage                       *[]string               `json:"except_language,omitempty"`
-	Tags                                 *string                 `json:"tags,omitempty"`
-	ExceptTags                           *string                 `json:"except_tags,omitempty"`
-	TagsAny                              *string                 `json:"tags_any,omitempty"`
-	ExceptTagsAny                        *string                 `json:"except_tags_any,omitempty"`
-	TagsMatchLogic                       *string                 `json:"tags_match_logic,omitempty"`
-	ExceptTagsMatchLogic                 *string                 `json:"except_tags_match_logic,omitempty"`
-	ExternalScriptEnabled                *bool                   `json:"external_script_enabled,omitempty"`
-	ExternalScriptCmd                    *string                 `json:"external_script_cmd,omitempty"`
-	ExternalScriptArgs                   *string                 `json:"external_script_args,omitempty"`
-	ExternalScriptExpectStatus           *int                    `json:"external_script_expect_status,omitempty"`
-	ExternalWebhookEnabled               *bool                   `json:"external_webhook_enabled,omitempty"`
-	ExternalWebhookHost                  *string                 `json:"external_webhook_host,omitempty"`
-	ExternalWebhookData                  *string                 `json:"external_webhook_data,omitempty"`
-	ExternalWebhookExpectStatus          *int                    `json:"external_webhook_expect_status,omitempty"`
-	ExternalWebhookRetryStatus           *string                 `json:"external_webhook_retry_status,omitempty"`
-	ExternalWebhookRetryAttempts         *int                    `json:"external_webhook_retry_attempts,omitempty"`
-	ExternalWebhookRetryDelaySeconds     *int                    `json:"external_webhook_retry_delay_seconds,omitempty"`
-	ExternalWebhookRetryMaxJitterSeconds *int                    `json:"external_webhook_retry_max_jitter_seconds,omitempty"`
-	Actions                              []*Action               `json:"actions,omitempty"`
-	External                             []FilterExternal        `json:"external,omitempty"`
-	Indexers                             []Indexer               `json:"indexers,omitempty"`
-}
-
-func (f Filter) CheckFilter(r *Release) ([]string, bool) {
-	// reset rejections first to clean previous checks
-	r.resetRejections()
-=======
 	ID                               int                     `json:"id"`
 	Name                             *string                 `json:"name,omitempty"`
 	Enabled                          *bool                   `json:"enabled,omitempty"`
@@ -275,6 +190,7 @@
 	MatchDescription                 *string                 `json:"match_description,omitempty"`
 	ExceptDescription                *string                 `json:"except_description,omitempty"`
 	UseRegexDescription              *bool                   `json:"use_regex_description,omitempty"`
+	RecordLabel                      *string                 `json:"record_label,omitempty"`
 	Scene                            *bool                   `json:"scene,omitempty"`
 	Origins                          *[]string               `json:"origins,omitempty"`
 	ExceptOrigins                    *[]string               `json:"except_origins,omitempty"`
@@ -344,7 +260,6 @@
 
 	return nil
 }
->>>>>>> 80c25301
 
 func (f *Filter) CheckFilter(r *Release) ([]string, bool) {
 	// max downloads check. If reached return early
@@ -593,17 +508,12 @@
 		}
 	}
 
-<<<<<<< HEAD
 	if len(f.RecordLabel) > 0 && !contains(r.RecordLabel, f.RecordLabel) {
 		r.addRejectionF("record label not matching. got: %v want: %v", r.RecordLabel, f.RecordLabel)
 	}
 
-	if len(r.Rejections) > 0 {
-		return r.Rejections, false
-=======
 	if len(f.Rejections) > 0 {
 		return f.Rejections, false
->>>>>>> 80c25301
 	}
 
 	return nil, true
