--- conflicted
+++ resolved
@@ -45,14 +45,11 @@
 		{name: "music_4", args: args{tags: "FLAC 24bit Lossless Log 100% Cue CD"}, want: ReleaseTags{Audio: []string{"24BIT Lossless", "Cue", "FLAC", "Log100", "Log"}, AudioBitrate: "24BIT Lossless", AudioFormat: "FLAC", Source: "CD", HasLog: true, LogScore: 100, HasCue: true}},
 		{name: "music_5", args: args{tags: "MP3 320 WEB"}, want: ReleaseTags{Audio: []string{"320", "MP3"}, AudioBitrate: "320", AudioFormat: "MP3", Source: "WEB"}},
 		{name: "music_6", args: args{tags: "FLAC Lossless Log (100%) Cue CD"}, want: ReleaseTags{Audio: []string{"Cue", "FLAC", "Lossless", "Log100", "Log"}, AudioBitrate: "Lossless", AudioFormat: "FLAC", Source: "CD", HasCue: true, HasLog: true, LogScore: 100}},
-<<<<<<< HEAD
-		{name: "music_7", args: args{tags: "DSD / DSD64 / WEB"}, want: ReleaseTags{Audio: []string{"DSD", "DSD64"}, AudioBitrate: "DSD64", AudioFormat: "DSD", Source: "WEB"}},
-		{name: "music_8", args: args{tags: "DSD / DSD128 / WEB"}, want: ReleaseTags{Audio: []string{"128", "DSD", "DSD128"}, AudioBitrate: "DSD128", AudioFormat: "DSD", Source: "WEB"}},
-		{name: "music_9", args: args{tags: "DSD / DSD256 / WEB"}, want: ReleaseTags{Audio: []string{"256", "DSD", "DSD256"}, AudioBitrate: "DSD256", AudioFormat: "DSD", Source: "WEB"}},
-		{name: "music_10", args: args{tags: "DSD / DSD512 / WEB"}, want: ReleaseTags{Audio: []string{"DSD", "DSD512"}, AudioBitrate: "DSD512", AudioFormat: "DSD", Source: "WEB"}},
-=======
-		{name: "music_7", args: args{tags: "FLAC / Lossless / Log / Cue / CD"}, want: ReleaseTags{Audio: []string{"Cue", "FLAC", "Lossless", "Log"}, AudioBitrate: "Lossless", AudioFormat: "FLAC", Source: "CD", HasLog: true, HasCue: true}},
->>>>>>> ac30f2b0
+    {name: "music_7", args: args{tags: "FLAC / Lossless / Log / Cue / CD"}, want: ReleaseTags{Audio: []string{"Cue", "FLAC", "Lossless", "Log"}, AudioBitrate: "Lossless", AudioFormat: "FLAC", Source: "CD", HasLog: true, HasCue: true}},
+		{name: "music_8", args: args{tags: "DSD / DSD64 / WEB"}, want: ReleaseTags{Audio: []string{"DSD", "DSD64"}, AudioBitrate: "DSD64", AudioFormat: "DSD", Source: "WEB"}},
+		{name: "music_9", args: args{tags: "DSD / DSD128 / WEB"}, want: ReleaseTags{Audio: []string{"128", "DSD", "DSD128"}, AudioBitrate: "DSD128", AudioFormat: "DSD", Source: "WEB"}},
+		{name: "music_10", args: args{tags: "DSD / DSD256 / WEB"}, want: ReleaseTags{Audio: []string{"256", "DSD", "DSD256"}, AudioBitrate: "DSD256", AudioFormat: "DSD", Source: "WEB"}},
+		{name: "music_11", args: args{tags: "DSD / DSD512 / WEB"}, want: ReleaseTags{Audio: []string{"DSD", "DSD512"}, AudioBitrate: "DSD512", AudioFormat: "DSD", Source: "WEB"}},
 		{name: "movies_1", args: args{tags: "x264 Blu-ray MKV 1080p"}, want: ReleaseTags{Codec: "x264", Source: "BluRay", Resolution: "1080p", Container: "mkv"}},
 		{name: "movies_2", args: args{tags: "HEVC HDR Blu-ray mp4 2160p"}, want: ReleaseTags{Codec: "HEVC", Source: "BluRay", Resolution: "2160p", Container: "mp4", HDR: []string{"HDR"}}},
 		{name: "movies_3", args: args{tags: "HEVC HDR DV Blu-ray mp4 2160p"}, want: ReleaseTags{Codec: "HEVC", Source: "BluRay", Resolution: "2160p", Container: "mp4", HDR: []string{"HDR", "DV"}}},
