// Copyright (c) 2021 - 2024, Ludvig Lundgren and the autobrr contributors.
// SPDX-License-Identifier: GPL-2.0-or-later

package domain

import (
	"bytes"
	"context"
	"net/url"
	"text/template"

	"github.com/autobrr/autobrr/pkg/errors"

	"github.com/Masterminds/sprig/v3"
	"github.com/dustin/go-humanize"
)

type IndexerRepo interface {
	Store(ctx context.Context, indexer Indexer) (*Indexer, error)
	Update(ctx context.Context, indexer Indexer) (*Indexer, error)
	List(ctx context.Context) ([]Indexer, error)
	Delete(ctx context.Context, id int) error
	FindByFilterID(ctx context.Context, id int) ([]Indexer, error)
	FindByID(ctx context.Context, id int) (*Indexer, error)
	GetBy(ctx context.Context, req GetIndexerRequest) (*Indexer, error)
	ToggleEnabled(ctx context.Context, indexerID int, enabled bool) error
}

type Indexer struct {
<<<<<<< HEAD
	ID             int64             `json:"id"`
	Name           string            `json:"name"`
	Identifier     string            `json:"identifier"`
	Enabled        bool              `json:"enabled"`
	Implementation string            `json:"implementation"`
	BaseURL        string            `json:"base_url,omitempty"`
	UseProxy       bool              `json:"use_proxy"`
	Proxy          *Proxy            `json:"proxy"`
	Settings       map[string]string `json:"settings,omitempty"`
=======
	ID                 int64             `json:"id"`
	Name               string            `json:"name"`
	Identifier         string            `json:"identifier"`
	IdentifierExternal string            `json:"identifier_external"`
	Enabled            bool              `json:"enabled"`
	Implementation     string            `json:"implementation"`
	BaseURL            string            `json:"base_url,omitempty"`
	Settings           map[string]string `json:"settings,omitempty"`
}

type IndexerMinimal struct {
	ID                 int    `json:"id"`
	Name               string `json:"name"`
	Identifier         string `json:"identifier"`
	IdentifierExternal string `json:"identifier_external"`
}

func (m IndexerMinimal) GetExternalIdentifier() string {
	if m.IdentifierExternal != "" {
		return m.IdentifierExternal
	}

	return m.Identifier
>>>>>>> 34d6e0cf
}

type IndexerDefinition struct {
	ID                 int               `json:"id,omitempty"`
	Name               string            `json:"name"`
	Identifier         string            `json:"identifier"`
	IdentifierExternal string            `json:"identifier_external"`
	Implementation     string            `json:"implementation"`
	BaseURL            string            `json:"base_url,omitempty"`
	Enabled            bool              `json:"enabled"`
	Description        string            `json:"description"`
	Language           string            `json:"language"`
	Privacy            string            `json:"privacy"`
	Protocol           string            `json:"protocol"`
	URLS               []string          `json:"urls"`
	Supports           []string          `json:"supports"`
	Settings           []IndexerSetting  `json:"settings,omitempty"`
	SettingsMap        map[string]string `json:"-"`
	IRC                *IndexerIRC       `json:"irc,omitempty"`
	Torznab            *Torznab          `json:"torznab,omitempty"`
	Newznab            *Newznab          `json:"newznab,omitempty"`
	RSS                *FeedSettings     `json:"rss,omitempty"`
}

type IndexerImplementation string

const (
	IndexerImplementationIRC     IndexerImplementation = "irc"
	IndexerImplementationTorznab IndexerImplementation = "torznab"
	IndexerImplementationNewznab IndexerImplementation = "newznab"
	IndexerImplementationRSS     IndexerImplementation = "rss"
	IndexerImplementationLegacy  IndexerImplementation = ""
)

func (i IndexerImplementation) String() string {
	switch i {
	case IndexerImplementationIRC:
		return "irc"
	case IndexerImplementationTorznab:
		return "torznab"
	case IndexerImplementationNewznab:
		return "newznab"
	case IndexerImplementationRSS:
		return "rss"
	case IndexerImplementationLegacy:
		return ""
	}

	return ""
}

func (i IndexerDefinition) HasApi() bool {
	for _, a := range i.Supports {
		if a == "api" {
			return true
		}
	}
	return false
}

type IndexerDefinitionCustom struct {
	ID             int               `json:"id,omitempty"`
	Name           string            `json:"name"`
	Identifier     string            `json:"identifier"`
	Implementation string            `json:"implementation"`
	BaseURL        string            `json:"base_url,omitempty"`
	Enabled        bool              `json:"enabled,omitempty"`
	Description    string            `json:"description"`
	Language       string            `json:"language"`
	Privacy        string            `json:"privacy"`
	Protocol       string            `json:"protocol"`
	URLS           []string          `json:"urls"`
	Supports       []string          `json:"supports"`
	Settings       []IndexerSetting  `json:"settings,omitempty"`
	SettingsMap    map[string]string `json:"-"`
	IRC            *IndexerIRC       `json:"irc,omitempty"`
	Torznab        *Torznab          `json:"torznab,omitempty"`
	Newznab        *Newznab          `json:"newznab,omitempty"`
	RSS            *FeedSettings     `json:"rss,omitempty"`
	Parse          *IndexerIRCParse  `json:"parse,omitempty"`
}

func (i *IndexerDefinitionCustom) ToIndexerDefinition() *IndexerDefinition {
	d := &IndexerDefinition{
		ID:             i.ID,
		Name:           i.Name,
		Identifier:     i.Identifier,
		Implementation: i.Implementation,
		BaseURL:        i.BaseURL,
		Enabled:        i.Enabled,
		Description:    i.Description,
		Language:       i.Language,
		Privacy:        i.Privacy,
		Protocol:       i.Protocol,
		URLS:           i.URLS,
		Supports:       i.Supports,
		Settings:       i.Settings,
		SettingsMap:    i.SettingsMap,
		IRC:            i.IRC,
		Torznab:        i.Torznab,
		Newznab:        i.Newznab,
		RSS:            i.RSS,
	}

	if i.IRC != nil && i.Parse != nil {
		i.IRC.Parse = i.Parse
	}

	return d
}

type IndexerSetting struct {
	Name        string `json:"name"`
	Required    bool   `json:"required,omitempty"`
	Type        string `json:"type"`
	Value       string `json:"value,omitempty"`
	Label       string `json:"label"`
	Default     string `json:"default,omitempty"`
	Description string `json:"description,omitempty"`
	Help        string `json:"help,omitempty"`
	Regex       string `json:"regex,omitempty"`
}

type Torznab struct {
	MinInterval int              `json:"minInterval"`
	Settings    []IndexerSetting `json:"settings"`
}

type Newznab struct {
	MinInterval int              `json:"minInterval"`
	Settings    []IndexerSetting `json:"settings"`
}

type FeedSettings struct {
	MinInterval int              `json:"minInterval"`
	Settings    []IndexerSetting `json:"settings"`
}

type IndexerIRC struct {
	Network     string            `json:"network"`
	Server      string            `json:"server"`
	Port        int               `json:"port"`
	TLS         bool              `json:"tls"`
	Channels    []string          `json:"channels"`
	Announcers  []string          `json:"announcers"`
	SettingsMap map[string]string `json:"-"`
	Settings    []IndexerSetting  `json:"settings"`
	Parse       *IndexerIRCParse  `json:"parse,omitempty"`
}

func (i IndexerIRC) ValidAnnouncer(announcer string) bool {
	for _, a := range i.Announcers {
		if a == announcer {
			return true
		}
	}
	return false
}

func (i IndexerIRC) ValidChannel(channel string) bool {
	for _, a := range i.Channels {
		if a == channel {
			return true
		}
	}
	return false
}

type IndexerIRCParse struct {
	Type          string                `json:"type"`
	ForceSizeUnit string                `json:"forcesizeunit"`
	Lines         []IndexerIRCParseLine `json:"lines"`
	Match         IndexerIRCParseMatch  `json:"match"`
}

type LineTest struct {
	Line   string            `json:"line"`
	Expect map[string]string `json:"expect"`
}

type IndexerIRCParseLine struct {
	Tests   []LineTest `json:"tests"`
	Pattern string     `json:"pattern"`
	Vars    []string   `json:"vars"`
	Ignore  bool       `json:"ignore"`
}

type IndexerIRCParseMatch struct {
	TorrentURL  string   `json:"torrenturl"`
	TorrentName string   `json:"torrentname"`
	InfoURL     string   `json:"infourl"`
	Encode      []string `json:"encode"`
}

type IndexerIRCParseMatched struct {
	InfoURL     string
	TorrentURL  string
	TorrentName string
}

func parseTemplateURL(baseURL, sourceURL string, vars map[string]string, basename string) (*url.URL, error) {
	// setup text template to inject variables into
	tmpl, err := template.New(basename).Funcs(sprig.TxtFuncMap()).Parse(sourceURL)
	if err != nil {
		return nil, errors.New("could not create %s url template", basename)
	}

	var urlBytes bytes.Buffer
	if err := tmpl.Execute(&urlBytes, &vars); err != nil {
		return nil, errors.New("could not write %s url template output", basename)
	}

	templateUrl := urlBytes.String()
	parsedUrl, err := url.Parse(templateUrl)
	if err != nil {
		return nil, errors.Wrap(err, "could not parse template url: %q", templateUrl)
	}

	// for backwards compatibility remove Host and Scheme to rebuild url
	if parsedUrl.Host != "" {
		parsedUrl.Host = ""
	}
	if parsedUrl.Scheme != "" {
		parsedUrl.Scheme = ""
	}

	// join baseURL with query
	baseUrlPath, err := url.JoinPath(baseURL, parsedUrl.Path)
	if err != nil {
		return nil, errors.Wrap(err, "could not join %s url", basename)
	}

	// reconstruct url
	infoUrl, err := url.Parse(baseUrlPath)
	if err != nil {
		return nil, errors.Wrap(err, "could not parse %s url", basename)
	}

	infoUrl.RawQuery = parsedUrl.RawQuery

	return infoUrl, nil
}

func (p *IndexerIRCParseMatch) ParseURLs(baseURL string, vars map[string]string, rls *Release) error {
	// handle url encode of values
	for _, e := range p.Encode {
		if v, ok := vars[e]; ok {
			// url encode  value
			t := url.QueryEscape(v)
			vars[e] = t
		}
	}

	if p.InfoURL != "" {
		infoURL, err := parseTemplateURL(baseURL, p.InfoURL, vars, "infourl")
		if err != nil {
			return err
		}

		rls.InfoURL = infoURL.String()
	}

	if p.TorrentURL != "" {
		downloadURL, err := parseTemplateURL(baseURL, p.TorrentURL, vars, "torrenturl")
		if err != nil {
			return err
		}

		rls.DownloadURL = downloadURL.String()
	}

	return nil
}

func (p *IndexerIRCParseMatch) ParseTorrentName(vars map[string]string, rls *Release) error {
	if p.TorrentName != "" {
		// setup text template to inject variables into
		tmplName, err := template.New("torrentname").Funcs(sprig.TxtFuncMap()).Parse(p.TorrentName)
		if err != nil {
			return err
		}

		var nameBytes bytes.Buffer
		if err := tmplName.Execute(&nameBytes, &vars); err != nil {
			return errors.New("could not write torrent name template output")
		}

		rls.TorrentName = nameBytes.String()
	}

	return nil
}

func (p *IndexerIRCParse) Parse(def *IndexerDefinition, vars map[string]string, rls *Release) error {
	if err := rls.MapVars(def, vars); err != nil {
		return errors.Wrap(err, "could not map variables for release")
	}

	baseUrl := def.BaseURL
	if baseUrl == "" {
		if len(def.URLS) == 0 {
			return errors.New("could not find a valid indexer baseUrl")
		}

		baseUrl = def.URLS[0]
	}

	// merge vars from regex captures on announce and vars from settings
	mergedVars := mergeVars(vars, def.SettingsMap)

	// parse urls
	if err := def.IRC.Parse.Match.ParseURLs(baseUrl, mergedVars, rls); err != nil {
		return errors.Wrap(err, "could not parse urls for release")
	}

	// parse torrent var
	if err := def.IRC.Parse.Match.ParseTorrentName(mergedVars, rls); err != nil {
		return errors.Wrap(err, "could not parse release name")
	}

	var parser IRCParser

	switch def.Identifier {
	case "ggn":
		parser = IRCParserGazelleGames{}
	case "ops":
		parser = IRCParserOrpheus{}
	case "redacted":
		parser = IRCParserRedacted{}
	default:
		parser = IRCParserDefault{}
	}

	if err := parser.Parse(rls, vars); err != nil {
		return errors.Wrap(err, "could not parse release")
	}

	if v, ok := def.SettingsMap["cookie"]; ok {
		rls.RawCookie = v
	}

	return nil
}

type TorrentBasic struct {
	Id        string `json:"Id"`
	TorrentId string `json:"TorrentId,omitempty"`
	InfoHash  string `json:"InfoHash"`
	Size      string `json:"Size"`
	Uploader  string `json:"Uploader"`
}

func (t TorrentBasic) ReleaseSizeBytes() uint64 {
	if t.Size == "" {
		return 0
	}

	releaseSizeBytes, err := humanize.ParseBytes(t.Size)
	if err != nil {
		// log could not parse into bytes
		return 0
	}
	return releaseSizeBytes
}

type IndexerTestApiRequest struct {
	IndexerId  int    `json:"id,omitempty"`
	Identifier string `json:"identifier,omitempty"`
	ApiUser    string `json:"api_user,omitempty"`
	ApiKey     string `json:"api_key"`
}

type GetIndexerRequest struct {
	ID         int
	Identifier string
	Name       string
}<|MERGE_RESOLUTION|>--- conflicted
+++ resolved
@@ -27,17 +27,6 @@
 }
 
 type Indexer struct {
-<<<<<<< HEAD
-	ID             int64             `json:"id"`
-	Name           string            `json:"name"`
-	Identifier     string            `json:"identifier"`
-	Enabled        bool              `json:"enabled"`
-	Implementation string            `json:"implementation"`
-	BaseURL        string            `json:"base_url,omitempty"`
-	UseProxy       bool              `json:"use_proxy"`
-	Proxy          *Proxy            `json:"proxy"`
-	Settings       map[string]string `json:"settings,omitempty"`
-=======
 	ID                 int64             `json:"id"`
 	Name               string            `json:"name"`
 	Identifier         string            `json:"identifier"`
@@ -45,6 +34,8 @@
 	Enabled            bool              `json:"enabled"`
 	Implementation     string            `json:"implementation"`
 	BaseURL            string            `json:"base_url,omitempty"`
+	UseProxy       bool              `json:"use_proxy"`
+	Proxy          *Proxy            `json:"proxy"`
 	Settings           map[string]string `json:"settings,omitempty"`
 }
 
@@ -61,7 +52,6 @@
 	}
 
 	return m.Identifier
->>>>>>> 34d6e0cf
 }
 
 type IndexerDefinition struct {
