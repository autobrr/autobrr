// Copyright (c) 2021 - 2024, Ludvig Lundgren and the autobrr contributors.
// SPDX-License-Identifier: GPL-2.0-or-later

package domain

import (
	"bytes"
	"strings"
	"text/template"
	"time"

	"github.com/autobrr/autobrr/pkg/errors"

	"github.com/Masterminds/sprig/v3"
	"github.com/dustin/go-humanize"
)

type Macro struct {
	Artists                   string
	Audio                     []string
	AudioChannels             string
	AudioFormat               string
	Bitrate                   string
	Bonus                     []string
	Categories                []string
	Category                  string
	Codec                     []string
	Container                 string
	CurrentDay                int
	CurrentHour               int
	CurrentMinute             int
	CurrentMonth              int
	CurrentSecond             int
	CurrentYear               int
	DownloadUrl               string
	Episode                   int
	FilterID                  int
	FilterName                string
	Freeleech                 bool
	FreeleechPercent          int
	Group                     string
	GroupID                   string
	HDR                       string
	HasCue                    bool
	HasLog                    bool
	Implementation            string
	Indexer                   string
	IndexerIdentifier         string
	IndexerIdentifierExternal string
	IndexerName               string
	InfoUrl                   string
	Language                  []string
	Leechers                  int
	LogScore                  int
	MagnetURI                 string
	Origin                    string
	Other                     []string
	PreTime                   string
	Protocol                  string
	Proper                    bool
	Region                    string
	Repack                    bool
	Resolution                string
<<<<<<< HEAD
	Source                    string
	HDR                       string
	FilterID                  int64
	FilterName                string
=======
	Season                    int
	Seeders                   int
>>>>>>> 5e88d08b
	Size                      uint64
	SizeString                string
	Source                    string
	Tags                      string
	Title                     string
	TorrentDataRawBytes       []byte
	TorrentHash               string
	TorrentID                 string
	TorrentName               string
	TorrentPathName           string
	TorrentUrl                string
	TorrentTmpFile            string
	Type                      string
	Uploader                  string
	Website                   string
	Year                      int
	Month                     int
	Day                       int
}

func NewMacro(release Release) Macro {
	currentTime := time.Now()

	ma := Macro{
		Artists:                   release.Artists,
		Audio:                     release.Audio,
		AudioChannels:             release.AudioChannels,
		AudioFormat:               release.AudioFormat,
		Bitrate:                   release.Bitrate,
		Bonus:                     release.Bonus,
		Categories:                release.Categories,
		Category:                  release.Category,
		Codec:                     release.Codec,
		Container:                 release.Container,
		CurrentDay:                currentTime.Day(),
		CurrentHour:               currentTime.Hour(),
		CurrentMinute:             currentTime.Minute(),
		CurrentMonth:              int(currentTime.Month()),
		CurrentSecond:             currentTime.Second(),
		CurrentYear:               currentTime.Year(),
		DownloadUrl:               release.DownloadURL,
		Episode:                   release.Episode,
		FilterID:                  release.FilterID,
		FilterName:                release.FilterName,
		Freeleech:                 release.Freeleech,
		FreeleechPercent:          release.FreeleechPercent,
		Group:                     release.Group,
		GroupID:                   release.GroupID,
		HDR:                       strings.Join(release.HDR, ", "),
		HasCue:                    release.HasCue,
		HasLog:                    release.HasLog,
		Implementation:            release.Implementation.String(),
		Indexer:                   release.Indexer.Identifier,
		IndexerIdentifier:         release.Indexer.Identifier,
		IndexerIdentifierExternal: release.Indexer.IdentifierExternal,
		IndexerName:               release.Indexer.Name,
		InfoUrl:                   release.InfoURL,
		Language:                  release.Language,
		Leechers:                  release.Leechers,
		LogScore:                  release.LogScore,
		MagnetURI:                 release.MagnetURI,
		Origin:                    release.Origin,
		Other:                     release.Other,
		PreTime:                   release.PreTime,
		Protocol:                  release.Protocol.String(),
		Proper:                    release.Proper,
		Region:                    release.Region,
		Repack:                    release.Repack,
		Resolution:                release.Resolution,
		Season:                    release.Season,
		Seeders:                   release.Seeders,
		Size:                      release.Size,
		SizeString:                humanize.Bytes(release.Size),
		Source:                    release.Source,
		Tags:                      strings.Join(release.Tags, ", "),
		Title:                     release.Title,
		TorrentDataRawBytes:       release.TorrentDataRawBytes,
		TorrentHash:               release.TorrentHash,
		TorrentID:                 release.TorrentID,
		TorrentName:               release.TorrentName,
		TorrentPathName:           release.TorrentTmpFile,
		TorrentUrl:                release.DownloadURL,
		TorrentTmpFile:            release.TorrentTmpFile,
		Type:                      release.Type,
		Uploader:                  release.Uploader,
		Website:                   release.Website,
		Year:                      release.Year,
		Month:                     release.Month,
		Day:                       release.Day,
	}

	return ma
}

// Parse takes a string and replaces valid vars
func (m Macro) Parse(text string) (string, error) {
	if text == "" {
		return "", nil
	}

	// setup template
	tmpl, err := template.New("macro").Funcs(sprig.TxtFuncMap()).Parse(text)
	if err != nil {
		return "", errors.Wrap(err, "could parse macro template")
	}

	var tpl bytes.Buffer
	err = tmpl.Execute(&tpl, m)
	if err != nil {
		return "", errors.Wrap(err, "could not parse macro")
	}

	return tpl.String(), nil
}

// MustParse takes a string and replaces valid vars
func (m Macro) MustParse(text string) string {
	if text == "" {
		return ""
	}

	// setup template
	tmpl, err := template.New("macro").Funcs(sprig.TxtFuncMap()).Parse(text)
	if err != nil {
		return ""
	}

	var tpl bytes.Buffer
	err = tmpl.Execute(&tpl, m)
	if err != nil {
		return ""
	}

	return tpl.String()
}<|MERGE_RESOLUTION|>--- conflicted
+++ resolved
@@ -34,7 +34,7 @@
 	CurrentYear               int
 	DownloadUrl               string
 	Episode                   int
-	FilterID                  int
+	FilterID                  int64
 	FilterName                string
 	Freeleech                 bool
 	FreeleechPercent          int
@@ -61,15 +61,8 @@
 	Region                    string
 	Repack                    bool
 	Resolution                string
-<<<<<<< HEAD
-	Source                    string
-	HDR                       string
-	FilterID                  int64
-	FilterName                string
-=======
 	Season                    int
 	Seeders                   int
->>>>>>> 5e88d08b
 	Size                      uint64
 	SizeString                string
 	Source                    string
