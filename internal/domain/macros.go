// Copyright (c) 2021 - 2024, Ludvig Lundgren and the autobrr contributors.
// SPDX-License-Identifier: GPL-2.0-or-later

package domain

import (
	"bytes"
	"strings"
	"text/template"
	"time"

	"github.com/autobrr/autobrr/pkg/errors"

	"github.com/Masterminds/sprig/v3"
	"github.com/dustin/go-humanize"
)

type Macro struct {
<<<<<<< HEAD
	Artists             string
	Audio               []string
	AudioChannels       string
	AudioFormat         string
	Bitrate             string
	Bonus               []string
	Categories          []string
	Category            string
	Codec               []string
	Container           string
	CurrentDay          int
	CurrentHour         int
	CurrentMinute       int
	CurrentMonth        int
	CurrentSecond       int
	CurrentYear         int
	DownloadUrl         string
	Episode             int
	FilterID            int
	FilterName          string
	Freeleech           bool
	FreeleechPercent    int
	Group               string
	GroupID             string
	HDR                 string
	HasCue 		    bool
	HasLog              bool
	Indexer             string
	IndexerIdentifier   string
	IndexerName         string
	InfoUrl             string
	Language            []string
	Leechers            int
	LogScore            int
	MagnetURI           string
	Origin              string
	Other               []string
	PreTime             string
	Proper              bool
	Region              string
	Resolution          string
	Season              int
	Seeders             int
	Size                uint64
	SizeString          string
	Source              string
	Tags                string
	Title               string
	TorrentDataRawBytes []byte
	TorrentHash         string
	TorrentID           string
	TorrentName         string
	TorrentPathName     string
	TorrentUrl          string
	TorrentTmpFile      string
	Type                string
	Uploader            string
	Website             string
	Year                int
=======
	TorrentName               string
	TorrentPathName           string
	TorrentHash               string
	TorrentID                 string
	TorrentUrl                string
	TorrentDataRawBytes       []byte
	MagnetURI                 string
	Group                     string
	GroupID                   string
	DownloadUrl               string
	InfoUrl                   string
	Indexer                   string
	IndexerName               string
	IndexerIdentifier         string
	IndexerIdentifierExternal string
	Title                     string
	Type                      string
	Category                  string
	Categories                []string
	Resolution                string
	Source                    string
	HDR                       string
	FilterID                  int
	FilterName                string
	Size                      uint64
	SizeString                string
	Season                    int
	Episode                   int
	Year                      int
	CurrentYear               int
	CurrentMonth              int
	CurrentDay                int
	CurrentHour               int
	CurrentMinute             int
	CurrentSecond             int
	Tags                      string
	Artists                   string
>>>>>>> 3dab2953
}

func NewMacro(release Release) Macro {
	currentTime := time.Now()

	ma := Macro{
<<<<<<< HEAD
		Artists:             release.Artists,
		Audio:               release.Audio,
		AudioChannels:       release.AudioChannels,
		AudioFormat:         release.AudioFormat,
		Bitrate: 	     release.Bitrate,
		Bonus: 		     release.Bonus,
		Categories:          release.Categories,
		Category:            release.Category,
		Codec:               release.Codec,
		Container: 	     release.Container,
		CurrentDay:          currentTime.Day(),
		CurrentHour:         currentTime.Hour(),
		CurrentMinute:       currentTime.Minute(),
		CurrentMonth:        int(currentTime.Month()),
		CurrentSecond:       currentTime.Second(),
		CurrentYear:         currentTime.Year(),
		DownloadUrl:         release.DownloadURL,
		Episode:             release.Episode,
		FilterID:            release.FilterID,
		FilterName:          release.FilterName,
		Freeleech:	     release.Freeleech,
		FreeleechPercent:    release.FreeleechPercent,
		Group:               release.Group,
		GroupID:             release.GroupID,
		HDR:                 strings.Join(release.HDR, ", "),
		HasCue:              release.HasCue,
		HasLog:              release.HasLog,
		Indexer:             release.Indexer.Identifier,
		IndexerIdentifier:   release.Indexer.Identifier,
		IndexerName:         release.Indexer.Name,
		InfoUrl:             release.InfoURL,
		Language:            release.Language,
		Leechers:            release.Leechers,
		LogScore:            release.LogScore,
		MagnetURI:           release.MagnetURI,
		Resolution:          release.Resolution,
		Season:              release.Season,
		Seeders:             release.Seeders,
		Size:                release.Size,
		SizeString:          humanize.Bytes(release.Size),
		Source:              release.Source,
		Tags:                strings.Join(release.Tags, ", "),
		Title:               release.Title,
		TorrentDataRawBytes: release.TorrentDataRawBytes,
		TorrentHash:         release.TorrentHash,
		TorrentID:           release.TorrentID,
		TorrentName:         release.TorrentName,
		TorrentPathName:     release.TorrentTmpFile,
		TorrentUrl:          release.DownloadURL,
		TorrentTmpFile:      release.TorrentTmpFile,
		Type:                release.Type,
		Uploader:            release.Uploader,
		Website:             release.Website,
		Year:                release.Year,
}
=======
		TorrentName:               release.TorrentName,
		TorrentUrl:                release.DownloadURL,
		TorrentPathName:           release.TorrentTmpFile,
		TorrentDataRawBytes:       release.TorrentDataRawBytes,
		TorrentHash:               release.TorrentHash,
		TorrentID:                 release.TorrentID,
		MagnetURI:                 release.MagnetURI,
		Group:                     release.Group,
		GroupID:                   release.GroupID,
		InfoUrl:                   release.InfoURL,
		DownloadUrl:               release.DownloadURL,
		Indexer:                   release.Indexer.Identifier,
		IndexerName:               release.Indexer.Name,
		IndexerIdentifier:         release.Indexer.Identifier,
		IndexerIdentifierExternal: release.Indexer.IdentifierExternal,
		Title:                     release.Title,
		Type:                      release.Type,
		Category:                  release.Category,
		Categories:                release.Categories,
		Resolution:                release.Resolution,
		Source:                    release.Source,
		HDR:                       strings.Join(release.HDR, ", "),
		FilterID:                  release.FilterID,
		FilterName:                release.FilterName,
		Size:                      release.Size,
		SizeString:                humanize.Bytes(release.Size),
		Season:                    release.Season,
		Episode:                   release.Episode,
		Year:                      release.Year,
		CurrentYear:               currentTime.Year(),
		CurrentMonth:              int(currentTime.Month()),
		CurrentDay:                currentTime.Day(),
		CurrentHour:               currentTime.Hour(),
		CurrentMinute:             currentTime.Minute(),
		CurrentSecond:             currentTime.Second(),
		Tags:                      strings.Join(release.Tags, ", "),
		Artists:                   release.Artists,
	}
>>>>>>> 3dab2953

	return ma
}

// Parse takes a string and replaces valid vars
func (m Macro) Parse(text string) (string, error) {
	if text == "" {
		return "", nil
	}

	// setup template
	tmpl, err := template.New("macro").Funcs(sprig.TxtFuncMap()).Parse(text)
	if err != nil {
		return "", errors.Wrap(err, "could parse macro template")
	}

	var tpl bytes.Buffer
	err = tmpl.Execute(&tpl, m)
	if err != nil {
		return "", errors.Wrap(err, "could not parse macro")
	}

	return tpl.String(), nil
}

// MustParse takes a string and replaces valid vars
func (m Macro) MustParse(text string) string {
	if text == "" {
		return ""
	}

	// setup template
	tmpl, err := template.New("macro").Funcs(sprig.TxtFuncMap()).Parse(text)
	if err != nil {
		return ""
	}

	var tpl bytes.Buffer
	err = tmpl.Execute(&tpl, m)
	if err != nil {
		return ""
	}

	return tpl.String()
}<|MERGE_RESOLUTION|>--- conflicted
+++ resolved
@@ -16,7 +16,6 @@
 )
 
 type Macro struct {
-<<<<<<< HEAD
 	Artists             string
 	Audio               []string
 	AudioChannels       string
@@ -76,52 +75,12 @@
 	Uploader            string
 	Website             string
 	Year                int
-=======
-	TorrentName               string
-	TorrentPathName           string
-	TorrentHash               string
-	TorrentID                 string
-	TorrentUrl                string
-	TorrentDataRawBytes       []byte
-	MagnetURI                 string
-	Group                     string
-	GroupID                   string
-	DownloadUrl               string
-	InfoUrl                   string
-	Indexer                   string
-	IndexerName               string
-	IndexerIdentifier         string
-	IndexerIdentifierExternal string
-	Title                     string
-	Type                      string
-	Category                  string
-	Categories                []string
-	Resolution                string
-	Source                    string
-	HDR                       string
-	FilterID                  int
-	FilterName                string
-	Size                      uint64
-	SizeString                string
-	Season                    int
-	Episode                   int
-	Year                      int
-	CurrentYear               int
-	CurrentMonth              int
-	CurrentDay                int
-	CurrentHour               int
-	CurrentMinute             int
-	CurrentSecond             int
-	Tags                      string
-	Artists                   string
->>>>>>> 3dab2953
 }
 
 func NewMacro(release Release) Macro {
 	currentTime := time.Now()
 
 	ma := Macro{
-<<<<<<< HEAD
 		Artists:             release.Artists,
 		Audio:               release.Audio,
 		AudioChannels:       release.AudioChannels,
@@ -176,47 +135,7 @@
 		Uploader:            release.Uploader,
 		Website:             release.Website,
 		Year:                release.Year,
-}
-=======
-		TorrentName:               release.TorrentName,
-		TorrentUrl:                release.DownloadURL,
-		TorrentPathName:           release.TorrentTmpFile,
-		TorrentDataRawBytes:       release.TorrentDataRawBytes,
-		TorrentHash:               release.TorrentHash,
-		TorrentID:                 release.TorrentID,
-		MagnetURI:                 release.MagnetURI,
-		Group:                     release.Group,
-		GroupID:                   release.GroupID,
-		InfoUrl:                   release.InfoURL,
-		DownloadUrl:               release.DownloadURL,
-		Indexer:                   release.Indexer.Identifier,
-		IndexerName:               release.Indexer.Name,
-		IndexerIdentifier:         release.Indexer.Identifier,
-		IndexerIdentifierExternal: release.Indexer.IdentifierExternal,
-		Title:                     release.Title,
-		Type:                      release.Type,
-		Category:                  release.Category,
-		Categories:                release.Categories,
-		Resolution:                release.Resolution,
-		Source:                    release.Source,
-		HDR:                       strings.Join(release.HDR, ", "),
-		FilterID:                  release.FilterID,
-		FilterName:                release.FilterName,
-		Size:                      release.Size,
-		SizeString:                humanize.Bytes(release.Size),
-		Season:                    release.Season,
-		Episode:                   release.Episode,
-		Year:                      release.Year,
-		CurrentYear:               currentTime.Year(),
-		CurrentMonth:              int(currentTime.Month()),
-		CurrentDay:                currentTime.Day(),
-		CurrentHour:               currentTime.Hour(),
-		CurrentMinute:             currentTime.Minute(),
-		CurrentSecond:             currentTime.Second(),
-		Tags:                      strings.Join(release.Tags, ", "),
-		Artists:                   release.Artists,
 	}
->>>>>>> 3dab2953
 
 	return ma
 }
