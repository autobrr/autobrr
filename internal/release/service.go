// Copyright (c) 2021 - 2024, Ludvig Lundgren and the autobrr contributors.
// SPDX-License-Identifier: GPL-2.0-or-later

package release

import (
	"context"
	"strings"
	"time"

	"github.com/autobrr/autobrr/internal/action"
	"github.com/autobrr/autobrr/internal/domain"
	"github.com/autobrr/autobrr/internal/filter"
	"github.com/autobrr/autobrr/internal/indexer"
	"github.com/autobrr/autobrr/internal/logger"
	"github.com/autobrr/autobrr/pkg/errors"

	"github.com/rs/zerolog"
)

type Service interface {
	Find(ctx context.Context, query domain.ReleaseQueryParams) (*domain.FindReleasesResponse, error)
	Get(ctx context.Context, req *domain.GetReleaseRequest) (*domain.Release, error)
	GetActionStatus(ctx context.Context, req *domain.GetReleaseActionStatusRequest) (*domain.ReleaseActionStatus, error)
	GetIndexerOptions(ctx context.Context) ([]string, error)
	Stats(ctx context.Context) (*domain.ReleaseStats, error)
	Store(ctx context.Context, release *domain.Release) error
	Update(ctx context.Context, release *domain.Release) error
	StoreReleaseActionStatus(ctx context.Context, actionStatus *domain.ReleaseActionStatus) error
	Delete(ctx context.Context, req *domain.DeleteReleaseRequest) error
	Process(release *domain.Release)
	ProcessMultiple(releases []*domain.Release)
	ProcessManual(ctx context.Context, req *domain.ReleaseProcessReq) error
	Retry(ctx context.Context, req *domain.ReleaseActionRetryReq) error

	StoreReleaseProfileDuplicate(ctx context.Context, profile *domain.DuplicateReleaseProfile) error
	FindDuplicateReleaseProfiles(ctx context.Context) ([]*domain.DuplicateReleaseProfile, error)
	DeleteReleaseProfileDuplicate(ctx context.Context, id int64) error
}

type actionClientTypeKey struct {
	Type     domain.ActionType
	ClientID int32
}

type service struct {
	log  zerolog.Logger
	repo domain.ReleaseRepo

	actionSvc  action.Service
	filterSvc  filter.Service
	indexerSvc indexer.Service
}

func NewService(log logger.Logger, repo domain.ReleaseRepo, actionSvc action.Service, filterSvc filter.Service, indexerSvc indexer.Service) Service {
	return &service{
		log:        log.With().Str("module", "release").Logger(),
		repo:       repo,
		actionSvc:  actionSvc,
		filterSvc:  filterSvc,
		indexerSvc: indexerSvc,
	}
}

func (s *service) Find(ctx context.Context, query domain.ReleaseQueryParams) (*domain.FindReleasesResponse, error) {
	return s.repo.Find(ctx, query)
}

func (s *service) Get(ctx context.Context, req *domain.GetReleaseRequest) (*domain.Release, error) {
	return s.repo.Get(ctx, req)
}

func (s *service) GetActionStatus(ctx context.Context, req *domain.GetReleaseActionStatusRequest) (*domain.ReleaseActionStatus, error) {
	return s.repo.GetActionStatus(ctx, req)
}

func (s *service) GetIndexerOptions(ctx context.Context) ([]string, error) {
	return s.repo.GetIndexerOptions(ctx)
}

func (s *service) Stats(ctx context.Context) (*domain.ReleaseStats, error) {
	return s.repo.Stats(ctx)
}

func (s *service) Store(ctx context.Context, release *domain.Release) error {
	return s.repo.Store(ctx, release)
}

func (s *service) Update(ctx context.Context, release *domain.Release) error {
	return s.repo.Update(ctx, release)
}

func (s *service) StoreReleaseActionStatus(ctx context.Context, status *domain.ReleaseActionStatus) error {
	return s.repo.StoreReleaseActionStatus(ctx, status)
}

func (s *service) Delete(ctx context.Context, req *domain.DeleteReleaseRequest) error {
	return s.repo.Delete(ctx, req)
}

func (s *service) FindDuplicateReleaseProfiles(ctx context.Context) ([]*domain.DuplicateReleaseProfile, error) {
	return s.repo.FindDuplicateReleaseProfiles(ctx)
}

func (s *service) StoreReleaseProfileDuplicate(ctx context.Context, profile *domain.DuplicateReleaseProfile) error {
	return s.repo.StoreDuplicateProfile(ctx, profile)
}

func (s *service) DeleteReleaseProfileDuplicate(ctx context.Context, id int64) error {
	return s.repo.DeleteReleaseProfileDuplicate(ctx, id)
}

func (s *service) ProcessManual(ctx context.Context, req *domain.ReleaseProcessReq) error {
	// get indexer definition with data
	def, err := s.indexerSvc.GetMappedDefinitionByName(req.IndexerIdentifier)
	if err != nil {
		return err
	}

	rls := domain.NewRelease(domain.IndexerMinimal{ID: def.ID, Name: def.Name, Identifier: def.Identifier, IdentifierExternal: def.IdentifierExternal})

	switch req.IndexerImplementation {
	case string(domain.IndexerImplementationIRC):

		// from announce/announce.go
		tmpVars := map[string]string{}
		parseFailed := false

		for idx, parseLine := range def.IRC.Parse.Lines {
			match, err := indexer.ParseLine(&s.log, parseLine.Pattern, parseLine.Vars, tmpVars, req.AnnounceLines[idx], parseLine.Ignore)
			if err != nil {
				parseFailed = true
				break
			}

			if !match {
				parseFailed = true
				break
			}
		}

		if parseFailed {
			return errors.New("parse failed")
		}

		rls.Protocol = domain.ReleaseProtocol(def.Protocol)

		// on lines matched
		err = def.IRC.Parse.Parse(def, tmpVars, rls)
		if err != nil {
			return err
		}

	default:
		return errors.New("implementation %q is not supported", req.IndexerImplementation)

	}

	// process
	go s.Process(rls)

	return nil
}

func (s *service) Process(release *domain.Release) {
	if release == nil {
		return
	}

	defer func() {
		if r := recover(); r != nil {
			s.log.Error().Msgf("recovering from panic in release process %s error: %v", release.TorrentName, r)
			//err := errors.New("panic in release process: %s", release.TorrentName)
			return
		}
	}()

	defer release.CleanupTemporaryFiles()

	ctx := context.Background()

	// TODO check in config for "Save all releases"
	// TODO cross-seed check
	// TODO dupe checks

	// get filters by priority
	filters, err := s.filterSvc.FindByIndexerIdentifier(ctx, release.Indexer.Identifier)
	if err != nil {
		s.log.Error().Err(err).Msgf("release.Process: error finding filters for indexer: %s", release.Indexer.Name)
		return
	}

	if len(filters) == 0 {
		s.log.Warn().Msgf("no active filters found for indexer: %s", release.Indexer.Name)
		return
	}

	if err := s.processFilters(ctx, filters, release); err != nil {
		s.log.Error().Err(err).Msgf("release.Process: error processing filters for indexer: %s", release.Indexer.Name)
		return
	}
}

func (s *service) processFilters(ctx context.Context, filters []*domain.Filter, release *domain.Release) error {
	// keep track of action clients to avoid sending the same thing all over again
	// save both client type and client id to potentially try another client of same type
	triedActionClients := map[actionClientTypeKey]struct{}{}

	// loop over and check filters
	for _, f := range filters {
		l := s.log.With().Str("indexer", release.Indexer.Identifier).Str("filter", f.Name).Str("release", release.TorrentName).Logger()

		// save filter on release
		release.Filter = f
		release.FilterName = f.Name
		release.FilterID = f.ID

		// test filter
		match, err := s.filterSvc.CheckFilter(ctx, f, release)
		if err != nil {
			l.Error().Err(err).Msg("release.Process: error checking filter")
			return err
		}

		if !match {
			l.Trace().Msgf("release.Process: indexer: %s, filter: %s release: %s, no match. rejections: %s", release.Indexer.Name, release.FilterName, release.TorrentName, f.RejectReasons.String())

			l.Debug().Msgf("filter %s rejected release: %s", f.Name, release.TorrentName)
			continue
		}

		l.Info().Msgf("Matched '%s' (%s) for %s", release.TorrentName, release.FilterName, release.Indexer.Name)

		// found matching filter, lets find the filter actions and attach
		active := true
		actions, err := s.actionSvc.FindByFilterID(ctx, f.ID, &active, false)
		if err != nil {
			s.log.Error().Err(err).Msgf("release.Process: error finding actions for filter: %s", f.Name)
			return err
		}

		// if no actions, continue to next filter
		if len(actions) == 0 {
			s.log.Warn().Msgf("release.Process: no active actions found for filter '%s', trying next one..", f.Name)
			continue
		}

		// save release here to only save those with rejections from actions instead of all releases
		if release.ID == 0 {
			release.FilterStatus = domain.ReleaseStatusFilterApproved

			if err = s.Store(ctx, release); err != nil {
				l.Error().Err(err).Msgf("release.Process: error writing release to database: %+v", release)
				return err
			}
		}

		var rejections []string

		// run actions (watchFolder, test, exec, qBittorrent, Deluge, arr etc.)
<<<<<<< HEAD
		for idx, a := range actions {
			act := a

=======
		for _, act := range actions {
>>>>>>> 50f1e4e7
			// only run enabled actions
			if !act.Enabled {
				l.Trace().Msgf("release.Process: indexer: %s, filter: %s release: %s action '%s' not enabled, skip", release.Indexer.Name, release.FilterName, release.TorrentName, act.Name)
				continue
			}

			// add action status as pending
			actionStatus := domain.NewReleaseActionStatus(act, release)

			if err := s.StoreReleaseActionStatus(ctx, actionStatus); err != nil {
				s.log.Error().Err(err).Msgf("release.runAction: error storing action for filter: %s", release.FilterName)
			}

			if idx == 0 {
				// sleep for the delay period specified in the filter before running actions
				delay := release.Filter.Delay
				if delay > 0 {
					l.Debug().Msgf("release.Process: delaying processing of '%s' (%s) for %s by %d seconds as specified in the filter", release.TorrentName, release.FilterName, release.Indexer.Name, delay)
					time.Sleep(time.Duration(delay) * time.Second)
				}
			}

			l.Trace().Msgf("release.Process: indexer: %s, filter: %s release: %s , run action: %s", release.Indexer.Name, release.FilterName, release.TorrentName, act.Name)

			// keep track of action clients to avoid sending the same thing all over again
			_, tried := triedActionClients[actionClientTypeKey{Type: act.Type, ClientID: act.ClientID}]
			if tried {
				l.Debug().Msgf("release.Process: indexer: %s, filter: %s release: %s action client already tried, skip", release.Indexer.Name, release.FilterName, release.TorrentName)
				continue
			}

			// run action
			status, err := s.runAction(ctx, act, release, actionStatus)
			if err != nil {
				l.Error().Err(err).Msgf("release.Process: error running actions for filter: %s", release.FilterName)
				//continue
			}

			rejections = status.Rejections

			if err := s.StoreReleaseActionStatus(ctx, status); err != nil {
				s.log.Error().Err(err).Msgf("release.Process: error storing action status for filter: %s", release.FilterName)
			}

			if len(rejections) > 0 {
				// if we get action rejection, remember which action client it was from
				triedActionClients[actionClientTypeKey{Type: act.Type, ClientID: act.ClientID}] = struct{}{}

				// log something and fire events
				l.Debug().Str("action", act.Name).Str("action_type", string(act.Type)).Msgf("release rejected: %s", strings.Join(rejections, ", "))
			}

			// if no rejections consider action approved, run next
			continue
		}

		if err = s.Update(ctx, release); err != nil {
			l.Error().Err(err).Msgf("release.Process: error updating release: %v", release.TorrentName)
		}

		// if we have rejections from arr, continue to next filter
		if len(rejections) > 0 {
			continue
		}

		// all actions run, decide to stop or continue here
		break
	}

	return nil
}

func (s *service) ProcessMultiple(releases []*domain.Release) {
	s.log.Debug().Msgf("process (%d) new releases from feed", len(releases))

	for _, rls := range releases {
		rls := rls
		if rls == nil {
			continue
		}
		s.Process(rls)
	}
}

func (s *service) runAction(ctx context.Context, action *domain.Action, release *domain.Release, status *domain.ReleaseActionStatus) (*domain.ReleaseActionStatus, error) {
	// add action status as pending
	//status := domain.NewReleaseActionStatus(action, release)
	//
	//if err := s.StoreReleaseActionStatus(ctx, status); err != nil {
	//	s.log.Error().Err(err).Msgf("release.runAction: error storing action for filter: %s", release.FilterName)
	//}

	rejections, err := s.actionSvc.RunAction(ctx, action, release)
	if err != nil {
		s.log.Error().Err(err).Msgf("release.runAction: error running actions for filter: %s", release.FilterName)

		status.Status = domain.ReleasePushStatusErr
		status.Rejections = []string{err.Error()}

		return status, err
	}

	if rejections != nil {
		status.Status = domain.ReleasePushStatusRejected
		status.Rejections = rejections

		return status, nil
	}

	status.Status = domain.ReleasePushStatusApproved

	return status, nil
}

func (s *service) retryAction(ctx context.Context, action *domain.Action, release *domain.Release) error {
	// add action status as pending
	status := domain.NewReleaseActionStatus(action, release)

	if err := s.StoreReleaseActionStatus(ctx, status); err != nil {
		s.log.Error().Err(err).Msgf("release.runAction: error storing action for filter: %s", release.FilterName)
	}

	actionStatus, err := s.runAction(ctx, action, release, status)
	if err != nil {
		s.log.Error().Err(err).Msgf("release.retryAction: error running actions for filter: %s", release.FilterName)

		if err := s.StoreReleaseActionStatus(ctx, actionStatus); err != nil {
			s.log.Error().Err(err).Msgf("release.retryAction: error storing filterAction status for filter: %s", release.FilterName)
			return err
		}

		return err
	}

	if err := s.StoreReleaseActionStatus(ctx, actionStatus); err != nil {
		s.log.Error().Err(err).Msgf("release.retryAction: error storing filterAction status for filter: %s", release.FilterName)
		return err
	}

	return nil
}

func (s *service) Retry(ctx context.Context, req *domain.ReleaseActionRetryReq) error {
	// get release
	release, err := s.Get(ctx, &domain.GetReleaseRequest{Id: req.ReleaseId})
	if err != nil {
		return errors.Wrap(err, "retry error: could not find release by id: %d", req.ReleaseId)
	}

	indexerInfo, err := s.indexerSvc.GetBy(ctx, domain.GetIndexerRequest{Identifier: release.Indexer.Identifier})
	if err != nil {
		return errors.Wrap(err, "retry error: could not get indexer by identifier: %s", release.Indexer.Identifier)
	}

	release.Indexer = domain.IndexerMinimal{
		ID:                 int(indexerInfo.ID),
		Name:               indexerInfo.Name,
		Identifier:         indexerInfo.Identifier,
		IdentifierExternal: indexerInfo.IdentifierExternal,
	}

	// get release filter action status
	status, err := s.GetActionStatus(ctx, &domain.GetReleaseActionStatusRequest{Id: req.ActionStatusId})
	if err != nil {
		return errors.Wrap(err, "retry error: could not get release action")
	}

	// get filter action with action id from status
	filterAction, err := s.actionSvc.Get(ctx, &domain.GetActionRequest{Id: int(status.ActionID)})
	if err != nil {
		return errors.Wrap(err, "retry error: could not get filter action for release")
	}

	// run filterAction
	if err := s.retryAction(ctx, filterAction, release); err != nil {
		s.log.Error().Err(err).Msgf("release.Retry: error re-running action: %s", filterAction.Name)
		return err
	}

	s.log.Info().Msgf("successfully replayed action %s for release %s", filterAction.Name, release.TorrentName)

	return nil
}<|MERGE_RESOLUTION|>--- conflicted
+++ resolved
@@ -258,13 +258,7 @@
 		var rejections []string
 
 		// run actions (watchFolder, test, exec, qBittorrent, Deluge, arr etc.)
-<<<<<<< HEAD
-		for idx, a := range actions {
-			act := a
-
-=======
-		for _, act := range actions {
->>>>>>> 50f1e4e7
+		for idx, act := range actions {
 			// only run enabled actions
 			if !act.Enabled {
 				l.Trace().Msgf("release.Process: indexer: %s, filter: %s release: %s action '%s' not enabled, skip", release.Indexer.Name, release.FilterName, release.TorrentName, act.Name)
