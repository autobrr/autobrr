--- conflicted
+++ resolved
@@ -171,21 +171,12 @@
 	// find indexer definitions for network and add
 	definitions := s.indexerService.GetIndexersByIRCNetwork(network.Server)
 
-<<<<<<< HEAD
-=======
-	s.lock.Lock()
->>>>>>> 521a4ea8
 	network.Channels = channels
 
 	// init new irc handler
 	handler := NewHandler(s.log, s.sse, network, definitions, s.releaseService, s.notificationService)
 
-<<<<<<< HEAD
 	s.networkHandlers.Set(network.ID, handler)
-=======
-	s.handlers[network.ID] = handler
-	s.lock.Unlock()
->>>>>>> 521a4ea8
 
 	s.log.Debug().Msgf("starting network: %s", network.Name)
 
