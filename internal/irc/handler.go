// Copyright (c) 2021 - 2025, Ludvig Lundgren and the autobrr contributors.
// SPDX-License-Identifier: GPL-2.0-or-later

package irc

import (
	"crypto/tls"
	"fmt"
	"net/url"
	"slices"
	"strings"
	"time"

	"github.com/autobrr/autobrr/internal/announce"
	"github.com/autobrr/autobrr/internal/domain"
	"github.com/autobrr/autobrr/internal/notification"
	"github.com/autobrr/autobrr/internal/release"
	"github.com/autobrr/autobrr/pkg/errors"

	"github.com/alphadose/haxmap"
	"github.com/avast/retry-go"
	"github.com/dcarbone/zadapters/zstdlog"
	"github.com/ergochat/irc-go/ircevent"
	"github.com/ergochat/irc-go/ircfmt"
	"github.com/ergochat/irc-go/ircmsg"
	"github.com/r3labs/sse/v2"
	"github.com/rs/zerolog"
	"github.com/sasha-s/go-deadlock"
	"golang.org/x/net/proxy"
)

var (
	connectionInProgress = errors.New("A connection attempt is already in progress")

	clientDisconnected = errors.New("Message cannot be sent because client is disconnected")

	clientManuallyDisconnected = retry.Unrecoverable(errors.New("IRC client was manually disconnected"))
)

type ircState uint

const (
	ircStopped    ircState = iota // (Handler.client) is nil
	ircConnecting                 // still nil
	ircLive                       // (Handler.client) is non-nil and valid
)

type Handler struct {
	m deadlock.RWMutex

	log                 zerolog.Logger
	sse                 *sse.Server
	network             *domain.IrcNetwork
	releaseSvc          release.Service
<<<<<<< HEAD
	notificationService notification.Service
=======
	notificationService notification.Sender
	announceProcessors  map[string]announce.Processor
>>>>>>> 5568c592
	definitions         map[string]*domain.IndexerDefinition

	client           *ircevent.Connection
	clientState      ircState
	connectedSince   time.Time
	haveDisconnected bool
	authenticated    bool
	saslauthed       bool

	channels *haxmap.Map[string, *Channel]
	bots     *haxmap.Map[string, *domain.IrcUser]

	connectionErrors       []string
	failedNickServAttempts int

	capabilities map[string]struct{}

	botModeChar string
}

func NewHandler(log zerolog.Logger, sse *sse.Server, network domain.IrcNetwork, definitions []*domain.IndexerDefinition, releaseSvc release.Service, notificationSvc notification.Sender) *Handler {
	h := &Handler{
		log:                 log.With().Str("network", network.Server).Logger(),
		sse:                 sse,
		client:              nil,
		network:             &network,
		releaseSvc:          releaseSvc,
		notificationService: notificationSvc,
		definitions:         map[string]*domain.IndexerDefinition{},
		authenticated:       false,
		saslauthed:          false,
		connectionErrors:    []string{},
		channels:            haxmap.New[string, *Channel](),
		bots:                haxmap.New[string, *domain.IrcUser](),
	}

	// init indexer, announceProcessor
	h.InitIndexers(definitions)

	return h
}

func (h *Handler) InitIndexers(definitions []*domain.IndexerDefinition) {
	// Networks can be shared by multiple indexers but channels are unique
	// so let's add a new AnnounceProcessor per channel
	for _, definition := range definitions {
		if _, ok := h.definitions[definition.Identifier]; ok {
			continue
		}

		h.definitions[definition.Identifier] = definition

		// TODO reverse range and do over h.network.channels instead?

		// indexers can use multiple channels, but it's not common, but let's handle that anyway.
		for _, channelName := range definition.IRC.Channels {
			// some channels are defined in mixed case
			channelName = strings.ToLower(channelName)

			ircChannel := NewChannel(h.log, channelName, true, announce.NewAnnounceProcessor(h.log.With().Str("channel", channelName).Logger(), h.releaseSvc, definition))

			ircChannel.RegisterAnnouncers(definition.IRC.Announcers)

			h.channels.Set(channelName, ircChannel)
		}

		// look for user defined channels and add
		for _, channel := range h.network.Channels {
			channelName := strings.ToLower(channel.Name)

			if ch, found := h.channels.Get(channelName); found {

				ch.ID = channel.ID
				ch.Enabled = channel.Enabled

				h.channels.Swap(channelName, ch)

				continue
			}

			ircChannel := NewChannel(h.log, channelName, false, nil)

			h.channels.Set(channelName, ircChannel)
		}

		for _, announcer := range definition.IRC.Announcers {
			announcer = strings.ToLower(announcer)
			h.bots.Set(announcer, &domain.IrcUser{Nick: announcer})
		}

		if h.network.InviteCommand != "" {
			connectCommands := strings.Split(strings.ReplaceAll(h.network.InviteCommand, "/msg", ""), ",")
			for _, cmd := range connectCommands {
				cmd = strings.TrimSpace(cmd)

				parts := strings.Split(cmd, " ")
				if len(parts) > 2 {
					nick := strings.ToLower(parts[0])
					h.log.Debug().Msgf("invite command: %s bot %s", cmd, nick)

					h.bots.Set(nick, &domain.IrcUser{Nick: nick, State: domain.IrcUserStateUninitialized})
				}
			}
		}
	}
}

func (h *Handler) removeIndexer() {
	// TODO remove validAnnouncers
	// TODO remove validChannels
	// TODO remove definition
	// TODO remove announceProcessor
}

func (h *Handler) Run() (err error) {
	// TODO validate
	// check if network requires nickserv
	// check if network or channels requires invite command

	addr := fmt.Sprintf("%s:%d", h.network.Server, h.network.Port)

	if h.network.UseBouncer && h.network.BouncerAddr != "" {
		addr = h.network.BouncerAddr
	}

	// this used to be TraceLevel but was changed to DebugLevel during connect to see the info without needing to change loglevel
	// we change back to TraceLevel in the handleJoined method.
	subLogger := zstdlog.NewStdLoggerWithLevel(h.log.With().Logger(), zerolog.TraceLevel)

	shouldConnect := false
	h.m.Lock()
	if h.clientState == ircStopped {
		shouldConnect = true
		h.clientState = ircConnecting
	}
	h.m.Unlock()

	if !shouldConnect {
		return connectionInProgress
	}

	// either we will successfully transition to `ircLive`, or else
	// we need to reset the state to `ircStopped`
	defer func() {
		h.m.Lock()
		if h.clientState == ircConnecting {
			h.clientState = ircStopped
		}
		h.m.Unlock()
	}()

	client := &ircevent.Connection{
		Nick:          h.network.Nick,
		User:          h.network.Auth.Account,
		RealName:      h.network.Auth.Account,
		Password:      h.network.Pass,
		Server:        addr,
		KeepAlive:     4 * time.Minute,
		Timeout:       2 * time.Minute,
		ReconnectFreq: 15 * time.Second,
		Version:       "autobrr",
		QuitMessage:   "bye from autobrr",
		Debug:         true,
		Log:           subLogger,
	}

	if h.network.UseProxy && h.network.Proxy != nil {
		if !h.network.Proxy.Enabled {
			h.log.Debug().Msgf("proxy disabled, skip")
		} else {
			if h.network.Proxy.Addr == "" {
				return errors.New("proxy addr missing")
			}

			proxyUrl, err := url.Parse(h.network.Proxy.Addr)
			if err != nil {
				return errors.Wrap(err, "could not parse proxy url: %s", h.network.Proxy.Addr)
			}

			// set user and pass if not empty
			if h.network.Proxy.User != "" && h.network.Proxy.Pass != "" {
				proxyUrl.User = url.UserPassword(h.network.Proxy.User, h.network.Proxy.Pass)
			}

			proxyDialer, err := proxy.FromURL(proxyUrl, proxy.Direct)
			if err != nil {
				return errors.Wrap(err, "could not create proxy dialer from url: %s", h.network.Proxy.Addr)
			}
			proxyContextDialer, ok := proxyDialer.(proxy.ContextDialer)
			if !ok {
				return errors.Wrap(err, "proxy dialer does not expose DialContext(): %v", proxyDialer)
			}

			client.DialContext = proxyContextDialer.DialContext
		}
	}

	if h.network.Auth.Mechanism == domain.IRCAuthMechanismSASLPlain {
		if h.network.Auth.Account != "" && h.network.Auth.Password != "" {
			client.SASLLogin = h.network.Auth.Account
			client.SASLPassword = h.network.Auth.Password
			client.SASLOptional = true
			client.UseSASL = true
		}
	}

	if h.network.TLS {
		// In Go 1.22 old insecure ciphers was removed. A lot of old IRC networks still uses those, so we need to allow those.
		unsafeCipherSuites := make([]uint16, 0, len(tls.InsecureCipherSuites())+len(tls.CipherSuites()))
		for _, suite := range tls.InsecureCipherSuites() {
			unsafeCipherSuites = append(unsafeCipherSuites, suite.ID)
		}
		for _, suite := range tls.CipherSuites() {
			unsafeCipherSuites = append(unsafeCipherSuites, suite.ID)
		}

		client.UseTLS = true
		client.TLSConfig = &tls.Config{
			InsecureSkipVerify: true,
			MinVersion:         tls.VersionTLS10,
			CipherSuites:       unsafeCipherSuites,
		}
	}

	client.AddConnectCallback(h.onConnect)
	client.AddDisconnectCallback(h.onDisconnect)

	client.AddCallback("MODE", h.handleMode)
	if h.network.BotMode {
		client.AddCallback(ircevent.ERR_UMODEUNKNOWNFLAG, h.handleModeUnknownFlag)
	}
	client.AddCallback("INVITE", h.handleInvite)
	client.AddCallback("PART", h.handlePart)
	client.AddCallback("PRIVMSG", h.onPrivMessage)
	client.AddCallback("NOTICE", h.onNotice)
	client.AddCallback("NICK", h.onNick)
	client.AddCallback("KICK", h.onKick)
	client.AddCallback("JOIN", h.handleJoin)

	client.AddCallback(ircevent.RPL_TOPIC, h.handleTopic)
	client.AddCallback(ircevent.RPL_NAMREPLY, h.handleNames)
	client.AddCallback(ircevent.RPL_ENDOFNAMES, h.handleJoined) // end of names
	client.AddCallback(ircevent.RPL_SASLSUCCESS, h.handleSASLSuccess)
	//client.AddCallback(ircevent.ERR_SASLFAIL, h.handleSASLFail)

	//h.setConnectionStatus()
	h.saslauthed = false

	h.client = client

	if err := func() error {
		// count connect attempts
		connectAttempts := 0
		disconnectTime := time.Now()

		// retry initial connect if network is down
		// using exponential backoff of 15 seconds
		return retry.Do(
			func() error {
				h.log.Debug().Msgf("connect attempt %d", connectAttempts)

				// #1239: don't retry if the user manually disconnected with Stop()
				h.m.RLock()
				manuallyDisconnected := h.clientState == ircStopped
				h.m.RUnlock()

				if manuallyDisconnected {
					return clientManuallyDisconnected
				}

				if err := client.Connect(); err != nil {
					h.log.Error().Err(err).Msg("client encountered connection error")
					connectAttempts++
					return err
				}

				if connectAttempts > 0 {
					h.log.Debug().Msgf("connected at attempt (%d) offline for %s", connectAttempts, time.Since(disconnectTime))
					return nil
				}

				return nil
			},
			retry.OnRetry(func(n uint, err error) {
				if n > 0 {
					h.log.Debug().Msgf("%s connect attempt %d", h.network.Name, n)
				}
			}),
			retry.Delay(time.Second*15),
			retry.Attempts(25),
			retry.DelayType(func(n uint, err error, config *retry.Config) time.Duration {
				return retry.BackOffDelay(n, err, config)
			}),
		)
	}(); err != nil {
		return err
	}

	shouldDisconnect := false
	h.m.Lock()
	switch h.clientState {
	case ircStopped:
		// concurrent Stop(), bail
		shouldDisconnect = true
	case ircConnecting:
		// success!
		//h.client = client
		h.clientState = ircLive
	case ircLive:
		// impossible
		h.log.Error().Stack().Msgf("two concurrent connection attempts detected")
		shouldDisconnect = true
	}
	h.m.Unlock()

	if shouldDisconnect {
		client.Quit()
		return clientManuallyDisconnected
	}

	go client.Loop()

	return nil
}

func (h *Handler) isOurNick(nick string) bool {
	h.m.RLock()
	defer h.m.RUnlock()
	return h.network.Nick == nick
}

func (h *Handler) isOurCurrentNick(nick string) bool {
	// soju just reports JOIN (366) messages with the wildcard.
	return h.CurrentNick() == nick || (h.network.UseBouncer && nick == "*")
}

func (h *Handler) setConnectionStatus() {
	h.m.Lock()
	if h.client != nil && h.client.Connected() {
		h.connectedSince = time.Now()
	}
	h.m.Unlock()
}

func (h *Handler) GetNetwork() *domain.IrcNetwork {
	h.m.RLock()
	defer h.m.RUnlock()
	return h.network
}

func (h *Handler) UpdateNetwork(network *domain.IrcNetwork) {
	h.m.Lock()
	h.network = network
	h.m.Unlock()
}

func (h *Handler) SetNetwork(network *domain.IrcNetwork) {
	h.m.Lock()
	h.network = network
	h.m.Unlock()
}

func (h *Handler) resetChannelState() {
	h.channels.ForEach(func(s string, channel *Channel) bool {
		channel.ResetMonitoring()

		h.channels.Set(s, channel)

		return true
	})
}

// Stop the network and quit
func (h *Handler) Stop() {
	h.m.Lock()
	h.connectedSince = time.Time{}
	client := h.client
	h.clientState = ircStopped
	h.client = nil
	h.m.Unlock()

	if client != nil {
		h.log.Debug().Msg("Disconnecting...")
		h.resetChannelState()
		client.Quit()
	}
}

func (h *Handler) Stopped() bool {
	h.m.RLock()
	defer h.m.RUnlock()
	return h.clientState == ircStopped
}

// Restart stops the network and then runs it
func (h *Handler) Restart() error {
	h.Stop()

	time.Sleep(2 * time.Second)

	return h.Run()
}

// onConnect is the connect callback
func (h *Handler) onConnect(m ircmsg.Message) {
	// 0. Authenticated via SASL - join
	// 1. No nickserv, no invite command - join
	// 2. Nickserv password - join after auth
	// 3. nickserv and invite command - send nickserv pass, wait for mode to send invite cmd, then join
	// 4. invite command - join

	h.setConnectionStatus()

	func() {
		h.m.Lock()
		if h.haveDisconnected && h.clientState == ircLive {
			h.log.Info().Msgf("network re-connected after unexpected disconnect: %s", h.network.Name)

			h.notificationService.Send(domain.NotificationEventIRCReconnected, domain.NotificationPayload{
				Subject: "IRC Reconnected",
				Message: fmt.Sprintf("Network: %s", h.network.Name),
			})

			// reset haveDisconnected
			h.haveDisconnected = false
		}
		h.m.Unlock()

		h.log.Info().Msgf("network connected to: %s", h.network.Name)
	}()

	time.Sleep(1 * time.Second)

	if h.network.BotMode && h.botModeSupported() {
		// if we set Bot Mode, we'll try to authenticate after the MODE response
		h.setBotMode()
		return
	}

	h.authenticate()
}

// onDisconnect is the disconnect callback
func (h *Handler) onDisconnect(m ircmsg.Message) {
	h.log.Debug().Msgf("DISCONNECT")

	h.m.Lock()

	// reset connectedSince
	h.connectedSince = time.Time{}

	// reset authenticated
	h.authenticated = false

	h.haveDisconnected = true

	manuallyDisconnected := h.clientState == ircStopped

	h.m.Unlock()

	// reset channels monitored status
	h.channels.ForEach(func(s string, channel *Channel) bool {
		channel.ResetMonitoring()

		h.channels.Set(s, channel)

		return true
	})

	// check if we are responsible for disconnect
	if !manuallyDisconnected {
		// only send notification if we did not initiate disconnect/restart/stop
		h.notificationService.Send(domain.NotificationEventIRCDisconnected, domain.NotificationPayload{
			Subject: "IRC Disconnected unexpectedly",
			Message: fmt.Sprintf("Network: %s", h.network.Name),
		})
	}

}

// onNotice handles NOTICE events
func (h *Handler) onNotice(msg ircmsg.Message) {
	switch msg.Nick() {
	case "NickServ":
		h.handleNickServ(msg)
	}
}

// handleNickServ is called from NOTICE events
func (h *Handler) handleNickServ(msg ircmsg.Message) {
	h.log.Trace().Msgf("NOTICE from nickserv: %v", msg.Params)

	if contains(msg.Params[1],
		"Invalid account credentials",
		"Authentication failed: Invalid account credentials",
		"password incorrect",
	) {
		h.addConnectError("authentication failed: Bad account credentials")
		h.log.Error().Msg("NickServ: authentication failed - bad account credentials")

		// stop network and notify user
		h.Stop()
		return
	}

	if contains(msg.Params[1],
		"Account does not exist",
		"Authentication failed: Account does not exist",
		"isn't registered.", // Nick ANICK isn't registered
	) {
		if h.CurrentNick() == h.PreferredNick() {
			h.addConnectError("authentication failed: account does not exist")

			// stop network and notify user
			h.Stop()
		}
	}

	if contains(msg.Params[1],
		"This nickname is registered and protected",
		"please choose a different nick",
		"choose a different nick",
	) {
		h.authenticate()

		h.failedNickServAttempts++
		if h.failedNickServAttempts >= 3 {
			h.log.Warn().Msgf("NickServ %d failed login attempts", h.failedNickServAttempts)
			h.addConnectError("authentication failed: nick in use and not authenticated")

			// stop network and notify user
			h.Stop()
		}
	}

	// You're now logged in as test-bot
	// Password accepted - you are now recognized.
	if contains(msg.Params[1], "you're now logged in as", "password accepted", "you are now recognized") {
		h.log.Debug().Msgf("NOTICE nickserv logged in: %v", msg.Params)
	}

	// fallback for networks that require both password and nick to NickServ IDENTIFY
	// Invalid parameters. For usage, do /msg NickServ HELP IDENTIFY
	if contains(msg.Params[1], "invalid parameters", "help identify") {
		h.log.Debug().Msgf("NOTICE nickserv invalid: %v", msg.Params)

		h.Send("PRIVMSG", "NickServ", fmt.Sprintf("IDENTIFY %s %s", h.network.Auth.Account, h.network.Auth.Password))
	}
}

func (h *Handler) getClient() *ircevent.Connection {
	//h.m.RLock()
	client := h.client
	//h.m.RUnlock()
	return client
}

func (h *Handler) Send(command string, params ...string) error {
	if client := h.getClient(); client != nil {
		return client.Send(command, params...)
	} else {
		return clientDisconnected
	}
}

// botModeSupported checks if IRCv3 Bot Mode is supported by the server
// See https://ircv3.net/specs/extensions/bot-mode
func (h *Handler) botModeSupported() bool {
	h.botModeChar = h.client.ISupport()["BOT"]

	return h.botModeChar != ""
}

// setBotMode attempts to set Bot Mode on ourselves
// See https://ircv3.net/specs/extensions/bot-mode
func (h *Handler) setBotMode() {
	h.client.Send("MODE", h.CurrentNick(), "+"+h.botModeChar)
}

// authenticate sends NickServIdentify if not authenticated
func (h *Handler) authenticate() {
	h.m.RLock()
	shouldSendNickserv := !h.authenticated && !h.saslauthed && h.network.Auth.Password != ""
	h.m.RUnlock()

	if shouldSendNickserv {
		h.log.Trace().Msg("on connect not authenticated and password not empty: send nickserv identify")
		h.NickServIdentify(h.network.Auth.Password)
	} else {
		h.setAuthenticated()
	}
}

// handleSASLSuccess we get here early so set saslauthed before we hit onConnect
func (h *Handler) handleSASLSuccess(msg ircmsg.Message) {
	h.m.Lock()
	h.saslauthed = true
	h.m.Unlock()
}

// setAuthenticated sets the states for authenticated, connectionErrors, failedNickServAttempts
// and then sends inviteCommand and after that JoinChannels
func (h *Handler) setAuthenticated() {
	h.m.Lock()
	alreadyAuthenticated := h.authenticated
	if !alreadyAuthenticated {
		h.authenticated = true
		h.connectionErrors = []string{}
		h.failedNickServAttempts = 0
	}
	h.m.Unlock()

	if alreadyAuthenticated {
		return
	}

	h.inviteCommand()
	h.JoinChannels()
}

// send invite commands if not empty
func (h *Handler) inviteCommand() {
	if h.network.InviteCommand != "" {
		h.log.Trace().Msg("on connect invite command not empty: send connect commands")
		if err := h.sendConnectCommands(h.network.InviteCommand); err != nil {
			h.log.Error().Stack().Err(err).Msgf("error sending connect command %s", h.network.InviteCommand)
			return
		}
	}
}

func contains(s string, substr ...string) bool {
	s = strings.ToLower(s)
	for _, c := range substr {
		c = strings.ToLower(c)
		if strings.Contains(s, c) {
			return true
		} else if c == s {
			return true
		}
	}
	return false
}

// onNick handles NICK events
func (h *Handler) onNick(msg ircmsg.Message) {
	h.log.Trace().Msgf("NICK event: %s params: %v", msg.Nick(), msg.Params)
	if len(msg.Params) < 1 {
		return
	}

	if msg.Params[0] != h.PreferredNick() {
		return
	}

	h.authenticate()
}

func (h *Handler) onKick(msg ircmsg.Message) {
	h.log.Trace().Msgf("KICK event: %s params: %v", msg.Nick(), msg.Params)
	if len(msg.Params) < 1 {
		return
	}

	if !h.isOurNick(msg.Params[1]) {
		return
	}

	channelName := strings.ToLower(msg.Params[0])

	channel, found := h.channels.Get(channelName)
	if !found {
		return
	}
	channel.ResetMonitoring()

	// TODO set again or swap?
	h.channels.Swap(channelName, channel)
}

func (h *Handler) publishSSEMsg(msg domain.IrcMessage) {
	key := genSSEKey(h.network.ID, msg.Channel)

	h.sse.Publish(key, &sse.Event{
		Data: msg.Bytes(),
	})
}

// onPrivMessage handles PRIVMSG events
func (h *Handler) onPrivMessage(msg ircmsg.Message) {
	if len(msg.Params) < 2 {
		return
	}
	// parse announce
	nick := msg.Nick()
	channel := strings.ToLower(msg.Params[0])
	message := msg.Params[1]

	// clean message
	cleanedMsg := cleanMessage(message)

	if message == "CLIENTINFO" {
		return
	}

	if channel == h.CurrentNick() {
		// this is a DM from another user
		h.log.Debug().Str("direct-message", channel).Str("from-nick", nick).Msg(cleanedMsg)

		//h.SendMsg(nick, fmt.Sprintf("pingpong: %s", cleanedMsg))

		// TODO create buffer with user/invite bot
		return
	}

	ircChannel, found := h.channels.Get(channel)
	if !found {
		h.log.Error().Msgf("channel %s not found", channel)
		return
	}

	ircChannel.OnMsg(msg)

	// publish to SSE stream
	h.publishSSEMsg(domain.IrcMessage{Channel: channel, Nick: nick, Message: cleanedMsg, Time: time.Now()})

	//h.log.Debug().Str("channel", channel).Str("nick", nick).Msg(cleanedMsg)

	return
}

// JoinChannels sends multiple join commands
func (h *Handler) JoinChannels() {
	h.channels.ForEach(func(s string, channel *Channel) bool {
		// TODO check if enabled
		if err := h.JoinChannel(channel.Name, channel.Password); err != nil {
			h.log.Error().Stack().Err(err).Msgf("error joining channel %s", channel.Name)
		}
		time.Sleep(1 * time.Second)
		return true
	})
}

// JoinChannel sends join command
func (h *Handler) JoinChannel(channel string, password string) error {
	params := []string{channel}
	// support channel password
	if password != "" {
		params = append(params, password)
	}

	h.log.Debug().Msgf("sending JOIN command %s", strings.Join(params, " "))

	return h.Send("JOIN", params...)
}

// handleJoin listens for JOIN events
func (h *Handler) handleJoin(msg ircmsg.Message) {
	channel := strings.ToLower(msg.Params[0])

	ircChannel, found := h.channels.Get(channel)
	if !found {
		if h.isOurCurrentNick(msg.Nick()) {
			h.log.Debug().Msgf("Joined unwanted channel %s, lets part it..", channel)

			if err := h.PartChannel(channel); err != nil {
				h.log.Error().Stack().Err(err).Msgf("error parting channel %s", channel)
			}
		}

		return
	}

	if !h.isOurCurrentNick(msg.Nick()) {
		h.log.Trace().Msgf("JOIN channel %s other user: %s", channel, msg.Nick())

		ircChannel.SetUsers([]string{msg.Nick()})

		// TODO set or swap ircChannel on handler?
		//h.channels.Swap(channel, ircChannel)

		botUser, foundBot := h.bots.Get(msg.Nick())
		if foundBot {
			botUser.Present = true
			botUser.State = domain.IrcUserStatePresent
			h.bots.Swap(msg.Nick(), botUser)
		}

		return
	}

	h.log.Info().Msgf("Join channel %s", channel)
}

// handlePart listens for PART events
func (h *Handler) handlePart(msg ircmsg.Message) {
	channel := strings.ToLower(msg.Params[0])

	if !h.isOurCurrentNick(msg.Nick()) {
		h.log.Trace().Msgf("PART other user: %+v", msg)

		ircChannel, found := h.channels.Get(channel)
		if !found {
			return
		}

		ircChannel.RemoveUser(msg.Nick())

		botUser, foundBot := h.bots.Get(msg.Nick())
		if foundBot {
			botUser.Present = false
			botUser.State = domain.IrcUserStateNotPresent
			h.bots.Swap(msg.Nick(), botUser)
		}

		return
	}

	h.log.Debug().Msgf("PART channel %s", channel)

	ircChannel, found := h.channels.Get(channel)
	if !found {
		return
	}

	ircChannel.ResetMonitoring()

	h.channels.Swap(channel, ircChannel)

	h.log.Debug().Msgf("Left channel %s", channel)
}

// PartChannel parts/leaves channel
func (h *Handler) PartChannel(channel string) error {
	// if using bouncer we do not want to part any channels
	if h.network.UseBouncer {
		h.log.Debug().Msgf("using bouncer, skip part channel %s", channel)
		return nil
	}

	h.log.Debug().Msgf("Leaving channel %s", channel)

	return h.Send("PART", channel)

	// TODO remove announceProcessor
}

// handleTopic listens for 332
func (h *Handler) handleTopic(msg ircmsg.Message) {
	channel := strings.ToLower(msg.Params[1])
	topic := msg.Params[2]

	h.log.Trace().Msgf("TOPIC: %s %s", channel, topic)

	// set topic for channel
	ircChannel, found := h.channels.Get(channel)
	if found {
		h.log.Trace().Msgf("set channel %s topic: %s", ircChannel.Name, topic)

		ircChannel.SetTopic(topic)

		h.channels.Swap(channel, ircChannel)

		return
	}
}

// handleNames listens for ircevent.RPL_NAMREPLY
func (h *Handler) handleNames(msg ircmsg.Message) {
	channel := strings.ToLower(msg.Params[2])

	if len(msg.Params) >= 3 {
		names := strings.ToLower(msg.Params[3])

		h.log.Trace().Msgf("CHANNEL NAMES START: %s %s", channel, names)

		ircChannel, found := h.channels.Get(channel)
		if found {
			ircChannel.SetUsers(strings.Split(names, " "))

			h.channels.Swap(channel, ircChannel)

			h.log.Trace().Msgf("set names: %s", ircChannel.Name)
		}
	}
}

// handleJoined listens for ENF OF NAMES event, this is where we know we are monitoring a channel
func (h *Handler) handleJoined(msg ircmsg.Message) {
	if !h.isOurCurrentNick(msg.Params[0]) {
		h.log.Trace().Msgf("JOINED other user: %+v", msg)
		return
	}

	// get channel
	channel := strings.ToLower(msg.Params[1])

	h.log.Debug().Msgf("JOINED: %s", channel)

	// check if channel is valid and if not lets part
	ircChannel, found := h.channels.Get(channel)
	if found {
		ircChannel.SetMonitoring()

		h.channels.Swap(channel, ircChannel)

		h.log.Trace().Msgf("set monitoring: %s", ircChannel.Name)

		if ircChannel.DefaultChannel {
			h.log.Info().Msgf("Monitoring channel %s", channel)
		} else {
			h.log.Info().Msgf("Joined extra channel %s", channel)
		}

		return
	}
}

// sendConnectCommands sends invite commands
func parseInviteCommands(msg string) ([]string, error) {
	connectCommands := strings.Split(strings.ReplaceAll(msg, "/msg", ""), ",")

	parsedCommands := make([]string, 0)

	for _, command := range connectCommands {
		cmd := strings.TrimSpace(command)

		// if there's an extra , (comma) the command will be empty so lets skip that
		if cmd == "" {
			continue
		}

		parsedCommands = append(parsedCommands, cmd)

		//params := strings.SplitN(cmd, " ", 2)

		//if err := h.Send("PRIVMSG", params...); err != nil {
		//	h.log.Error().Err(err).Msgf("error handling connect command: %s", cmd)
		//	return nil, err
		//}

	}

	return parsedCommands, nil
}

// sendConnectCommands sends invite commands
func (h *Handler) sendConnectCommands(msg string) error {
	connectCommands := strings.Split(strings.ReplaceAll(msg, "/msg", ""), ",")

	for _, command := range connectCommands {
		cmd := strings.TrimSpace(command)

		// if there's an extra , (comma) the command will be empty so lets skip that
		if cmd == "" {
			continue
		}

		h.log.Debug().Msgf("sending connect command: %s", cmd)

		params := strings.SplitN(cmd, " ", 2)

		if err := h.Send("PRIVMSG", params...); err != nil {
			h.log.Error().Err(err).Msgf("error handling connect command: %s", cmd)
			return err
		}

		time.Sleep(1 * time.Second)
	}

	return nil
}

// handleInvite listens for INVITE events
func (h *Handler) handleInvite(msg ircmsg.Message) {
	if len(msg.Params) < 2 {
		return
	}

	// get channel
	channel := strings.ToLower(msg.Params[1])

	h.log.Trace().Msgf("INVITE from %s to join: %s", msg.Nick(), channel)

	_, found := h.channels.Get(channel)
	if !found {
		h.log.Trace().Msgf("invite from %s to join: %s - unwanted channel, skip joining", msg.Nick(), channel)
		return
	}

	h.log.Debug().Msgf("INVITE from %s, joining %s", msg.Nick(), channel)

	if err := h.Send("JOIN", channel); err != nil {
		h.log.Error().Stack().Err(err).Msgf("error handling join: %s", channel)
		return
	}

	return
}

// NickServIdentify sends NickServ Identify commands
func (h *Handler) NickServIdentify(password string) error {
	if err := h.Send("PRIVMSG", "NickServ", fmt.Sprintf("IDENTIFY %s", password)); err != nil {
		h.log.Error().Stack().Err(err).Msgf("error identifying with nickserv")
		return err
	}

	return nil
}

// NickChange sets a new nick for our user
func (h *Handler) NickChange(nick string) error {
	h.log.Debug().Msgf("NICK change: %s", nick)

	if client := h.getClient(); client != nil {
		client.SetNick(nick)
	}

	return nil
}

// CurrentNick returns our current nick set by the server
func (h *Handler) CurrentNick() string {
	if client := h.getClient(); client != nil {
		return client.CurrentNick()
	} else {
		return ""
	}
}

// PreferredNick returns our preferred nick from settings
func (h *Handler) PreferredNick() string {
	if client := h.getClient(); client != nil {
		return client.PreferredNick()
	} else {
		return ""
	}
}

// listens for MODE events
func (h *Handler) handleMode(msg ircmsg.Message) {
	h.log.Trace().Msgf("MODE: %+v", msg)

	nick := msg.Params[0]
	//channel := msg.Params[1]
	channel := strings.ToLower(msg.Params[1])

	// if our nick and user mode +r (Identifies the nick as being Registered (settable by services only)) then return
	if h.isOurCurrentNick(nick) && strings.Contains(channel, "+r") {
		h.setAuthenticated()

		return
	}

	if h.network.BotMode && h.botModeChar != "" && h.isOurCurrentNick(nick) && strings.Contains(channel, "+"+h.botModeChar) {
		h.authenticate()
	}
}

// listens for ERR_UMODEUNKNOWNFLAG events
func (h *Handler) handleModeUnknownFlag(msg ircmsg.Message) {
	// if Bot Mode setting failed, still try to authenticate
	h.authenticate()
}

func (h *Handler) SendMsg(channel, msg string) error {
	h.log.Debug().Msgf("sending msg command: %s", msg)

	if err := h.Send("PRIVMSG", channel, msg); err != nil {
		h.log.Error().Stack().Err(err).Msgf("error sending msg: %s", msg)
		return err
	}

	return nil
}

// cleanMessage irc line can contain lots of extra stuff like color so lets clean that
func cleanMessage(message string) string {
	return ircfmt.Strip(message)
}

func (h *Handler) addConnectError(message string) {
	h.m.Lock()
	defer h.m.Unlock()

	h.connectionErrors = append(h.connectionErrors, message)
}

func (h *Handler) ReportStatus(netw *domain.IrcNetworkWithHealth) {
	h.m.RLock()
	defer h.m.RUnlock()

	// only set connected and connected since if we have an active handler and connection
	if !h.network.Enabled {
		return
	}
	if h.client == nil {
		return
	}
	netw.Connected = h.connectedSince != time.Time{}
	netw.ConnectedSince = h.connectedSince
	netw.CurrentNick = h.client.CurrentNick()
	netw.PreferredNick = h.client.PreferredNick()

	if !netw.Connected {
		return
	}

	channelsHealthy := true

	h.channels.ForEach(func(s string, channel *Channel) bool {
		channelsHealthy = channel.Monitoring

		if !channelsHealthy {
			return false
		}

		return true
	})

	//h.bots.ForEach(func(botName string, user *User) bool {
	//	netw.Bots = append(netw.Bots, domain.IrcUser{Nick: user.Nick})
	//	return true
	//})

	netw.Healthy = channelsHealthy

	netw.ConnectionErrors = slices.Clone(h.connectionErrors)
}

// DetermineNetworkRestartRequired diff currentState and desiredState to determine if restart is required to reach desired state
func DetermineNetworkRestartRequired(currentState, desiredState domain.IrcNetwork) ([]string, bool) {
	restartNeeded := false
	var fieldsChanged []string

	if currentState.Server != desiredState.Server {
		restartNeeded = true
		fieldsChanged = append(fieldsChanged, "server")
	}
	if currentState.Port != desiredState.Port {
		restartNeeded = true
		fieldsChanged = append(fieldsChanged, "port")
	}
	if currentState.TLS != desiredState.TLS {
		restartNeeded = true
		fieldsChanged = append(fieldsChanged, "tls")
	}
	if currentState.Pass != desiredState.Pass {
		restartNeeded = true
		fieldsChanged = append(fieldsChanged, "pass")
	}
	if currentState.InviteCommand != desiredState.InviteCommand {
		restartNeeded = true
		fieldsChanged = append(fieldsChanged, "invite command")
	}
	if currentState.UseBouncer != desiredState.UseBouncer {
		restartNeeded = true
		fieldsChanged = append(fieldsChanged, "use bouncer")
	}
	if currentState.BouncerAddr != desiredState.BouncerAddr {
		restartNeeded = true
		fieldsChanged = append(fieldsChanged, "bouncer addr")
	}
	if currentState.BotMode != desiredState.BotMode {
		restartNeeded = true
		fieldsChanged = append(fieldsChanged, "bot mode")
	}
	if currentState.UseProxy != desiredState.UseProxy {
		restartNeeded = true
		fieldsChanged = append(fieldsChanged, "use proxy")
	}
	if currentState.ProxyId != desiredState.ProxyId {
		restartNeeded = true
		fieldsChanged = append(fieldsChanged, "proxy id")
	}
	if currentState.Auth.Mechanism != desiredState.Auth.Mechanism {
		restartNeeded = true
		fieldsChanged = append(fieldsChanged, "auth mechanism")
	}
	if currentState.Auth.Account != desiredState.Auth.Account {
		restartNeeded = true
		fieldsChanged = append(fieldsChanged, "auth account")
	}
	if currentState.Auth.Password != desiredState.Auth.Password {
		restartNeeded = true
		fieldsChanged = append(fieldsChanged, "auth password")
	}

	return fieldsChanged, restartNeeded
}<|MERGE_RESOLUTION|>--- conflicted
+++ resolved
@@ -52,12 +52,8 @@
 	sse                 *sse.Server
 	network             *domain.IrcNetwork
 	releaseSvc          release.Service
-<<<<<<< HEAD
-	notificationService notification.Service
-=======
 	notificationService notification.Sender
 	announceProcessors  map[string]announce.Processor
->>>>>>> 5568c592
 	definitions         map[string]*domain.IndexerDefinition
 
 	client           *ircevent.Connection
