--- conflicted
+++ resolved
@@ -238,14 +238,11 @@
 		agent = NewNotifiarrSender(s.log, notification)
 	case domain.NotificationTypeTelegram:
 		agent = NewTelegramSender(s.log, notification)
-<<<<<<< HEAD
 	case domain.NotificationTypePushover:
 		agent = NewPushoverSender(s.log, notification)
-=======
 	default:
 		s.log.Error().Msgf("unsupported notification type: %v", notification.Type)
 		return errors.New("unsupported notification type")
->>>>>>> d546288c
 	}
 
 	g, _ := errgroup.WithContext(ctx)
