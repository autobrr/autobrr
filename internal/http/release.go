--- conflicted
+++ resolved
@@ -20,11 +20,8 @@
 	GetIndexerOptions(ctx context.Context) ([]string, error)
 	Stats(ctx context.Context) (*domain.ReleaseStats, error)
 	Delete(ctx context.Context) error
-<<<<<<< HEAD
 	DeleteOlder(ctx context.Context, duration int) error
-=======
 	Retry(ctx context.Context, req *domain.ReleaseActionRetryReq) error
->>>>>>> 1f76aa38
 }
 
 type releaseHandler struct {
@@ -45,14 +42,11 @@
 	r.Get("/stats", h.getStats)
 	r.Get("/indexers", h.getIndexerOptions)
 	r.Delete("/all", h.deleteReleases)
-<<<<<<< HEAD
 	r.Delete("/older-than/{duration}", h.deleteOlder)
-=======
 
 	r.Route("/{releaseId}", func(r chi.Router) {
 		r.Post("/actions/{actionStatusId}/retry", h.retryAction)
 	})
->>>>>>> 1f76aa38
 }
 
 func (h releaseHandler) findReleases(w http.ResponseWriter, r *http.Request) {
@@ -201,7 +195,6 @@
 	h.encoder.NoContent(w)
 }
 
-<<<<<<< HEAD
 func (h releaseHandler) deleteOlder(w http.ResponseWriter, r *http.Request) {
 	durationStr := chi.URLParam(r, "duration")
 	duration, err := strconv.Atoi(durationStr)
@@ -218,7 +211,12 @@
 			"code":    "INTERNAL_SERVER_ERROR",
 			"message": err.Error(),
 		})
-=======
+    return
+	}
+
+	h.encoder.NoContent(w)
+}
+
 func (h releaseHandler) retryAction(w http.ResponseWriter, r *http.Request) {
 	var (
 		req *domain.ReleaseActionRetryReq
@@ -256,7 +254,6 @@
 
 	if err := h.service.Retry(r.Context(), req); err != nil {
 		h.encoder.Error(w, err)
->>>>>>> 1f76aa38
 		return
 	}
 
