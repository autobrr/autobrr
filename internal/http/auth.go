// Copyright (c) 2021 - 2024, Ludvig Lundgren and the autobrr contributors.
// SPDX-License-Identifier: GPL-2.0-or-later

package http

import (
	"context"
	"encoding/json"
	"net/http"
	"time"

	"github.com/autobrr/autobrr/internal/domain"
	"github.com/autobrr/autobrr/pkg/errors"

	"github.com/go-chi/chi/v5"
	"github.com/gorilla/sessions"
	"github.com/rs/zerolog"
)

type authService interface {
	GetUserCount(ctx context.Context) (int, error)
	Login(ctx context.Context, username, password string) (*domain.User, error)
	CreateUser(ctx context.Context, req domain.CreateUserRequest) error
	UpdateUser(ctx context.Context, req domain.UpdateUserRequest) error
}

type authHandler struct {
	log     zerolog.Logger
	encoder encoder
	config  *domain.Config
	service authService
	server  Server

	cookieStore *sessions.CookieStore
}

func newAuthHandler(encoder encoder, log zerolog.Logger, server Server, config *domain.Config, cookieStore *sessions.CookieStore, service authService) *authHandler {
	return &authHandler{
		log:         log,
		encoder:     encoder,
		config:      config,
		service:     service,
		cookieStore: cookieStore,
		server:      server,
	}
}

func (h authHandler) Routes(r chi.Router) {
	r.Post("/login", h.login)
	r.Post("/onboard", h.onboard)
	r.Get("/onboard", h.canOnboard)

	// Group for authenticated routes
	r.Group(func(r chi.Router) {
		r.Use(h.server.IsAuthenticated)

		r.Post("/logout", h.logout)
		r.Get("/validate", h.validate)
		r.Patch("/user/{username}", h.updateUser)
	})
}

func (h authHandler) login(w http.ResponseWriter, r *http.Request) {
	var data domain.User
	if err := json.NewDecoder(r.Body).Decode(&data); err != nil {
		h.encoder.StatusError(w, http.StatusBadRequest, errors.Wrap(err, "could not decode json"))
		return
	}

<<<<<<< HEAD
	h.cookieStore.Options.HttpOnly = true
	h.cookieStore.Options.SameSite = http.SameSiteLaxMode
	h.cookieStore.Options.Path = "/"

	// autobrr does not support serving on TLS / https, so this is only available behind reverse proxy
	// if forwarded protocol is https then set cookie secure
	// SameSite Strict can only be set with a secure cookie. So we overwrite it here if possible.
	// https://developer.mozilla.org/en-US/docs/Web/HTTP/Headers/Set-Cookie/SameSite
	fwdProto := r.Header.Get("X-Forwarded-Proto")
	if fwdProto == "https" {
		h.cookieStore.Options.Secure = true
		h.cookieStore.Options.SameSite = http.SameSiteStrictMode
	}

	if _, err := h.service.Login(ctx, data.Username, data.Password); err != nil {
		h.log.Error().Err(err).Msgf("Auth: Failed login attempt username: [%s] ip: %s", data.Username, ReadUserIP(r))
		h.encoder.StatusError(w, http.StatusUnauthorized, errors.New("could not login: bad credentials"))
=======
	if _, err := h.service.Login(r.Context(), data.Username, data.Password); err != nil {
		h.log.Error().Err(err).Msgf("Auth: Failed login attempt username: [%s] ip: %s", data.Username, r.RemoteAddr)
		h.encoder.StatusError(w, http.StatusForbidden, errors.New("could not login: bad credentials"))
>>>>>>> c1d8a4a8
		return
	}

	// create new session
	session, err := h.cookieStore.Get(r, "user_session")
	if err != nil {
		h.log.Error().Err(err).Msgf("Auth: Failed to create cookies with attempt username: [%s] ip: %s", data.Username, r.RemoteAddr)
		h.encoder.StatusError(w, http.StatusInternalServerError, errors.New("could not create cookies"))
		return
	}

	// Set user as authenticated
	session.Values["authenticated"] = true
	session.Values["created"] = time.Now().Unix()

	// Set cookie options
	session.Options.HttpOnly = true
	session.Options.SameSite = http.SameSiteLaxMode
	session.Options.Path = h.config.BaseURL

	// autobrr does not support serving on TLS / https, so this is only available behind reverse proxy
	// if forwarded protocol is https then set cookie secure
	// SameSite Strict can only be set with a secure cookie. So we overwrite it here if possible.
	// https://developer.mozilla.org/en-US/docs/Web/HTTP/Headers/Set-Cookie/SameSite
	if r.Header.Get("X-Forwarded-Proto") == "https" {
		session.Options.Secure = true
		session.Options.SameSite = http.SameSiteStrictMode
	}

	if err := session.Save(r, w); err != nil {
		h.encoder.StatusError(w, http.StatusInternalServerError, errors.Wrap(err, "could not save session"))
		return
	}

	h.encoder.NoContent(w)
}

func (h authHandler) logout(w http.ResponseWriter, r *http.Request) {
	// get session from context
	session, ok := r.Context().Value("session").(*sessions.Session)
	if !ok {
		h.encoder.StatusError(w, http.StatusInternalServerError, errors.New("could not get session from context"))
		return
	}

	if session != nil {
		session.Values["authenticated"] = false

		// MaxAge<0 means delete cookie immediately
		session.Options.MaxAge = -1

		session.Options.Path = h.config.BaseURL

		if err := session.Save(r, w); err != nil {
			h.log.Error().Err(err).Msgf("could not store session: %s", r.RemoteAddr)
			h.encoder.StatusError(w, http.StatusInternalServerError, err)
			return
		}
	}

	h.encoder.StatusResponse(w, http.StatusNoContent, nil)
}

func (h authHandler) onboard(w http.ResponseWriter, r *http.Request) {
	if status, err := h.onboardEligible(r.Context()); err != nil {
		h.encoder.StatusError(w, status, err)
		return
	}

	var req domain.CreateUserRequest
	if err := json.NewDecoder(r.Body).Decode(&req); err != nil {
		h.encoder.StatusError(w, http.StatusBadRequest, errors.Wrap(err, "could not decode json"))
		return
	}

	if err := h.service.CreateUser(r.Context(), req); err != nil {
		h.encoder.StatusError(w, http.StatusForbidden, err)
		return
	}

	// send response as ok
	h.encoder.StatusResponseMessage(w, http.StatusOK, "user successfully created")
}

func (h authHandler) canOnboard(w http.ResponseWriter, r *http.Request) {
	if status, err := h.onboardEligible(r.Context()); err != nil {
		if status == http.StatusServiceUnavailable {
			h.encoder.StatusWarning(w, status, err.Error())
			return
		}
		h.encoder.StatusError(w, status, err)
		return
	}

	// send empty response as ok
	// (client can proceed with redirection to onboarding page)
	h.encoder.NoContent(w)
}

// onboardEligible checks if the onboarding process is eligible.
func (h authHandler) onboardEligible(ctx context.Context) (int, error) {
	userCount, err := h.service.GetUserCount(ctx)
	if err != nil {
		return http.StatusInternalServerError, errors.New("could not get user count")
	}

	if userCount > 0 {
		return http.StatusServiceUnavailable, errors.New("onboarding unavailable")
	}

	return http.StatusOK, nil
}

// validate sits behind the IsAuthenticated middleware which takes care of checking for a valid session
// If there is a valid session return OK, otherwise the middleware returns early with a 401
func (h authHandler) validate(w http.ResponseWriter, r *http.Request) {
	session := r.Context().Value("session").(*sessions.Session)
	if session != nil {
		h.log.Debug().Msgf("found user session: %+v", session)

	}
	// send empty response as ok
	h.encoder.NoContent(w)
}

func (h authHandler) updateUser(w http.ResponseWriter, r *http.Request) {
	var data domain.UpdateUserRequest
	if err := json.NewDecoder(r.Body).Decode(&data); err != nil {
		h.encoder.StatusError(w, http.StatusBadRequest, errors.Wrap(err, "could not decode json"))
		return
	}

	data.UsernameCurrent = chi.URLParam(r, "username")

	if err := h.service.UpdateUser(r.Context(), data); err != nil {
		h.encoder.StatusError(w, http.StatusForbidden, err)
		return
	}

	// send response as ok
	h.encoder.StatusResponseMessage(w, http.StatusOK, "user successfully updated")
}<|MERGE_RESOLUTION|>--- conflicted
+++ resolved
@@ -67,29 +67,9 @@
 		return
 	}
 
-<<<<<<< HEAD
-	h.cookieStore.Options.HttpOnly = true
-	h.cookieStore.Options.SameSite = http.SameSiteLaxMode
-	h.cookieStore.Options.Path = "/"
-
-	// autobrr does not support serving on TLS / https, so this is only available behind reverse proxy
-	// if forwarded protocol is https then set cookie secure
-	// SameSite Strict can only be set with a secure cookie. So we overwrite it here if possible.
-	// https://developer.mozilla.org/en-US/docs/Web/HTTP/Headers/Set-Cookie/SameSite
-	fwdProto := r.Header.Get("X-Forwarded-Proto")
-	if fwdProto == "https" {
-		h.cookieStore.Options.Secure = true
-		h.cookieStore.Options.SameSite = http.SameSiteStrictMode
-	}
-
-	if _, err := h.service.Login(ctx, data.Username, data.Password); err != nil {
-		h.log.Error().Err(err).Msgf("Auth: Failed login attempt username: [%s] ip: %s", data.Username, ReadUserIP(r))
-		h.encoder.StatusError(w, http.StatusUnauthorized, errors.New("could not login: bad credentials"))
-=======
 	if _, err := h.service.Login(r.Context(), data.Username, data.Password); err != nil {
 		h.log.Error().Err(err).Msgf("Auth: Failed login attempt username: [%s] ip: %s", data.Username, r.RemoteAddr)
 		h.encoder.StatusError(w, http.StatusForbidden, errors.New("could not login: bad credentials"))
->>>>>>> c1d8a4a8
 		return
 	}
 
