--- conflicted
+++ resolved
@@ -267,13 +267,7 @@
 
 	defer resp.Body.Close()
 
-<<<<<<< HEAD
-	assert.Equalf(t, http.StatusUnauthorized, resp.StatusCode, "validate handler: unexpected http status")
-=======
-	if status := resp.StatusCode; status != http.StatusNoContent {
-		t.Errorf("validate: handler returned wrong status code: got %v want %v", status, http.StatusNoContent)
-	}
->>>>>>> c211641c
+	assert.Equalf(t, http.StatusNoContent, resp.StatusCode, "validate handler: unexpected http status")
 }
 
 func TestAuthHandlerLoginBad(t *testing.T) {
@@ -319,15 +313,8 @@
 
 	defer resp.Body.Close()
 
-<<<<<<< HEAD
-	// check for response, here we'll just check for 204 NoContent
+	// check for response, here we'll just check for 403 Forbidden
 	assert.Equalf(t, http.StatusForbidden, resp.StatusCode, "login handler: unexpected http status")
-=======
-	// check for response, here we'll just check for 403 Forbidden
-	if status := resp.StatusCode; status != http.StatusForbidden {
-		t.Errorf("handler returned wrong status code: got %v want %v", status, http.StatusForbidden)
-	}
->>>>>>> c211641c
 }
 
 func TestAuthHandlerLogout(t *testing.T) {
