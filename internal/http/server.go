--- conflicted
+++ resolved
@@ -142,14 +142,9 @@
 		})
 	})
 
-<<<<<<< HEAD
-	// serve the parsed index.html, we don't need the catch-all route.
-	r.Get("/", s.index)
-=======
 	// serve the parsed index.html
 	r.Get("/", s.index)
 	r.Get("/*", s.index)
->>>>>>> e02a8429
 
 	return r
 }
