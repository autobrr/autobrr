package http

import (
	"fmt"
	"net"
	"net/http"

	"github.com/autobrr/autobrr/internal/config"
	"github.com/autobrr/autobrr/internal/database"
	"github.com/autobrr/autobrr/internal/logger"
	"github.com/autobrr/autobrr/web"

	"github.com/go-chi/chi/v5"
	"github.com/go-chi/chi/v5/middleware"
	"github.com/gorilla/sessions"
	"github.com/r3labs/sse/v2"
	"github.com/rs/cors"
	"github.com/rs/zerolog"
)

type Server struct {
	log zerolog.Logger
	sse *sse.Server
	db  *database.DB

	config      *config.AppConfig
	cookieStore *sessions.CookieStore

	version string
	commit  string
	date    string

	actionService         actionService
	apiService            apikeyService
	authService           authService
	downloadClientService downloadClientService
	filterService         filterService
	feedService           feedService
	indexerService        indexerService
	ircService            ircService
	notificationService   notificationService
	releaseService        releaseService
	updateService         updateService
}

func NewServer(log logger.Logger, config *config.AppConfig, sse *sse.Server, db *database.DB, version string, commit string, date string, actionService actionService, apiService apikeyService, authService authService, downloadClientSvc downloadClientService, filterSvc filterService, feedSvc feedService, indexerSvc indexerService, ircSvc ircService, notificationSvc notificationService, releaseSvc releaseService, updateSvc updateService) Server {
	return Server{
		log:     log.With().Str("module", "http").Logger(),
		config:  config,
		sse:     sse,
		db:      db,
		version: version,
		commit:  commit,
		date:    date,

		cookieStore: sessions.NewCookieStore([]byte(config.Config.SessionSecret)),

		actionService:         actionService,
		apiService:            apiService,
		authService:           authService,
		downloadClientService: downloadClientSvc,
		filterService:         filterSvc,
		feedService:           feedSvc,
		indexerService:        indexerSvc,
		ircService:            ircSvc,
		notificationService:   notificationSvc,
		releaseService:        releaseSvc,
		updateService:         updateSvc,
	}
}

func (s Server) Open() error {
	addr := fmt.Sprintf("%v:%v", s.config.Config.Host, s.config.Config.Port)
	listener, err := net.Listen("tcp", addr)
	if err != nil {
		return err
	}

	server := http.Server{
		Handler: s.Handler(),
	}

	s.log.Info().Msgf("Starting server. Listening on %s", listener.Addr().String())

	return server.Serve(listener)
}

func (s Server) Handler() http.Handler {
	r := chi.NewRouter()

	r.Use(middleware.RequestID)
	r.Use(middleware.RealIP)
	r.Use(middleware.Recoverer)
	r.Use(LoggerMiddleware(&s.log))

	c := cors.New(cors.Options{
		AllowCredentials:   true,
		AllowedMethods:     []string{"HEAD", "OPTIONS", "GET", "POST", "PUT", "PATCH", "DELETE"},
		AllowOriginFunc:    func(origin string) bool { return true },
		OptionsPassthrough: true,
		// Enable Debugging for testing, consider disabling in production
		Debug: false,
	})

	r.Use(c.Handler)

	encoder := encoder{}
	web.RegisterHandler(r)

	r.Route("/api", func(r chi.Router) {
		r.Route("/auth", newAuthHandler(encoder, s.log, s.config.Config, s.cookieStore, s.authService).Routes)
		r.Route("/healthz", newHealthHandler(encoder, s.db).Routes)

		r.Group(func(r chi.Router) {
			r.Use(s.IsAuthenticated)

			r.Route("/actions", newActionHandler(encoder, s.actionService).Routes)
			r.Route("/config", newConfigHandler(encoder, s, s.config).Routes)
			r.Route("/download_clients", newDownloadClientHandler(encoder, s.downloadClientService).Routes)
			r.Route("/filters", newFilterHandler(encoder, s.filterService).Routes)
			r.Route("/feeds", newFeedHandler(encoder, s.feedService).Routes)
			r.Route("/irc", newIrcHandler(encoder, s.ircService).Routes)
			r.Route("/indexer", newIndexerHandler(encoder, s.indexerService, s.ircService).Routes)
			r.Route("/keys", newAPIKeyHandler(encoder, s.apiService).Routes)
			r.Route("/logs", newLogsHandler(s.config).Routes)
			r.Route("/notification", newNotificationHandler(encoder, s.notificationService).Routes)
			r.Route("/release", newReleaseHandler(encoder, s.releaseService).Routes)
			r.Route("/updates", newUpdateHandler(encoder, s.updateService).Routes)

			r.HandleFunc("/events", func(w http.ResponseWriter, r *http.Request) {

				// inject CORS headers to bypass checks
				s.sse.Headers = map[string]string{
					"Content-Type":      "text/event-stream",
					"Cache-Control":     "no-cache",
					"Connection":        "keep-alive",
					"X-Accel-Buffering": "no",
				}

				s.sse.ServeHTTP(w, r)
			})
		})
	})
<<<<<<< HEAD
	// Need to fix the baseUrl for the frontend currently when going to log route it will throw cors error :()
	// r.Get("/", s.index)
	// r.Get("/*", s.index)
=======

	// serve the parsed index.html
	r.Get("/", s.index)
	r.Get("/*", s.index)
>>>>>>> 8487475e

	return r
}

func (s Server) index(w http.ResponseWriter, r *http.Request) {
	p := web.IndexParams{
		Title:   "Dashboard",
		Version: s.version,
		BaseUrl: s.config.Config.BaseURL,
	}
	web.Index(w, p)
}<|MERGE_RESOLUTION|>--- conflicted
+++ resolved
@@ -141,16 +141,10 @@
 			})
 		})
 	})
-<<<<<<< HEAD
-	// Need to fix the baseUrl for the frontend currently when going to log route it will throw cors error :()
-	// r.Get("/", s.index)
-	// r.Get("/*", s.index)
-=======
 
 	// serve the parsed index.html
 	r.Get("/", s.index)
 	r.Get("/*", s.index)
->>>>>>> 8487475e
 
 	return r
 }
