// Copyright (c) 2021 - 2023, Ludvig Lundgren and the autobrr contributors.
// SPDX-License-Identifier: GPL-2.0-or-later

package database

import (
	"context"
	"database/sql"
	"fmt"
	"strings"
	"time"

	"github.com/autobrr/autobrr/internal/domain"
	"github.com/autobrr/autobrr/internal/logger"
	"github.com/autobrr/autobrr/pkg/errors"

	sq "github.com/Masterminds/squirrel"
	"github.com/lib/pq"
	"github.com/rs/zerolog"
)

type FilterRepo struct {
	log zerolog.Logger
	db  *DB
}

func NewFilterRepo(log logger.Logger, db *DB) domain.FilterRepo {
	return &FilterRepo{
		log: log.With().Str("repo", "filter").Logger(),
		db:  db,
	}
}

func (r *FilterRepo) Find(ctx context.Context, params domain.FilterQueryParams) ([]domain.Filter, error) {
	tx, err := r.db.BeginTx(ctx, &sql.TxOptions{Isolation: sql.LevelReadCommitted})
	if err != nil {
		return nil, errors.Wrap(err, "error begin transaction")
	}
	defer tx.Rollback()

	filters, err := r.find(ctx, tx, params)
	if err != nil {
		return nil, err
	}

	if err := tx.Commit(); err != nil {
		return nil, errors.Wrap(err, "error commit transaction find releases")
	}

	return filters, nil
}

func (r *FilterRepo) find(ctx context.Context, tx *Tx, params domain.FilterQueryParams) ([]domain.Filter, error) {

	actionCountQuery := r.db.squirrel.
		Select("COUNT(*)").
		From("action a").
		Where("a.filter_id = f.id")

	actionEnabledCountQuery := r.db.squirrel.
		Select("COUNT(*)").
		From("action a").
		Where("a.filter_id = f.id").
		Where("a.enabled = '1'")

	queryBuilder := r.db.squirrel.
		Select(
			"f.id",
			"f.enabled",
			"f.name",
			"f.priority",
			"f.created_at",
			"f.updated_at",
		).
		Distinct().
		Column(sq.Alias(actionCountQuery, "action_count")).
		Column(sq.Alias(actionEnabledCountQuery, "actions_enabled_count")).
		LeftJoin("filter_indexer fi ON f.id = fi.filter_id").
		LeftJoin("indexer i ON i.id = fi.indexer_id").
		From("filter f")

	if params.Search != "" {
		queryBuilder = queryBuilder.Where(sq.Like{"f.name": params.Search + "%"})
	}

	if len(params.Sort) > 0 {
		for field, order := range params.Sort {
			queryBuilder = queryBuilder.OrderBy(fmt.Sprintf("f.%v %v", field, strings.ToUpper(order)))
		}
	} else {
		queryBuilder = queryBuilder.OrderBy("f.name ASC")
	}

	if params.Filters.Indexers != nil {
		filter := sq.And{}
		for _, v := range params.Filters.Indexers {
			filter = append(filter, sq.Eq{"i.identifier": v})
		}
		queryBuilder = queryBuilder.Where(filter)
	}

	query, args, err := queryBuilder.ToSql()
	if err != nil {
		return nil, errors.Wrap(err, "error building query")
	}

	rows, err := tx.QueryContext(ctx, query, args...)
	if err != nil {
		return nil, errors.Wrap(err, "error executing query")
	}
	defer rows.Close()

	var filters []domain.Filter
	for rows.Next() {
		var f domain.Filter

		if err := rows.Scan(&f.ID, &f.Enabled, &f.Name, &f.Priority, &f.CreatedAt, &f.UpdatedAt, &f.ActionsCount, &f.ActionsEnabledCount); err != nil {
			return nil, errors.Wrap(err, "error scanning row")
		}

		filters = append(filters, f)
	}
	if err := rows.Err(); err != nil {
		return nil, errors.Wrap(err, "row error")
	}

	return filters, nil
}

func (r *FilterRepo) ListFilters(ctx context.Context) ([]domain.Filter, error) {
	actionCountQuery := r.db.squirrel.
		Select("COUNT(*)").
		From("action a").
		Where("a.filter_id = f.id")

	queryBuilder := r.db.squirrel.
		Select(
			"f.id",
			"f.enabled",
			"f.name",
			"f.priority",
			"f.created_at",
			"f.updated_at",
		).
		Column(sq.Alias(actionCountQuery, "action_count")).
		From("filter f").
		OrderBy("f.name ASC")

	query, args, err := queryBuilder.ToSql()
	if err != nil {
		return nil, errors.Wrap(err, "error building query")
	}

	rows, err := r.db.handler.QueryContext(ctx, query, args...)
	if err != nil {
		return nil, errors.Wrap(err, "error executing query")
	}

	defer rows.Close()

	var filters []domain.Filter
	for rows.Next() {
		var f domain.Filter

		if err := rows.Scan(&f.ID, &f.Enabled, &f.Name, &f.Priority, &f.CreatedAt, &f.UpdatedAt, &f.ActionsCount); err != nil {
			return nil, errors.Wrap(err, "error scanning row")
		}

		filters = append(filters, f)
	}

	if err := rows.Err(); err != nil {
		return nil, errors.Wrap(err, "row error")
	}

	return filters, nil
}

func (r *FilterRepo) FindByID(ctx context.Context, filterID int) (*domain.Filter, error) {
	queryBuilder := r.db.squirrel.
		Select(
			"f.id",
			"f.enabled",
			"f.name",
			"f.min_size",
			"f.max_size",
			"f.delay",
			"f.priority",
			"f.max_downloads",
			"f.max_downloads_unit",
			"f.match_releases",
			"f.except_releases",
			"f.use_regex",
			"f.match_release_groups",
			"f.except_release_groups",
			"f.match_release_tags",
			"f.except_release_tags",
			"f.use_regex_release_tags",
			"f.match_description",
			"f.except_description",
			"f.use_regex_description",
			"f.record_label",
			"f.scene",
			"f.freeleech",
			"f.freeleech_percent",
			"f.smart_episode",
			"f.shows",
			"f.seasons",
			"f.episodes",
			"f.resolutions",
			"f.codecs",
			"f.sources",
			"f.containers",
			"f.match_hdr",
			"f.except_hdr",
			"f.match_other",
			"f.except_other",
			"f.years",
			"f.artists",
			"f.albums",
			"f.release_types_match",
			"f.formats",
			"f.quality",
			"f.media",
			"f.log_score",
			"f.has_log",
			"f.has_cue",
			"f.perfect_flac",
			"f.match_categories",
			"f.except_categories",
			"f.match_uploaders",
			"f.except_uploaders",
			"f.match_language",
			"f.except_language",
			"f.tags",
			"f.except_tags",
			"f.tags_match_logic",
			"f.except_tags_match_logic",
			"f.origins",
			"f.except_origins",
			"f.created_at",
			"f.updated_at",
			"fe.id as external_id",
			"fe.name",
			"fe.idx",
			"fe.type",
			"fe.enabled",
			"fe.exec_cmd",
			"fe.exec_args",
			"fe.exec_expect_status",
			"fe.webhook_host",
			"fe.webhook_method",
			"fe.webhook_data",
			"fe.webhook_headers",
			"fe.webhook_expect_status",
			"fe.webhook_retry_status",
			"fe.webhook_retry_attempts",
			"fe.webhook_retry_delay_seconds",
		).
		From("filter f").
		LeftJoin("filter_external fe ON f.id = fe.filter_id").
		Where(sq.Eq{"f.id": filterID})

	query, args, err := queryBuilder.ToSql()
	if err != nil {
		return nil, errors.Wrap(err, "error building query")
	}

	rows, err := r.db.handler.QueryContext(ctx, query, args...)
	if err != nil {
		if errors.Is(err, sql.ErrNoRows) {
			return nil, domain.ErrRecordNotFound
		}
		return nil, errors.Wrap(err, "error executing query")
	}

	var f domain.Filter

	externalMap := make(map[int]domain.FilterExternal)

	for rows.Next() {
		// filter
		var minSize, maxSize, maxDownloadsUnit, matchReleases, exceptReleases, matchReleaseGroups, exceptReleaseGroups, matchReleaseTags, exceptReleaseTags, matchDescription, exceptDescription, recordLabel, freeleechPercent, shows, seasons, episodes, years, artists, albums, matchCategories, exceptCategories, matchUploaders, exceptUploaders, tags, exceptTags, tagsMatchLogic, exceptTagsMatchLogic sql.NullString
		var useRegex, scene, freeleech, hasLog, hasCue, perfectFlac sql.NullBool
		var delay, maxDownloads, logScore sql.NullInt32

		// filter external
		var extName, extType, extExecCmd, extExecArgs, extWebhookHost, extWebhookMethod, extWebhookHeaders, extWebhookData, extWebhookRetryStatus sql.NullString
		var extId, extIndex, extWebhookStatus, extWebhookRetryAttempts, extWebhookDelaySeconds, extExecStatus sql.NullInt32
		var extEnabled sql.NullBool

		if err := rows.Scan(
			&f.ID,
			&f.Enabled,
			&f.Name,
			&minSize,
			&maxSize,
			&delay,
			&f.Priority,
			&maxDownloads,
			&maxDownloadsUnit,
			&matchReleases,
			&exceptReleases,
			&useRegex,
			&matchReleaseGroups,
			&exceptReleaseGroups,
			&matchReleaseTags,
			&exceptReleaseTags,
			&f.UseRegexReleaseTags,
			&matchDescription,
			&exceptDescription,
			&f.UseRegexDescription,
			&recordLabel,
			&scene,
			&freeleech,
			&freeleechPercent,
			&f.SmartEpisode,
			&shows,
			&seasons,
			&episodes,
			pq.Array(&f.Resolutions),
			pq.Array(&f.Codecs),
			pq.Array(&f.Sources),
			pq.Array(&f.Containers),
			pq.Array(&f.MatchHDR),
			pq.Array(&f.ExceptHDR),
			pq.Array(&f.MatchOther),
			pq.Array(&f.ExceptOther),
			&years,
			&artists,
			&albums,
			pq.Array(&f.MatchReleaseTypes),
			pq.Array(&f.Formats),
			pq.Array(&f.Quality),
			pq.Array(&f.Media),
			&logScore,
			&hasLog,
			&hasCue,
			&perfectFlac,
			&matchCategories,
			&exceptCategories,
			&matchUploaders,
			&exceptUploaders,
			pq.Array(&f.MatchLanguage),
			pq.Array(&f.ExceptLanguage),
			&tags,
			&exceptTags,
			&tagsMatchLogic,
			&exceptTagsMatchLogic,
			pq.Array(&f.Origins),
			pq.Array(&f.ExceptOrigins),
			&f.CreatedAt,
			&f.UpdatedAt,
			&extId,
			&extName,
			&extIndex,
			&extType,
			&extEnabled,
			&extExecCmd,
			&extExecArgs,
			&extExecStatus,
			&extWebhookHost,
			&extWebhookMethod,
			&extWebhookData,
			&extWebhookHeaders,
			&extWebhookStatus,
			&extWebhookRetryStatus,
			&extWebhookRetryAttempts,
			&extWebhookDelaySeconds,
		); err != nil {
			return nil, errors.Wrap(err, "error scanning row")
		}

		f.MinSize = minSize.String
		f.MaxSize = maxSize.String
		f.Delay = int(delay.Int32)
		f.MaxDownloads = int(maxDownloads.Int32)
		f.MaxDownloadsUnit = domain.FilterMaxDownloadsUnit(maxDownloadsUnit.String)
		f.MatchReleases = matchReleases.String
		f.ExceptReleases = exceptReleases.String
		f.MatchReleaseGroups = matchReleaseGroups.String
		f.ExceptReleaseGroups = exceptReleaseGroups.String
		f.MatchReleaseTags = matchReleaseTags.String
		f.ExceptReleaseTags = exceptReleaseTags.String
		f.MatchDescription = matchDescription.String
		f.ExceptDescription = exceptDescription.String
		f.RecordLabel = recordLabel.String
		f.FreeleechPercent = freeleechPercent.String
		f.Shows = shows.String
		f.Seasons = seasons.String
		f.Episodes = episodes.String
		f.Years = years.String
		f.Artists = artists.String
		f.Albums = albums.String
		f.LogScore = int(logScore.Int32)
		f.Log = hasLog.Bool
		f.Cue = hasCue.Bool
		f.PerfectFlac = perfectFlac.Bool
		f.MatchCategories = matchCategories.String
		f.ExceptCategories = exceptCategories.String
		f.MatchUploaders = matchUploaders.String
		f.ExceptUploaders = exceptUploaders.String
		f.Tags = tags.String
		f.ExceptTags = exceptTags.String
		f.TagsMatchLogic = tagsMatchLogic.String
		f.ExceptTagsMatchLogic = exceptTagsMatchLogic.String
		f.UseRegex = useRegex.Bool
		f.Scene = scene.Bool
		f.Freeleech = freeleech.Bool

		if extId.Valid {
			external := domain.FilterExternal{
				ID:                       int(extId.Int32),
				Name:                     extName.String,
				Index:                    int(extIndex.Int32),
				Type:                     domain.FilterExternalType(extType.String),
				Enabled:                  extEnabled.Bool,
				ExecCmd:                  extExecCmd.String,
				ExecArgs:                 extExecArgs.String,
				ExecExpectStatus:         int(extExecStatus.Int32),
				WebhookHost:              extWebhookHost.String,
				WebhookMethod:            extWebhookMethod.String,
				WebhookData:              extWebhookData.String,
				WebhookHeaders:           extWebhookHeaders.String,
				WebhookExpectStatus:      int(extWebhookStatus.Int32),
				WebhookRetryStatus:       extWebhookRetryStatus.String,
				WebhookRetryAttempts:     int(extWebhookRetryAttempts.Int32),
				WebhookRetryDelaySeconds: int(extWebhookDelaySeconds.Int32),
			}
			externalMap[external.ID] = external
		}
	}

	for _, external := range externalMap {
		f.External = append(f.External, external)
	}

	return &f, nil
}

// FindByIndexerIdentifier find active filters with active indexer only
func (r *FilterRepo) FindByIndexerIdentifier(ctx context.Context, indexer string) ([]*domain.Filter, error) {
	return r.findByIndexerIdentifier(ctx, indexer)
}

func (r *FilterRepo) findByIndexerIdentifier(ctx context.Context, indexer string) ([]*domain.Filter, error) {
	queryBuilder := r.db.squirrel.
		Select(
			"f.id",
			"f.enabled",
			"f.name",
			"f.min_size",
			"f.max_size",
			"f.delay",
			"f.priority",
			"f.max_downloads",
			"f.max_downloads_unit",
			"f.match_releases",
			"f.except_releases",
			"f.use_regex",
			"f.match_release_groups",
			"f.except_release_groups",
			"f.match_release_tags",
			"f.except_release_tags",
			"f.use_regex_release_tags",
			"f.match_description",
			"f.except_description",
			"f.use_regex_description",
			"f.record_label",
			"f.scene",
			"f.freeleech",
			"f.freeleech_percent",
			"f.smart_episode",
			"f.shows",
			"f.seasons",
			"f.episodes",
			"f.resolutions",
			"f.codecs",
			"f.sources",
			"f.containers",
			"f.match_hdr",
			"f.except_hdr",
			"f.match_other",
			"f.except_other",
			"f.years",
			"f.artists",
			"f.albums",
			"f.release_types_match",
			"f.formats",
			"f.quality",
			"f.media",
			"f.log_score",
			"f.has_log",
			"f.has_cue",
			"f.perfect_flac",
			"f.match_categories",
			"f.except_categories",
			"f.match_uploaders",
			"f.except_uploaders",
			"f.match_language",
			"f.except_language",
			"f.tags",
			"f.except_tags",
			"f.tags_match_logic",
			"f.except_tags_match_logic",
			"f.origins",
			"f.except_origins",
			"f.created_at",
			"f.updated_at",
			"fe.id as external_id",
			"fe.name",
			"fe.idx",
			"fe.type",
			"fe.enabled",
			"fe.exec_cmd",
			"fe.exec_args",
			"fe.exec_expect_status",
			"fe.webhook_host",
			"fe.webhook_method",
			"fe.webhook_data",
			"fe.webhook_headers",
			"fe.webhook_expect_status",
			"fe.webhook_retry_status",
			"fe.webhook_retry_attempts",
			"fe.webhook_retry_delay_seconds",
			"fe.filter_id",
		).
		From("filter f").
		Join("filter_indexer fi ON f.id = fi.filter_id").
		Join("indexer i ON i.id = fi.indexer_id").
		LeftJoin("filter_external fe ON f.id = fe.filter_id").
		Where(sq.Eq{"i.identifier": indexer}).
		Where(sq.Eq{"i.enabled": true}).
		Where(sq.Eq{"f.enabled": true}).
		OrderBy("f.priority DESC")

	query, args, err := queryBuilder.ToSql()
	if err != nil {
		return nil, errors.Wrap(err, "error building query")
	}

	rows, err := r.db.handler.QueryContext(ctx, query, args...)
	if err != nil {
		return nil, errors.Wrap(err, "error executing query")
	}

	defer rows.Close()

	filtersMap := make(map[int]*domain.Filter)

	for rows.Next() {
		var f domain.Filter

		var minSize, maxSize, maxDownloadsUnit, matchReleases, exceptReleases, matchReleaseGroups, exceptReleaseGroups, matchReleaseTags, exceptReleaseTags, matchDescription, exceptDescription, recordLabel, freeleechPercent, shows, seasons, episodes, years, artists, albums, matchCategories, exceptCategories, matchUploaders, exceptUploaders, tags, exceptTags, tagsMatchLogic, exceptTagsMatchLogic sql.NullString
		var useRegex, scene, freeleech, hasLog, hasCue, perfectFlac sql.NullBool
		var delay, maxDownloads, logScore sql.NullInt32

		// filter external
		var extName, extType, extExecCmd, extExecArgs, extWebhookHost, extWebhookMethod, extWebhookHeaders, extWebhookData, extWebhookRetryStatus sql.NullString
		var extId, extIndex, extWebhookStatus, extWebhookRetryAttempts, extWebhookDelaySeconds, extExecStatus, extFilterId sql.NullInt32
		var extEnabled sql.NullBool

		if err := rows.Scan(
			&f.ID,
			&f.Enabled,
			&f.Name,
			&minSize,
			&maxSize,
			&delay,
			&f.Priority,
			&maxDownloads,
			&maxDownloadsUnit,
			&matchReleases,
			&exceptReleases,
			&useRegex,
			&matchReleaseGroups,
			&exceptReleaseGroups,
			&matchReleaseTags,
			&exceptReleaseTags,
			&f.UseRegexReleaseTags,
			&matchDescription,
			&exceptDescription,
			&f.UseRegexDescription,
			&recordLabel,
			&scene,
			&freeleech,
			&freeleechPercent,
			&f.SmartEpisode,
			&shows,
			&seasons,
			&episodes,
			pq.Array(&f.Resolutions),
			pq.Array(&f.Codecs),
			pq.Array(&f.Sources),
			pq.Array(&f.Containers),
			pq.Array(&f.MatchHDR),
			pq.Array(&f.ExceptHDR),
			pq.Array(&f.MatchOther),
			pq.Array(&f.ExceptOther),
			&years,
			&artists,
			&albums,
			pq.Array(&f.MatchReleaseTypes),
			pq.Array(&f.Formats),
			pq.Array(&f.Quality),
			pq.Array(&f.Media),
			&logScore,
			&hasLog,
			&hasCue,
			&perfectFlac,
			&matchCategories,
			&exceptCategories,
			&matchUploaders,
			&exceptUploaders,
			pq.Array(&f.MatchLanguage),
			pq.Array(&f.ExceptLanguage),
			&tags,
			&exceptTags,
			&tagsMatchLogic,
			&exceptTagsMatchLogic,
			pq.Array(&f.Origins),
			pq.Array(&f.ExceptOrigins),
			&f.CreatedAt,
			&f.UpdatedAt,
			&extId,
			&extName,
			&extIndex,
			&extType,
			&extEnabled,
			&extExecCmd,
			&extExecArgs,
			&extExecStatus,
			&extWebhookHost,
			&extWebhookMethod,
			&extWebhookData,
			&extWebhookHeaders,
			&extWebhookStatus,
			&extWebhookRetryStatus,
			&extWebhookRetryAttempts,
			&extWebhookDelaySeconds,
			&extFilterId,
		); err != nil {
			return nil, errors.Wrap(err, "error scanning row")
		}

<<<<<<< HEAD
		f.MinSize = minSize.String
		f.MaxSize = maxSize.String
		f.Delay = int(delay.Int32)
		f.MaxDownloads = int(maxDownloads.Int32)
		f.MaxDownloadsUnit = domain.FilterMaxDownloadsUnit(maxDownloadsUnit.String)
		f.MatchReleases = matchReleases.String
		f.ExceptReleases = exceptReleases.String
		f.MatchReleaseGroups = matchReleaseGroups.String
		f.ExceptReleaseGroups = exceptReleaseGroups.String
		f.MatchReleaseTags = matchReleaseTags.String
		f.ExceptReleaseTags = exceptReleaseTags.String
		f.MatchDescription = matchDescription.String
		f.ExceptDescription = exceptDescription.String
		f.FreeleechPercent = freeleechPercent.String
		f.Shows = shows.String
		f.Seasons = seasons.String
		f.Episodes = episodes.String
		f.Years = years.String
		f.Artists = artists.String
		f.Albums = albums.String
		f.LogScore = int(logScore.Int32)
		f.Log = hasLog.Bool
		f.Cue = hasCue.Bool
		f.PerfectFlac = perfectFlac.Bool
		f.MatchCategories = matchCategories.String
		f.ExceptCategories = exceptCategories.String
		f.MatchUploaders = matchUploaders.String
		f.ExceptUploaders = exceptUploaders.String
		f.RecordLabel = recordLabel.String
		f.Tags = tags.String
		f.ExceptTags = exceptTags.String
		f.TagsMatchLogic = tagsMatchLogic.String
		f.ExceptTagsMatchLogic = exceptTagsMatchLogic.String
		f.UseRegex = useRegex.Bool
		f.Scene = scene.Bool
		f.Freeleech = freeleech.Bool
=======
		filter, ok := filtersMap[f.ID]
		if !ok {
			f.MinSize = minSize.String
			f.MaxSize = maxSize.String
			f.Delay = int(delay.Int32)
			f.MaxDownloads = int(maxDownloads.Int32)
			f.MaxDownloadsUnit = domain.FilterMaxDownloadsUnit(maxDownloadsUnit.String)
			f.MatchReleases = matchReleases.String
			f.ExceptReleases = exceptReleases.String
			f.MatchReleaseGroups = matchReleaseGroups.String
			f.ExceptReleaseGroups = exceptReleaseGroups.String
			f.MatchReleaseTags = matchReleaseTags.String
			f.ExceptReleaseTags = exceptReleaseTags.String
			f.MatchDescription = matchDescription.String
			f.ExceptDescription = exceptDescription.String
			f.FreeleechPercent = freeleechPercent.String
			f.Shows = shows.String
			f.Seasons = seasons.String
			f.Episodes = episodes.String
			f.Years = years.String
			f.Artists = artists.String
			f.Albums = albums.String
			f.LogScore = int(logScore.Int32)
			f.Log = hasLog.Bool
			f.Cue = hasCue.Bool
			f.PerfectFlac = perfectFlac.Bool
			f.MatchCategories = matchCategories.String
			f.ExceptCategories = exceptCategories.String
			f.MatchUploaders = matchUploaders.String
			f.ExceptUploaders = exceptUploaders.String
			f.Tags = tags.String
			f.ExceptTags = exceptTags.String
			f.TagsMatchLogic = tagsMatchLogic.String
			f.ExceptTagsMatchLogic = exceptTagsMatchLogic.String
			f.UseRegex = useRegex.Bool
			f.Scene = scene.Bool
			f.Freeleech = freeleech.Bool

			f.Rejections = []string{}

			filter = &f
			filtersMap[f.ID] = filter
		}
>>>>>>> 80c25301

		if extId.Valid {
			external := domain.FilterExternal{
				ID:                       int(extId.Int32),
				Name:                     extName.String,
				Index:                    int(extIndex.Int32),
				Type:                     domain.FilterExternalType(extType.String),
				Enabled:                  extEnabled.Bool,
				ExecCmd:                  extExecCmd.String,
				ExecArgs:                 extExecArgs.String,
				ExecExpectStatus:         int(extExecStatus.Int32),
				WebhookHost:              extWebhookHost.String,
				WebhookMethod:            extWebhookMethod.String,
				WebhookData:              extWebhookData.String,
				WebhookHeaders:           extWebhookHeaders.String,
				WebhookExpectStatus:      int(extWebhookStatus.Int32),
				WebhookRetryStatus:       extWebhookRetryStatus.String,
				WebhookRetryAttempts:     int(extWebhookRetryAttempts.Int32),
				WebhookRetryDelaySeconds: int(extWebhookDelaySeconds.Int32),
				FilterId:                 int(extFilterId.Int32),
			}
			filter.External = append(filter.External, external)
		}
	}

	var filters []*domain.Filter

	for _, filter := range filtersMap {
		filter := filter
		filters = append(filters, filter)
	}

	return filters, nil
}

func (r *FilterRepo) FindExternalFiltersByID(ctx context.Context, filterId int) ([]domain.FilterExternal, error) {
	queryBuilder := r.db.squirrel.
		Select(
			"fe.id",
			"fe.name",
			"fe.idx",
			"fe.type",
			"fe.enabled",
			"fe.exec_cmd",
			"fe.exec_args",
			"fe.exec_expect_status",
			"fe.webhook_host",
			"fe.webhook_method",
			"fe.webhook_data",
			"fe.webhook_headers",
			"fe.webhook_expect_status",
			"fe.webhook_retry_status",
			"fe.webhook_retry_attempts",
			"fe.webhook_retry_delay_seconds",
		).
		From("filter_external fe").
		Where(sq.Eq{"fe.filter_id": filterId})

	query, args, err := queryBuilder.ToSql()
	if err != nil {
		return nil, errors.Wrap(err, "error building query")
	}

	rows, err := r.db.handler.QueryContext(ctx, query, args...)
	if err != nil {
		if errors.Is(err, sql.ErrNoRows) {
			return nil, domain.ErrRecordNotFound
		}
		return nil, errors.Wrap(err, "error executing query")
	}

	var externalFilters []domain.FilterExternal

	for rows.Next() {
		var external domain.FilterExternal

		// filter external
		var extExecCmd, extExecArgs, extWebhookHost, extWebhookMethod, extWebhookHeaders, extWebhookData, extWebhookRetryStatus sql.NullString
		var extWebhookStatus, extWebhookRetryAttempts, extWebhookDelaySeconds, extExecStatus sql.NullInt32

		if err := rows.Scan(
			&external.ID,
			&external.Name,
			&external.Index,
			&external.Type,
			&external.Enabled,
			&extExecCmd,
			&extExecArgs,
			&extExecStatus,
			&extWebhookHost,
			&extWebhookMethod,
			&extWebhookData,
			&extWebhookHeaders,
			&extWebhookStatus,
			&extWebhookRetryStatus,
			&extWebhookRetryAttempts,
			&extWebhookDelaySeconds,
		); err != nil {
			return nil, errors.Wrap(err, "error scanning row")
		}

		external.ExecCmd = extExecCmd.String
		external.ExecArgs = extExecArgs.String
		external.ExecExpectStatus = int(extExecStatus.Int32)

		external.WebhookHost = extWebhookHost.String
		external.WebhookMethod = extWebhookMethod.String
		external.WebhookData = extWebhookData.String
		external.WebhookHeaders = extWebhookHeaders.String
		external.WebhookExpectStatus = int(extWebhookStatus.Int32)
		external.WebhookRetryStatus = extWebhookRetryStatus.String
		external.WebhookRetryAttempts = int(extWebhookRetryAttempts.Int32)
		external.WebhookRetryDelaySeconds = int(extWebhookDelaySeconds.Int32)

		externalFilters = append(externalFilters, external)
	}

	return externalFilters, nil
}

func (r *FilterRepo) Store(ctx context.Context, filter *domain.Filter) error {
	queryBuilder := r.db.squirrel.
		Insert("filter").
		Columns(
			"name",
			"enabled",
			"min_size",
			"max_size",
			"delay",
			"priority",
			"max_downloads",
			"max_downloads_unit",
			"match_releases",
			"except_releases",
			"use_regex",
			"match_release_groups",
			"except_release_groups",
			"match_release_tags",
			"except_release_tags",
			"use_regex_release_tags",
			"match_description",
			"except_description",
			"use_regex_description",
			"record_label",
			"scene",
			"freeleech",
			"freeleech_percent",
			"smart_episode",
			"shows",
			"seasons",
			"episodes",
			"resolutions",
			"codecs",
			"sources",
			"containers",
			"match_hdr",
			"except_hdr",
			"match_other",
			"except_other",
			"years",
			"match_categories",
			"except_categories",
			"match_uploaders",
			"except_uploaders",
			"match_language",
			"except_language",
			"tags",
			"except_tags",
			"tags_match_logic",
			"except_tags_match_logic",
			"artists",
			"albums",
			"release_types_match",
			"formats",
			"quality",
			"media",
			"log_score",
			"has_log",
			"has_cue",
			"perfect_flac",
			"origins",
			"except_origins",
		).
		Values(
			filter.Name,
			filter.Enabled,
			filter.MinSize,
			filter.MaxSize,
			filter.Delay,
			filter.Priority,
			filter.MaxDownloads,
			filter.MaxDownloadsUnit,
			filter.MatchReleases,
			filter.ExceptReleases,
			filter.UseRegex,
			filter.MatchReleaseGroups,
			filter.ExceptReleaseGroups,
			filter.MatchReleaseTags,
			filter.ExceptReleaseTags,
			filter.UseRegexReleaseTags,
			filter.MatchDescription,
			filter.ExceptDescription,
			filter.UseRegexDescription,
			filter.RecordLabel,
			filter.Scene,
			filter.Freeleech,
			filter.FreeleechPercent,
			filter.SmartEpisode,
			filter.Shows,
			filter.Seasons,
			filter.Episodes,
			pq.Array(filter.Resolutions),
			pq.Array(filter.Codecs),
			pq.Array(filter.Sources),
			pq.Array(filter.Containers),
			pq.Array(filter.MatchHDR),
			pq.Array(filter.ExceptHDR),
			pq.Array(filter.MatchOther),
			pq.Array(filter.ExceptOther),
			filter.Years,
			filter.MatchCategories,
			filter.ExceptCategories,
			filter.MatchUploaders,
			filter.ExceptUploaders,
			pq.Array(filter.MatchLanguage),
			pq.Array(filter.ExceptLanguage),
			filter.Tags,
			filter.ExceptTags,
			filter.TagsMatchLogic,
			filter.ExceptTagsMatchLogic,
			filter.Artists,
			filter.Albums,
			pq.Array(filter.MatchReleaseTypes),
			pq.Array(filter.Formats),
			pq.Array(filter.Quality),
			pq.Array(filter.Media),
			filter.LogScore,
			filter.Log,
			filter.Cue,
			filter.PerfectFlac,
			pq.Array(filter.Origins),
			pq.Array(filter.ExceptOrigins),
		).
		Suffix("RETURNING id").RunWith(r.db.handler)

	// return values
	var retID int

	if err := queryBuilder.QueryRowContext(ctx).Scan(&retID); err != nil {
		return errors.Wrap(err, "error executing query")
	}

	filter.ID = retID

	return nil
}

func (r *FilterRepo) Update(ctx context.Context, filter *domain.Filter) error {
	var err error

	queryBuilder := r.db.squirrel.
		Update("filter").
		Set("name", filter.Name).
		Set("enabled", filter.Enabled).
		Set("min_size", filter.MinSize).
		Set("max_size", filter.MaxSize).
		Set("delay", filter.Delay).
		Set("priority", filter.Priority).
		Set("max_downloads", filter.MaxDownloads).
		Set("max_downloads_unit", filter.MaxDownloadsUnit).
		Set("use_regex", filter.UseRegex).
		Set("match_releases", filter.MatchReleases).
		Set("except_releases", filter.ExceptReleases).
		Set("match_release_groups", filter.MatchReleaseGroups).
		Set("except_release_groups", filter.ExceptReleaseGroups).
		Set("match_release_tags", filter.MatchReleaseTags).
		Set("except_release_tags", filter.ExceptReleaseTags).
		Set("use_regex_release_tags", filter.UseRegexReleaseTags).
		Set("match_description", filter.MatchDescription).
		Set("except_description", filter.ExceptDescription).
		Set("use_regex_description", filter.UseRegexDescription).
		Set("record_label", filter.RecordLabel).
		Set("scene", filter.Scene).
		Set("freeleech", filter.Freeleech).
		Set("freeleech_percent", filter.FreeleechPercent).
		Set("smart_episode", filter.SmartEpisode).
		Set("shows", filter.Shows).
		Set("seasons", filter.Seasons).
		Set("episodes", filter.Episodes).
		Set("resolutions", pq.Array(filter.Resolutions)).
		Set("codecs", pq.Array(filter.Codecs)).
		Set("sources", pq.Array(filter.Sources)).
		Set("containers", pq.Array(filter.Containers)).
		Set("match_hdr", pq.Array(filter.MatchHDR)).
		Set("except_hdr", pq.Array(filter.ExceptHDR)).
		Set("match_other", pq.Array(filter.MatchOther)).
		Set("except_other", pq.Array(filter.ExceptOther)).
		Set("years", filter.Years).
		Set("match_categories", filter.MatchCategories).
		Set("except_categories", filter.ExceptCategories).
		Set("match_uploaders", filter.MatchUploaders).
		Set("except_uploaders", filter.ExceptUploaders).
		Set("match_language", pq.Array(filter.MatchLanguage)).
		Set("except_language", pq.Array(filter.ExceptLanguage)).
		Set("tags", filter.Tags).
		Set("except_tags", filter.ExceptTags).
		Set("tags_match_logic", filter.TagsMatchLogic).
		Set("except_tags_match_logic", filter.ExceptTagsMatchLogic).
		Set("artists", filter.Artists).
		Set("albums", filter.Albums).
		Set("release_types_match", pq.Array(filter.MatchReleaseTypes)).
		Set("formats", pq.Array(filter.Formats)).
		Set("quality", pq.Array(filter.Quality)).
		Set("media", pq.Array(filter.Media)).
		Set("log_score", filter.LogScore).
		Set("has_log", filter.Log).
		Set("has_cue", filter.Cue).
		Set("perfect_flac", filter.PerfectFlac).
		Set("origins", pq.Array(filter.Origins)).
		Set("except_origins", pq.Array(filter.ExceptOrigins)).
		Set("updated_at", time.Now().Format(time.RFC3339)).
		Where(sq.Eq{"id": filter.ID})

	query, args, err := queryBuilder.ToSql()
	if err != nil {
		return errors.Wrap(err, "error building query")
	}

	result, err := r.db.handler.ExecContext(ctx, query, args...)
	if err != nil {
		return errors.Wrap(err, "error executing query")
	}

	if rowsAffected, err := result.RowsAffected(); err != nil {
		return errors.Wrap(err, "error getting rows affected")
	} else if rowsAffected == 0 {
		return domain.ErrRecordNotFound
	}

	return nil
}

func (r *FilterRepo) UpdatePartial(ctx context.Context, filter domain.FilterUpdate) error {
	var err error

	q := r.db.squirrel.Update("filter")

	if filter.Name != nil {
		q = q.Set("name", filter.Name)
	}
	if filter.Enabled != nil {
		q = q.Set("enabled", filter.Enabled)
	}
	if filter.MinSize != nil {
		q = q.Set("min_size", filter.MinSize)
	}
	if filter.MaxSize != nil {
		q = q.Set("max_size", filter.MaxSize)
	}
	if filter.Delay != nil {
		q = q.Set("delay", filter.Delay)
	}
	if filter.Priority != nil {
		q = q.Set("priority", filter.Priority)
	}
	if filter.MaxDownloads != nil {
		q = q.Set("max_downloads", filter.MaxDownloads)
	}
	if filter.MaxDownloadsUnit != nil {
		q = q.Set("max_downloads_unit", filter.MaxDownloadsUnit)
	}
	if filter.UseRegex != nil {
		q = q.Set("use_regex", filter.UseRegex)
	}
	if filter.MatchReleases != nil {
		q = q.Set("match_releases", filter.MatchReleases)
	}
	if filter.ExceptReleases != nil {
		q = q.Set("except_releases", filter.ExceptReleases)
	}
	if filter.MatchReleaseGroups != nil {
		q = q.Set("match_release_groups", filter.MatchReleaseGroups)
	}
	if filter.ExceptReleaseGroups != nil {
		q = q.Set("except_release_groups", filter.ExceptReleaseGroups)
	}
	if filter.MatchReleaseTags != nil {
		q = q.Set("match_release_tags", filter.MatchReleaseTags)
	}
	if filter.ExceptReleaseTags != nil {
		q = q.Set("except_release_tags", filter.ExceptReleaseTags)
	}
	if filter.UseRegexReleaseTags != nil {
		q = q.Set("use_regex_release_tags", filter.UseRegexReleaseTags)
	}
	if filter.MatchDescription != nil {
		q = q.Set("match_description", filter.MatchDescription)
	}
	if filter.ExceptDescription != nil {
		q = q.Set("except_description", filter.ExceptDescription)
	}
	if filter.UseRegexDescription != nil {
		q = q.Set("use_regex_description", filter.UseRegexDescription)
	}
	if filter.RecordLabel != nil {
		q = q.Set("record_label", filter.RecordLabel)
	}
	if filter.Scene != nil {
		q = q.Set("scene", filter.Scene)
	}
	if filter.Freeleech != nil {
		q = q.Set("freeleech", filter.Freeleech)
	}
	if filter.FreeleechPercent != nil {
		q = q.Set("freeleech_percent", filter.FreeleechPercent)
	}
	if filter.SmartEpisode != nil {
		q = q.Set("smart_episode", filter.SmartEpisode)
	}
	if filter.Shows != nil {
		q = q.Set("shows", filter.Shows)
	}
	if filter.Seasons != nil {
		q = q.Set("seasons", filter.Seasons)
	}
	if filter.Episodes != nil {
		q = q.Set("episodes", filter.Episodes)
	}
	if filter.Resolutions != nil {
		q = q.Set("resolutions", pq.Array(filter.Resolutions))
	}
	if filter.Codecs != nil {
		q = q.Set("codecs", pq.Array(filter.Codecs))
	}
	if filter.Sources != nil {
		q = q.Set("sources", pq.Array(filter.Sources))
	}
	if filter.Containers != nil {
		q = q.Set("containers", pq.Array(filter.Containers))
	}
	if filter.MatchHDR != nil {
		q = q.Set("match_hdr", pq.Array(filter.MatchHDR))
	}
	if filter.ExceptHDR != nil {
		q = q.Set("except_hdr", pq.Array(filter.ExceptHDR))
	}
	if filter.MatchOther != nil {
		q = q.Set("match_other", pq.Array(filter.MatchOther))
	}
	if filter.ExceptOther != nil {
		q = q.Set("except_other", pq.Array(filter.ExceptOther))
	}
	if filter.Years != nil {
		q = q.Set("years", filter.Years)
	}
	if filter.MatchCategories != nil {
		q = q.Set("match_categories", filter.MatchCategories)
	}
	if filter.ExceptCategories != nil {
		q = q.Set("except_categories", filter.ExceptCategories)
	}
	if filter.MatchUploaders != nil {
		q = q.Set("match_uploaders", filter.MatchUploaders)
	}
	if filter.ExceptUploaders != nil {
		q = q.Set("except_uploaders", filter.ExceptUploaders)
	}
	if filter.MatchLanguage != nil {
		q = q.Set("match_language", pq.Array(filter.MatchLanguage))
	}
	if filter.ExceptLanguage != nil {
		q = q.Set("except_language", pq.Array(filter.ExceptLanguage))
	}
	if filter.Tags != nil {
		q = q.Set("tags", filter.Tags)
	}
	if filter.ExceptTags != nil {
		q = q.Set("except_tags", filter.ExceptTags)
	}
	if filter.TagsMatchLogic != nil {
		q = q.Set("tags_match_logic", filter.TagsMatchLogic)
	}
	if filter.ExceptTagsMatchLogic != nil {
		q = q.Set("except_tags_match_logic", filter.ExceptTagsMatchLogic)
	}
	if filter.Artists != nil {
		q = q.Set("artists", filter.Artists)
	}
	if filter.Albums != nil {
		q = q.Set("albums", filter.Albums)
	}
	if filter.MatchReleaseTypes != nil {
		q = q.Set("release_types_match", pq.Array(filter.MatchReleaseTypes))
	}
	if filter.Formats != nil {
		q = q.Set("formats", pq.Array(filter.Formats))
	}
	if filter.Quality != nil {
		q = q.Set("quality", pq.Array(filter.Quality))
	}
	if filter.Media != nil {
		q = q.Set("media", pq.Array(filter.Media))
	}
	if filter.LogScore != nil {
		q = q.Set("log_score", filter.LogScore)
	}
	if filter.Log != nil {
		q = q.Set("has_log", filter.Log)
	}
	if filter.Cue != nil {
		q = q.Set("has_cue", filter.Cue)
	}
	if filter.PerfectFlac != nil {
		q = q.Set("perfect_flac", filter.PerfectFlac)
	}
	if filter.Origins != nil {
		q = q.Set("origins", pq.Array(filter.Origins))
	}
	if filter.ExceptOrigins != nil {
		q = q.Set("except_origins", pq.Array(filter.ExceptOrigins))
	}
	if filter.ExternalScriptEnabled != nil {
		q = q.Set("external_script_enabled", filter.ExternalScriptEnabled)
	}
	if filter.ExternalScriptCmd != nil {
		q = q.Set("external_script_cmd", filter.ExternalScriptCmd)
	}
	if filter.ExternalScriptArgs != nil {
		q = q.Set("external_script_args", filter.ExternalScriptArgs)
	}
	if filter.ExternalScriptExpectStatus != nil {
		q = q.Set("external_script_expect_status", filter.ExternalScriptExpectStatus)
	}
	if filter.ExternalWebhookEnabled != nil {
		q = q.Set("external_webhook_enabled", filter.ExternalWebhookEnabled)
	}
	if filter.ExternalWebhookHost != nil {
		q = q.Set("external_webhook_host", filter.ExternalWebhookHost)
	}
	if filter.ExternalWebhookData != nil {
		q = q.Set("external_webhook_data", filter.ExternalWebhookData)
	}
	if filter.ExternalWebhookExpectStatus != nil {
		q = q.Set("external_webhook_expect_status", filter.ExternalWebhookExpectStatus)
	}
	if filter.ExternalWebhookRetryStatus != nil {
		q = q.Set("external_webhook_retry_status", filter.ExternalWebhookRetryStatus)
	}
	if filter.ExternalWebhookRetryAttempts != nil {
		q = q.Set("external_webhook_retry_attempts", filter.ExternalWebhookRetryAttempts)
	}
	if filter.ExternalWebhookRetryDelaySeconds != nil {
		q = q.Set("external_webhook_retry_delay_seconds", filter.ExternalWebhookRetryDelaySeconds)
	}

	q = q.Where(sq.Eq{"id": filter.ID})

	query, args, err := q.ToSql()
	if err != nil {
		return errors.Wrap(err, "error building query")
	}

	result, err := r.db.handler.ExecContext(ctx, query, args...)
	if err != nil {
		return errors.Wrap(err, "error executing query")
	}

	count, err := result.RowsAffected()
	if err != nil {
		return errors.Wrap(err, "error executing query")
	}

	if count == 0 {
		return errors.New("no rows affected")
	}

	return nil
}

func (r *FilterRepo) ToggleEnabled(ctx context.Context, filterID int, enabled bool) error {
	var err error

	queryBuilder := r.db.squirrel.
		Update("filter").
		Set("enabled", enabled).
		Set("updated_at", sq.Expr("CURRENT_TIMESTAMP")).
		Where(sq.Eq{"id": filterID})

	query, args, err := queryBuilder.ToSql()
	if err != nil {
		return errors.Wrap(err, "error building query")
	}

	result, err := r.db.handler.ExecContext(ctx, query, args...)
	if err != nil {
		return errors.Wrap(err, "error executing query")
	}

	if rowsAffected, err := result.RowsAffected(); err != nil {
		return errors.Wrap(err, "error getting rows affected")
	} else if rowsAffected == 0 {
		return domain.ErrRecordNotFound
	}

	return nil
}

func (r *FilterRepo) StoreIndexerConnections(ctx context.Context, filterID int, indexers []domain.Indexer) error {
	tx, err := r.db.handler.BeginTx(ctx, nil)
	if err != nil {
		return err
	}

	defer tx.Rollback()

	deleteQueryBuilder := r.db.squirrel.
		Delete("filter_indexer").
		Where(sq.Eq{"filter_id": filterID})

	deleteQuery, deleteArgs, err := deleteQueryBuilder.ToSql()
	if err != nil {
		return errors.Wrap(err, "error building query")
	}

	_, err = tx.ExecContext(ctx, deleteQuery, deleteArgs...)
	if err != nil {
		return errors.Wrap(err, "error executing query")
	}

	if len(indexers) == 0 {
		if err := tx.Commit(); err != nil {
			return errors.Wrap(err, "error store indexers for filter: %d", filterID)
		}

		return nil
	}

	queryBuilder := r.db.squirrel.
		Insert("filter_indexer").
		Columns("filter_id", "indexer_id")

	for _, indexer := range indexers {
		queryBuilder = queryBuilder.Values(filterID, indexer.ID)
	}

	query, args, err := queryBuilder.ToSql()
	if err != nil {
		return errors.Wrap(err, "error building query")
	}

	if _, err = tx.ExecContext(ctx, query, args...); err != nil {
		return errors.Wrap(err, "error executing query")
	}

	if err := tx.Commit(); err != nil {
		return errors.Wrap(err, "error store indexers for filter: %d", filterID)
	}

	r.log.Debug().Msgf("filter.StoreIndexerConnections: indexers on filter: %d", filterID)

	return nil
}

func (r *FilterRepo) StoreIndexerConnection(ctx context.Context, filterID int, indexerID int) error {
	queryBuilder := r.db.squirrel.
		Insert("filter_indexer").Columns("filter_id", "indexer_id").
		Values(filterID, indexerID)

	query, args, err := queryBuilder.ToSql()
	if err != nil {
		return errors.Wrap(err, "error building query")
	}

	_, err = r.db.handler.ExecContext(ctx, query, args...)
	if err != nil {
		return errors.Wrap(err, "error executing query")
	}

	return nil
}

func (r *FilterRepo) DeleteIndexerConnections(ctx context.Context, filterID int) error {
	queryBuilder := r.db.squirrel.
		Delete("filter_indexer").
		Where(sq.Eq{"filter_id": filterID})

	query, args, err := queryBuilder.ToSql()
	if err != nil {
		return errors.Wrap(err, "error building query")
	}

	_, err = r.db.handler.ExecContext(ctx, query, args...)
	if err != nil {
		return errors.Wrap(err, "error executing query")
	}

	return nil
}

func (r *FilterRepo) DeleteFilterExternal(ctx context.Context, filterID int) error {
	queryBuilder := r.db.squirrel.
		Delete("filter_external").
		Where(sq.Eq{"filter_id": filterID})

	query, args, err := queryBuilder.ToSql()
	if err != nil {
		return errors.Wrap(err, "error building query")
	}

	_, err = r.db.handler.ExecContext(ctx, query, args...)
	if err != nil {
		return errors.Wrap(err, "error executing query")
	}

	return nil
}

func (r *FilterRepo) Delete(ctx context.Context, filterID int) error {
	queryBuilder := r.db.squirrel.
		Delete("filter").
		Where(sq.Eq{"id": filterID})

	query, args, err := queryBuilder.ToSql()
	if err != nil {
		return errors.Wrap(err, "error building query")
	}

	result, err := r.db.handler.ExecContext(ctx, query, args...)
	if err != nil {
		return errors.Wrap(err, "error executing query")
	}

	if rowsAffected, err := result.RowsAffected(); err != nil {
		return errors.Wrap(err, "error getting rows affected")
	} else if rowsAffected == 0 {
		return domain.ErrRecordNotFound
	}

	r.log.Debug().Msgf("filter.delete: successfully deleted: %v", filterID)

	return nil
}

func (r *FilterRepo) GetDownloadsByFilterId(ctx context.Context, filterID int) (*domain.FilterDownloads, error) {
	if r.db.Driver == "sqlite" {
		return r.downloadsByFilterSqlite(ctx, filterID)
	}

	return r.downloadsByFilterPostgres(ctx, filterID)
}

func (r *FilterRepo) downloadsByFilterSqlite(ctx context.Context, filterID int) (*domain.FilterDownloads, error) {
	query := `SELECT
	COUNT(CASE WHEN CAST(strftime('%s', datetime(release_action_status.timestamp, 'localtime')) AS INTEGER) >= CAST(strftime('%s', strftime('%Y-%m-%dT%H:00:00', datetime('now','localtime'))) AS INTEGER) THEN 1 END) as "hour_count",
	COUNT(CASE WHEN CAST(strftime('%s', datetime(release_action_status.timestamp, 'localtime')) AS INTEGER) >= CAST(strftime('%s', datetime('now', 'localtime', 'start of day')) AS INTEGER) THEN 1 END) as "day_count",
	COUNT(CASE WHEN CAST(strftime('%s', datetime(release_action_status.timestamp, 'localtime')) AS INTEGER) >= CAST(strftime('%s', datetime('now', 'localtime', 'weekday 0', '-7 days', 'start of day')) AS INTEGER) THEN 1 END) as "week_count",
	COUNT(CASE WHEN CAST(strftime('%s', datetime(release_action_status.timestamp, 'localtime')) AS INTEGER) >= CAST(strftime('%s', datetime('now', 'localtime', 'start of month')) AS INTEGER) THEN 1 END) as "month_count",
	COUNT(*) as "total_count"
FROM release_action_status
WHERE (release_action_status.status = 'PUSH_APPROVED' OR release_action_status.status = 'PENDING') AND release_action_status.filter_id = ?;`

	row := r.db.handler.QueryRowContext(ctx, query, filterID)
	if err := row.Err(); err != nil {
		return nil, errors.Wrap(err, "error executing query")
	}

	var f domain.FilterDownloads

	if err := row.Scan(&f.HourCount, &f.DayCount, &f.WeekCount, &f.MonthCount, &f.TotalCount); err != nil {
		return nil, errors.Wrap(err, "error scanning stats data sqlite")
	}

	r.log.Trace().Msgf("filter %v downloads: %+v", filterID, &f)

	return &f, nil
}

func (r *FilterRepo) downloadsByFilterPostgres(ctx context.Context, filterID int) (*domain.FilterDownloads, error) {
	query := `SELECT
    COALESCE(SUM(CASE WHEN release_action_status.timestamp >= date_trunc('hour', CURRENT_TIMESTAMP) THEN 1 ELSE 0 END),0) as "hour_count",
    COALESCE(SUM(CASE WHEN release_action_status.timestamp >= date_trunc('day', CURRENT_DATE) THEN 1 ELSE 0 END),0) as "day_count",
    COALESCE(SUM(CASE WHEN release_action_status.timestamp >= date_trunc('week', CURRENT_DATE) THEN 1 ELSE 0 END),0) as "week_count",
    COALESCE(SUM(CASE WHEN release_action_status.timestamp >= date_trunc('month', CURRENT_DATE) THEN 1 ELSE 0 END),0) as "month_count",
    count(*) as "total_count"
FROM release_action_status
WHERE (release_action_status.status = 'PUSH_APPROVED' OR release_action_status.status = 'PENDING') AND release_action_status.filter_id = $1;`

	row := r.db.handler.QueryRowContext(ctx, query, filterID)
	if err := row.Err(); err != nil {
		return nil, errors.Wrap(err, "error executing query")
	}

	var f domain.FilterDownloads

	if err := row.Scan(&f.HourCount, &f.DayCount, &f.WeekCount, &f.MonthCount, &f.TotalCount); err != nil {
		return nil, errors.Wrap(err, "error scanning stats data postgres")
	}

	return &f, nil
}

func (r *FilterRepo) StoreFilterExternal(ctx context.Context, filterID int, externalFilters []domain.FilterExternal) error {
	tx, err := r.db.handler.BeginTx(ctx, nil)
	if err != nil {
		return err
	}

	defer tx.Rollback()

	deleteQueryBuilder := r.db.squirrel.
		Delete("filter_external").
		Where(sq.Eq{"filter_id": filterID})

	deleteQuery, deleteArgs, err := deleteQueryBuilder.ToSql()
	if err != nil {
		return errors.Wrap(err, "error building query")
	}

	_, err = tx.ExecContext(ctx, deleteQuery, deleteArgs...)
	if err != nil {
		return errors.Wrap(err, "error executing query")
	}

	if len(externalFilters) == 0 {
		if err := tx.Commit(); err != nil {
			return errors.Wrap(err, "error delete external filters for filter: %d", filterID)
		}

		return nil
	}

	qb := r.db.squirrel.
		Insert("filter_external").
		Columns(
			"name",
			"idx",
			"type",
			"enabled",
			"exec_cmd",
			"exec_args",
			"exec_expect_status",
			"webhook_host",
			"webhook_method",
			"webhook_data",
			"webhook_headers",
			"webhook_expect_status",
			"webhook_retry_status",
			"webhook_retry_attempts",
			"webhook_retry_delay_seconds",
			"filter_id",
		)

	for _, external := range externalFilters {
		qb = qb.Values(
			external.Name,
			external.Index,
			external.Type,
			external.Enabled,
			toNullString(external.ExecCmd),
			toNullString(external.ExecArgs),
			toNullInt32(int32(external.ExecExpectStatus)),
			toNullString(external.WebhookHost),
			toNullString(external.WebhookMethod),
			toNullString(external.WebhookData),
			toNullString(external.WebhookHeaders),
			toNullInt32(int32(external.WebhookExpectStatus)),
			toNullString(external.WebhookRetryStatus),
			toNullInt32(int32(external.WebhookRetryAttempts)),
			toNullInt32(int32(external.WebhookRetryDelaySeconds)),
			filterID,
		)
	}

	query, args, err := qb.ToSql()
	if err != nil {
		return errors.Wrap(err, "error building query")
	}

	_, err = tx.ExecContext(ctx, query, args...)
	if err != nil {
		return errors.Wrap(err, "error executing query")
	}

	if err := tx.Commit(); err != nil {
		return errors.Wrap(err, "error store external filters for filter: %d", filterID)
	}

	r.log.Debug().Msgf("filter.StoreFilterExternal: store external filters on filter: %d", filterID)

	return nil
}<|MERGE_RESOLUTION|>--- conflicted
+++ resolved
@@ -643,44 +643,6 @@
 			return nil, errors.Wrap(err, "error scanning row")
 		}
 
-<<<<<<< HEAD
-		f.MinSize = minSize.String
-		f.MaxSize = maxSize.String
-		f.Delay = int(delay.Int32)
-		f.MaxDownloads = int(maxDownloads.Int32)
-		f.MaxDownloadsUnit = domain.FilterMaxDownloadsUnit(maxDownloadsUnit.String)
-		f.MatchReleases = matchReleases.String
-		f.ExceptReleases = exceptReleases.String
-		f.MatchReleaseGroups = matchReleaseGroups.String
-		f.ExceptReleaseGroups = exceptReleaseGroups.String
-		f.MatchReleaseTags = matchReleaseTags.String
-		f.ExceptReleaseTags = exceptReleaseTags.String
-		f.MatchDescription = matchDescription.String
-		f.ExceptDescription = exceptDescription.String
-		f.FreeleechPercent = freeleechPercent.String
-		f.Shows = shows.String
-		f.Seasons = seasons.String
-		f.Episodes = episodes.String
-		f.Years = years.String
-		f.Artists = artists.String
-		f.Albums = albums.String
-		f.LogScore = int(logScore.Int32)
-		f.Log = hasLog.Bool
-		f.Cue = hasCue.Bool
-		f.PerfectFlac = perfectFlac.Bool
-		f.MatchCategories = matchCategories.String
-		f.ExceptCategories = exceptCategories.String
-		f.MatchUploaders = matchUploaders.String
-		f.ExceptUploaders = exceptUploaders.String
-		f.RecordLabel = recordLabel.String
-		f.Tags = tags.String
-		f.ExceptTags = exceptTags.String
-		f.TagsMatchLogic = tagsMatchLogic.String
-		f.ExceptTagsMatchLogic = exceptTagsMatchLogic.String
-		f.UseRegex = useRegex.Bool
-		f.Scene = scene.Bool
-		f.Freeleech = freeleech.Bool
-=======
 		filter, ok := filtersMap[f.ID]
 		if !ok {
 			f.MinSize = minSize.String
@@ -711,6 +673,7 @@
 			f.ExceptCategories = exceptCategories.String
 			f.MatchUploaders = matchUploaders.String
 			f.ExceptUploaders = exceptUploaders.String
+			f.RecordLabel = recordLabel.String
 			f.Tags = tags.String
 			f.ExceptTags = exceptTags.String
 			f.TagsMatchLogic = tagsMatchLogic.String
@@ -724,7 +687,6 @@
 			filter = &f
 			filtersMap[f.ID] = filter
 		}
->>>>>>> 80c25301
 
 		if extId.Valid {
 			external := domain.FilterExternal{
