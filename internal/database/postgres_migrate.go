--- conflicted
+++ resolved
@@ -1138,7 +1138,58 @@
     SET server = 'irc.atw-inter.net', name = 'ATW-Inter'
     WHERE server = 'irc.ircnet.com';
 `,
-<<<<<<< HEAD
+	`UPDATE indexer
+	SET base_url = 'https://redacted.sh/'
+	WHERE base_url = 'https://redacted.ch/';
+`,
+	`UPDATE irc_network
+    SET port = '6697', tls = true
+    WHERE server = 'irc.seedpool.org';
+`,
+	`ALTER TABLE "release"
+	ADD COLUMN announce_type TEXT DEFAULT 'NEW';
+
+	ALTER TABLE filter
+	ADD COLUMN announce_types TEXT []   DEFAULT '{}';
+`,
+	`CREATE TABLE list
+(
+    id                       SERIAL PRIMARY KEY,
+    name                     TEXT                 NOT NULL,
+    enabled                  BOOLEAN,
+    type                     TEXT                 NOT NULL,
+    client_id                INTEGER,
+    url                      TEXT,
+    headers                  TEXT [] DEFAULT '{}' NOT NULL,
+    api_key                  TEXT,
+    match_release            BOOLEAN,
+    tags_included            TEXT [] DEFAULT '{}' NOT NULL,
+    tags_excluded            TEXT [] DEFAULT '{}' NOT NULL,
+    include_unmonitored      BOOLEAN,
+    include_alternate_titles BOOLEAN,
+    last_refresh_time        TIMESTAMP,
+    last_refresh_status      TEXT,
+    last_refresh_data        TEXT,
+    created_at               TIMESTAMP DEFAULT CURRENT_TIMESTAMP,
+    updated_at               TIMESTAMP DEFAULT CURRENT_TIMESTAMP,
+    FOREIGN KEY (client_id) REFERENCES client (id) ON DELETE SET NULL
+);
+
+CREATE TABLE list_filter
+(
+    list_id   INTEGER,
+    filter_id INTEGER,
+    FOREIGN KEY (list_id) REFERENCES list(id) ON DELETE CASCADE,
+    FOREIGN KEY (filter_id) REFERENCES filter(id) ON DELETE CASCADE,
+    PRIMARY KEY (list_id, filter_id)
+);
+`,
+	`ALTER TABLE filter
+  ADD COLUMN match_record_labels TEXT DEFAULT '';
+
+  ALTER TABLE filter
+  ADD COLUMN except_record_labels TEXT DEFAULT '';
+`,
 	`CREATE TABLE release_profile_duplicate
 (
     id            SERIAL PRIMARY KEY,
@@ -1286,58 +1337,5 @@
 
 CREATE INDEX release_hybrid_index
     ON "release" (hybrid);
-=======
-	`UPDATE indexer
-	SET base_url = 'https://redacted.sh/'
-	WHERE base_url = 'https://redacted.ch/';
-`,
-	`UPDATE irc_network
-    SET port = '6697', tls = true
-    WHERE server = 'irc.seedpool.org';
-`,
-	`ALTER TABLE "release"
-	ADD COLUMN announce_type TEXT DEFAULT 'NEW';
-
-	ALTER TABLE filter
-	ADD COLUMN announce_types TEXT []   DEFAULT '{}';
-`,
-	`CREATE TABLE list
-(
-    id                       SERIAL PRIMARY KEY,
-    name                     TEXT                 NOT NULL,
-    enabled                  BOOLEAN,
-    type                     TEXT                 NOT NULL,
-    client_id                INTEGER,
-    url                      TEXT,
-    headers                  TEXT [] DEFAULT '{}' NOT NULL,
-    api_key                  TEXT,
-    match_release            BOOLEAN,
-    tags_included            TEXT [] DEFAULT '{}' NOT NULL,
-    tags_excluded            TEXT [] DEFAULT '{}' NOT NULL,
-    include_unmonitored      BOOLEAN,
-    include_alternate_titles BOOLEAN,
-    last_refresh_time        TIMESTAMP,
-    last_refresh_status      TEXT,
-    last_refresh_data        TEXT,
-    created_at               TIMESTAMP DEFAULT CURRENT_TIMESTAMP,
-    updated_at               TIMESTAMP DEFAULT CURRENT_TIMESTAMP,
-    FOREIGN KEY (client_id) REFERENCES client (id) ON DELETE SET NULL
-);
-
-CREATE TABLE list_filter
-(
-    list_id   INTEGER,
-    filter_id INTEGER,
-    FOREIGN KEY (list_id) REFERENCES list(id) ON DELETE CASCADE,
-    FOREIGN KEY (filter_id) REFERENCES filter(id) ON DELETE CASCADE,
-    PRIMARY KEY (list_id, filter_id)
-);
-`,
-	`ALTER TABLE filter
-  ADD COLUMN match_record_labels TEXT DEFAULT '';
-
-  ALTER TABLE filter
-  ADD COLUMN except_record_labels TEXT DEFAULT '';
->>>>>>> d153ac44
 `,
 }