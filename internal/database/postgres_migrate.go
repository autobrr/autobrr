// Copyright (c) 2021 - 2024, Ludvig Lundgren and the autobrr contributors.
// SPDX-License-Identifier: GPL-2.0-or-later

package database

const postgresSchema = `
CREATE TABLE users
(
    id         SERIAL PRIMARY KEY,
    username   TEXT NOT NULL,
    password   TEXT NOT NULL,
    two_factor_auth BOOLEAN DEFAULT FALSE,
    tfa_secret      TEXT,
    created_at TIMESTAMP DEFAULT CURRENT_TIMESTAMP,
    updated_at TIMESTAMP DEFAULT CURRENT_TIMESTAMP,
    UNIQUE (username)
);

CREATE TABLE proxy
(
    id             SERIAL PRIMARY KEY,
    enabled        BOOLEAN,
    name           TEXT NOT NULL,
    type           TEXT NOT NULL,
    addr           TEXT NOT NULL,
	auth_user      TEXT,
	auth_pass      TEXT,
    timeout        INTEGER,
    created_at     TIMESTAMP DEFAULT CURRENT_TIMESTAMP,
    updated_at     TIMESTAMP DEFAULT CURRENT_TIMESTAMP
);

CREATE TABLE indexer
(
    id                  SERIAL PRIMARY KEY,
    identifier          TEXT,
    identifier_external TEXT,
	implementation      TEXT,
	base_url            TEXT,
    enabled             BOOLEAN,
    name                TEXT NOT NULL,
    settings            TEXT,
    use_proxy           BOOLEAN DEFAULT FALSE,
    proxy_id            INTEGER,
    created_at          TIMESTAMP DEFAULT CURRENT_TIMESTAMP,
    updated_at          TIMESTAMP DEFAULT CURRENT_TIMESTAMP,
    FOREIGN KEY (proxy_id) REFERENCES proxy(id) ON DELETE SET NULL,
    UNIQUE (identifier)
);

CREATE INDEX indexer_identifier_index
    ON indexer (identifier);

CREATE TABLE irc_network
(
    id                  SERIAL PRIMARY KEY,
    enabled             BOOLEAN,
    name                TEXT NOT NULL,
    server              TEXT NOT NULL,
    port                INTEGER NOT NULL,
    tls                 BOOLEAN,
    pass                TEXT,
    nick                TEXT,
    auth_mechanism      TEXT,
    auth_account        TEXT,
    auth_password       TEXT,
    invite_command      TEXT,
    use_bouncer         BOOLEAN,
    bouncer_addr        TEXT,
    bot_mode            BOOLEAN DEFAULT FALSE,
    connected           BOOLEAN,
    connected_since     TIMESTAMP,
    use_proxy           BOOLEAN DEFAULT FALSE,
    proxy_id            INTEGER,
    created_at          TIMESTAMP DEFAULT CURRENT_TIMESTAMP,
    updated_at          TIMESTAMP DEFAULT CURRENT_TIMESTAMP,
    FOREIGN KEY (proxy_id) REFERENCES proxy(id) ON DELETE SET NULL,
    UNIQUE (server, port, nick)
);

CREATE TABLE irc_channel
(
    id          SERIAL PRIMARY KEY,
    enabled     BOOLEAN,
    name        TEXT NOT NULL,
    password    TEXT,
    detached    BOOLEAN,
    network_id  INTEGER NOT NULL,
    FOREIGN KEY (network_id) REFERENCES irc_network(id),
    UNIQUE (network_id, name)
);

CREATE TABLE filter
(
    id                             SERIAL PRIMARY KEY,
    enabled                        BOOLEAN,
    name                           TEXT NOT NULL,
    min_size                       TEXT,
    max_size                       TEXT,
    delay                          INTEGER,
    priority                       INTEGER   DEFAULT 0 NOT NULL,
    max_downloads                  INTEGER   DEFAULT 0,
    max_downloads_unit             TEXT,
    match_releases                 TEXT,
    except_releases                TEXT,
    use_regex                      BOOLEAN,
    match_release_groups           TEXT,
    except_release_groups          TEXT,
    match_release_tags             TEXT,
    except_release_tags            TEXT,
    use_regex_release_tags         BOOLEAN DEFAULT FALSE,
    match_description              TEXT,
    except_description             TEXT,
    use_regex_description          BOOLEAN DEFAULT FALSE,
    scene                          BOOLEAN,
    freeleech                      BOOLEAN,
    freeleech_percent              TEXT,
    smart_episode                  BOOLEAN DEFAULT FALSE,
    shows                          TEXT,
    seasons                        TEXT,
    episodes                       TEXT,
    resolutions                    TEXT []   DEFAULT '{}' NOT NULL,
    codecs                         TEXT []   DEFAULT '{}' NOT NULL,
    sources                        TEXT []   DEFAULT '{}' NOT NULL,
    containers                     TEXT []   DEFAULT '{}' NOT NULL,
    match_hdr                      TEXT []   DEFAULT '{}',
    except_hdr                     TEXT []   DEFAULT '{}',
    match_other                    TEXT []   DEFAULT '{}',
    except_other                   TEXT []   DEFAULT '{}',
    years                          TEXT,
	months                         TEXT,
    days                           TEXT,
    artists                        TEXT,
    albums                         TEXT,
    release_types_match            TEXT []   DEFAULT '{}',
    release_types_ignore           TEXT []   DEFAULT '{}',
    formats                        TEXT []   DEFAULT '{}',
    quality                        TEXT []   DEFAULT '{}',
    media                          TEXT []   DEFAULT '{}',
    log_score                      INTEGER,
    has_log                        BOOLEAN,
    has_cue                        BOOLEAN,
    perfect_flac                   BOOLEAN,
    match_categories               TEXT,
    except_categories              TEXT,
    match_uploaders                TEXT,
    except_uploaders               TEXT,
    match_language                 TEXT []   DEFAULT '{}',
    except_language                TEXT []   DEFAULT '{}',
    tags                           TEXT,
    except_tags                    TEXT,
    tags_match_logic               TEXT,
    except_tags_match_logic        TEXT,
    origins                        TEXT []   DEFAULT '{}',
    except_origins                 TEXT []   DEFAULT '{}',
    created_at                     TIMESTAMP DEFAULT CURRENT_TIMESTAMP,
    updated_at                     TIMESTAMP DEFAULT CURRENT_TIMESTAMP,
    min_seeders                    INTEGER DEFAULT 0,
    max_seeders                    INTEGER DEFAULT 0,
    min_leechers                   INTEGER DEFAULT 0,
    max_leechers                   INTEGER DEFAULT 0
);

CREATE INDEX filter_enabled_index
    ON filter (enabled);

CREATE INDEX filter_priority_index
    ON filter (priority);

CREATE TABLE filter_external
(
    id                                  SERIAL PRIMARY KEY,
    name                                TEXT     NOT NULL,
    idx                                 INTEGER,
    type                                TEXT,
    enabled                             BOOLEAN,
    exec_cmd                            TEXT,
    exec_args                           TEXT,
    exec_expect_status                  INTEGER,
    webhook_host                        TEXT,
    webhook_method                      TEXT,
    webhook_data                        TEXT,
    webhook_headers                     TEXT,
    webhook_expect_status               INTEGER,
    webhook_retry_status                TEXT,
    webhook_retry_attempts              INTEGER,
    webhook_retry_delay_seconds         INTEGER,
    filter_id                           INTEGER NOT NULL,
    FOREIGN KEY (filter_id)             REFERENCES filter(id) ON DELETE CASCADE
);

CREATE TABLE filter_indexer
(
    filter_id  INTEGER,
    indexer_id INTEGER,
    FOREIGN KEY (filter_id) REFERENCES filter(id),
    FOREIGN KEY (indexer_id) REFERENCES indexer(id) ON DELETE CASCADE,
    PRIMARY KEY (filter_id, indexer_id)
);

CREATE TABLE client
(
    id       		SERIAL PRIMARY KEY,
    name     		TEXT NOT NULL,
    enabled  		BOOLEAN,
    type     		TEXT,
    host     		TEXT NOT NULL,
    port     		INTEGER,
    tls      		BOOLEAN,
    tls_skip_verify BOOLEAN,
    username 		TEXT,
    password 		TEXT,
    settings 		JSON
);

CREATE TABLE action
(
    id                      SERIAL PRIMARY KEY,
    name                    TEXT,
    type                    TEXT,
    enabled                 BOOLEAN,
    exec_cmd                TEXT,
    exec_args               TEXT,
    watch_folder            TEXT,
    category                TEXT,
    tags                    TEXT,
    label                   TEXT,
    save_path               TEXT,
    paused                  BOOLEAN,
    ignore_rules            BOOLEAN,
    first_last_piece_prio   BOOLEAN DEFAULT false,
    skip_hash_check         BOOLEAN DEFAULT false,
    content_layout          TEXT,
    limit_upload_speed      INT,
    limit_download_speed    INT,
    limit_ratio             REAL,
    limit_seed_time         INT,
    priority			    TEXT,
    reannounce_skip         BOOLEAN DEFAULT false,
    reannounce_delete       BOOLEAN DEFAULT false,
    reannounce_interval     INTEGER DEFAULT 7,
    reannounce_max_attempts INTEGER DEFAULT 50,
    webhook_host            TEXT,
    webhook_method          TEXT,
    webhook_type            TEXT,
    webhook_data            TEXT,
    webhook_headers         TEXT[] DEFAULT '{}',
    external_client_id      INTEGER,
    external_client         TEXT,
    client_id               INTEGER,
    filter_id               INTEGER,
    FOREIGN KEY (filter_id) REFERENCES filter (id),
    FOREIGN KEY (client_id) REFERENCES client (id) ON DELETE SET NULL
);

CREATE TABLE "release"
(
    id                SERIAL PRIMARY KEY,
    filter_status     TEXT,
    rejections        TEXT []   DEFAULT '{}' NOT NULL,
    indexer           TEXT,
    filter            TEXT,
    protocol          TEXT,
    implementation    TEXT,
    timestamp         TIMESTAMPTZ DEFAULT CURRENT_TIMESTAMP,
    info_url          TEXT,
    download_url      TEXT,
    group_id          TEXT,
    torrent_id        TEXT,
    torrent_name      TEXT,
    size              BIGINT,
    raw               TEXT,
    title             TEXT,
    category          TEXT,
    season            INTEGER,
    episode           INTEGER,
    year              INTEGER,
    month             INTEGER,
    day               INTEGER,
    resolution        TEXT,
    source            TEXT,
    codec             TEXT,
    container         TEXT,
    hdr               TEXT,
    audio             TEXT,
    release_group     TEXT,
    region            TEXT,
    language          TEXT,
    edition           TEXT,
    unrated           BOOLEAN,
    hybrid            BOOLEAN,
    proper            BOOLEAN,
    repack            BOOLEAN,
    website           TEXT,
    artists           TEXT []   DEFAULT '{}' NOT NULL,
    type              TEXT,
    format            TEXT,
    quality           TEXT,
    log_score         INTEGER,
    has_log           BOOLEAN,
    has_cue           BOOLEAN,
    is_scene          BOOLEAN,
    origin            TEXT,
    tags              TEXT []   DEFAULT '{}' NOT NULL,
    freeleech         BOOLEAN,
    freeleech_percent INTEGER,
    uploader          TEXT,
	pre_time          TEXT,
    filter_id         INTEGER
        CONSTRAINT release_filter_id_fk
            REFERENCES filter
            ON DELETE SET NULL
);

CREATE INDEX release_filter_id_index
    ON release (filter_id);

CREATE INDEX release_indexer_index
    ON "release" (indexer);

CREATE INDEX release_timestamp_index
    ON "release" (timestamp DESC);

CREATE INDEX release_torrent_name_index
    ON "release" (torrent_name);

CREATE TABLE release_action_status
(
	id            SERIAL PRIMARY KEY,
	status        TEXT,
	action        TEXT NOT NULL,
	action_id     INTEGER,
	type          TEXT NOT NULL,
	client        TEXT,
	filter        TEXT,
	filter_id     INTEGER,
	rejections    TEXT []   DEFAULT '{}' NOT NULL,
	timestamp     TIMESTAMP DEFAULT CURRENT_TIMESTAMP,
	raw           TEXT,
	log           TEXT,
	release_id    INTEGER NOT NULL,
	FOREIGN KEY (action_id) REFERENCES "action"(id) ON DELETE SET NULL,
	FOREIGN KEY (release_id) REFERENCES "release"(id) ON DELETE CASCADE,
	FOREIGN KEY (filter_id) REFERENCES "filter"(id) ON DELETE SET NULL
);

CREATE INDEX release_action_status_release_id_index
    ON release_action_status (release_id);

CREATE TABLE notification
(
	id         SERIAL PRIMARY KEY,
	name       TEXT,
	type       TEXT,
	enabled    BOOLEAN,
	events     TEXT []   DEFAULT '{}' NOT NULL,
	token      TEXT,
	api_key    TEXT,
	webhook    TEXT,
	title      TEXT,
	icon       TEXT,
	host       TEXT,
	username   TEXT,
	password   TEXT,
	channel    TEXT,
	rooms      TEXT,
	targets    TEXT,
	devices    TEXT,
	topic      TEXT,
	priority   INTEGER DEFAULT 0,
	created_at TIMESTAMP DEFAULT CURRENT_TIMESTAMP,
	updated_at TIMESTAMP DEFAULT CURRENT_TIMESTAMP
);

CREATE TABLE feed
(
	id            SERIAL PRIMARY KEY,
	indexer       TEXT,
	name          TEXT,
	type          TEXT,
	enabled       BOOLEAN,
	url           TEXT,
	interval      INTEGER,
	timeout       INTEGER DEFAULT 60,
	max_age       INTEGER DEFAULT 0,
	categories    TEXT []   DEFAULT '{}' NOT NULL,
	capabilities  TEXT []   DEFAULT '{}' NOT NULL,
	api_key       TEXT,
	cookie        TEXT,
	settings      TEXT,
    indexer_id    INTEGER,
    last_run      TIMESTAMP,
    last_run_data TEXT,
    created_at    TIMESTAMP DEFAULT CURRENT_TIMESTAMP,
    updated_at    TIMESTAMP DEFAULT CURRENT_TIMESTAMP,
    FOREIGN KEY (indexer_id) REFERENCES indexer(id) ON DELETE SET NULL
);

CREATE TABLE feed_cache
(
	feed_id INTEGER NOT NULL,
	key     TEXT,
	value   TEXT,
	ttl     TIMESTAMP,
	FOREIGN KEY (feed_id) REFERENCES feed (id) ON DELETE cascade
);

CREATE INDEX feed_cache_feed_id_key_index
    ON feed_cache (feed_id, key);

CREATE TABLE api_key
(
	name       TEXT,
	key        TEXT PRIMARY KEY,
	scopes     TEXT []   DEFAULT '{}' NOT NULL,
	created_at TIMESTAMP DEFAULT CURRENT_TIMESTAMP
);
`

var postgresMigrations = []string{
	"",
	`
	CREATE TABLE notification
	(
		id         SERIAL PRIMARY KEY,
		name       TEXT,
		type       TEXT,
		enabled    BOOLEAN,
		events     TEXT []   DEFAULT '{}' NOT NULL,
		token      TEXT,
		api_key    TEXT,
		webhook    TEXT,
		title      TEXT,
		icon       TEXT,
		host       TEXT,
		username   TEXT,
		password   TEXT,
		channel    TEXT,
		rooms      TEXT,
		targets    TEXT,
		devices    TEXT,
		created_at TIMESTAMP DEFAULT CURRENT_TIMESTAMP,
		updated_at TIMESTAMP DEFAULT CURRENT_TIMESTAMP
	);
	`,
	`
	CREATE TABLE feed
	(
		id           SERIAL PRIMARY KEY,
		indexer      TEXT,
		name         TEXT,
		type         TEXT,
		enabled      BOOLEAN,
		url          TEXT,
		interval     INTEGER,
		categories   TEXT []   DEFAULT '{}' NOT NULL,
		capabilities TEXT []   DEFAULT '{}' NOT NULL,
		api_key      TEXT,
		settings     TEXT,
		indexer_id   INTEGER,
		created_at   TIMESTAMP DEFAULT CURRENT_TIMESTAMP,
		updated_at   TIMESTAMP DEFAULT CURRENT_TIMESTAMP,
		FOREIGN KEY (indexer_id) REFERENCES indexer(id) ON DELETE SET NULL
	);

	CREATE TABLE feed_cache
	(
		bucket TEXT,
		key    TEXT,
        value  TEXT,
		ttl    TIMESTAMP
	);
	`,
	`
	ALTER TABLE indexer
		ADD COLUMN implementation TEXT;
	`,
	`
	ALTER TABLE release
		RENAME COLUMN release_group TO "group";

	ALTER TABLE release
		DROP COLUMN raw;

	ALTER TABLE release
		DROP COLUMN audio;

	ALTER TABLE release
		DROP COLUMN region;

	ALTER TABLE release
		DROP COLUMN language;

	ALTER TABLE release
		DROP COLUMN edition;

	ALTER TABLE release
		DROP COLUMN unrated;

	ALTER TABLE release
		DROP COLUMN hybrid;

	ALTER TABLE release
		DROP COLUMN artists;

	ALTER TABLE release
		DROP COLUMN format;

	ALTER TABLE release
		DROP COLUMN quality;

	ALTER TABLE release
		DROP COLUMN log_score;

	ALTER TABLE release
		DROP COLUMN has_log;

	ALTER TABLE release
		DROP COLUMN has_cue;

	ALTER TABLE release
		DROP COLUMN is_scene;

	ALTER TABLE release
		DROP COLUMN freeleech;

	ALTER TABLE release
		DROP COLUMN freeleech_percent;

	ALTER TABLE "filter"
		ADD COLUMN origins TEXT []   DEFAULT '{}';
	`,
	`
	ALTER TABLE "filter"
		ADD COLUMN match_other TEXT []   DEFAULT '{}';

	ALTER TABLE "filter"
		ADD COLUMN except_other TEXT []   DEFAULT '{}';
	`,
	`
	ALTER TABLE release
		RENAME COLUMN "group" TO "release_group";

	ALTER TABLE release
    	ALTER COLUMN size TYPE BIGINT USING size::BIGINT;
	`,
	`
	ALTER TABLE "action"
		ADD COLUMN reannounce_skip BOOLEAN DEFAULT false;

	ALTER TABLE "action"
		ADD COLUMN reannounce_delete BOOLEAN DEFAULT false;

	ALTER TABLE "action"
		ADD COLUMN reannounce_interval INTEGER DEFAULT 7;

	ALTER TABLE "action"
		ADD COLUMN reannounce_max_attempts INTEGER DEFAULT 50;
	`,
	`
	ALTER TABLE "action"
		ADD COLUMN limit_ratio REAL DEFAULT 0;

	ALTER TABLE "action"
		ADD COLUMN limit_seed_time INTEGER DEFAULT 0;
	`,
	`
	ALTER TABLE filter
		ADD max_downloads INTEGER default 0;

	ALTER TABLE filter
		ADD max_downloads_unit TEXT;

	ALTER TABLE release
		add filter_id INTEGER;

	CREATE INDEX release_filter_id_index
		ON release (filter_id);

	ALTER TABLE release
		ADD CONSTRAINT release_filter_id_fk
			FOREIGN KEY (filter_id) REFERENCES FILTER
				ON DELETE SET NULL;
	`,
	`
CREATE INDEX release_action_status_release_id_index
    ON release_action_status (release_id);

CREATE INDEX release_indexer_index
    ON "release" (indexer);

CREATE INDEX release_timestamp_index
    ON "release" (timestamp DESC);

CREATE INDEX release_torrent_name_index
    ON "release" (torrent_name);

CREATE INDEX indexer_identifier_index
    ON indexer (identifier);
	`,
	`
	ALTER TABLE release_action_status
		ADD COLUMN client TEXT;

	ALTER TABLE release_action_status
		ADD COLUMN filter TEXT;
	`,
	`
	ALTER TABLE filter
		ADD COLUMN external_script_enabled BOOLEAN DEFAULT FALSE;

	ALTER TABLE filter
		ADD COLUMN external_script_cmd TEXT;

	ALTER TABLE filter
		ADD COLUMN external_script_args TEXT;

	ALTER TABLE filter
		ADD COLUMN external_script_expect_status INTEGER;

	ALTER TABLE filter
		ADD COLUMN external_webhook_enabled BOOLEAN DEFAULT FALSE;

	ALTER TABLE filter
		ADD COLUMN external_webhook_host TEXT;

	ALTER TABLE filter
		ADD COLUMN external_webhook_data TEXT;

	ALTER TABLE filter
		ADD COLUMN external_webhook_expect_status INTEGER;
	`,
	`
	ALTER TABLE action
		ADD COLUMN skip_hash_check BOOLEAN DEFAULT FALSE;

	ALTER TABLE action
		ADD COLUMN content_layout TEXT;
	`,
	`
	ALTER TABLE filter
		ADD COLUMN except_origins TEXT []   DEFAULT '{}';
	`,
	`CREATE TABLE api_key
	(
		name       TEXT,
		key        TEXT PRIMARY KEY,
		scopes     TEXT []   DEFAULT '{}' NOT NULL,
		created_at TIMESTAMP DEFAULT CURRENT_TIMESTAMP
	);
	`,
	`ALTER TABLE feed
     	ADD COLUMN timeout INTEGER DEFAULT 60;
    `,
	`ALTER TABLE feed
     	ADD COLUMN max_age INTEGER DEFAULT 3600;

	ALTER TABLE feed
     	ADD COLUMN last_run TIMESTAMP;

	ALTER TABLE feed
     	ADD COLUMN last_run_data TEXT;

	ALTER TABLE feed
     	ADD COLUMN cookie TEXT;
    `,
	`ALTER TABLE filter
		ADD COLUMN match_release_tags TEXT;

	ALTER TABLE filter
		ADD COLUMN except_release_tags TEXT;

	ALTER TABLE filter
		ADD COLUMN use_regex_release_tags BOOLEAN DEFAULT FALSE;
	`,
	`ALTER TABLE irc_network
    RENAME COLUMN nickserv_account TO auth_account;

	ALTER TABLE irc_network
		RENAME COLUMN nickserv_password TO auth_password;

	ALTER TABLE irc_network
		ADD nick TEXT;

	ALTER TABLE irc_network
		ADD auth_mechanism TEXT DEFAULT 'SASL_PLAIN';

	ALTER TABLE irc_network
		DROP CONSTRAINT irc_network_server_port_nickserv_account_key;

	ALTER TABLE irc_network
		ADD CONSTRAINT irc_network_server_port_nick_key
			UNIQUE (server, port, nick);

	UPDATE irc_network
		SET nick = irc_network.auth_account;

	UPDATE irc_network
		SET auth_mechanism = 'SASL_PLAIN';`,
	`ALTER TABLE indexer
     	ADD COLUMN base_url TEXT;
    `,
	`ALTER TABLE "filter"
	ADD COLUMN smart_episode BOOLEAN DEFAULT false;
	`,
	`ALTER TABLE "filter"
		ADD COLUMN match_language TEXT []   DEFAULT '{}';

	ALTER TABLE "filter"
		ADD COLUMN except_language TEXT []   DEFAULT '{}';
	`,
	`ALTER TABLE release_action_status
    ADD filter_id INTEGER;

CREATE INDEX release_action_status_filter_id_index
    ON release_action_status (filter_id);

ALTER TABLE release_action_status
    ADD CONSTRAINT release_action_status_filter_id_fk
        FOREIGN KEY (filter_id) REFERENCES filter;

UPDATE release_action_status
SET filter_id = (SELECT f.id
FROM filter f WHERE f.name = release_action_status.filter);
	`,
	`ALTER TABLE "release"
ADD COLUMN info_url TEXT;

ALTER TABLE "release"
ADD COLUMN download_url TEXT;
	`,
	`ALTER TABLE filter
		ADD COLUMN tags_match_logic TEXT;

	ALTER TABLE filter
		ADD COLUMN except_tags_match_logic TEXT;

	UPDATE filter
	SET tags_match_logic = 'ANY'
	WHERE tags IS NOT NULL;

	UPDATE filter
	SET except_tags_match_logic = 'ANY'
	WHERE except_tags IS NOT NULL;
	`,
	`ALTER TABLE notification
ADD COLUMN priority INTEGER DEFAULT 0;`,
	`ALTER TABLE notification
ADD COLUMN topic text;`,
	`ALTER TABLE filter
		ADD COLUMN match_description TEXT;

	ALTER TABLE filter
		ADD COLUMN except_description TEXT;

	ALTER TABLE filter
		ADD COLUMN use_regex_description BOOLEAN DEFAULT FALSE;`,
	`ALTER TABLE release_action_status
    ADD action_id INTEGER;

ALTER TABLE release_action_status
    ADD CONSTRAINT release_action_status_action_id_fk
        FOREIGN KEY (action_id) REFERENCES action;`,
	`ALTER TABLE irc_network
ADD COLUMN use_bouncer BOOLEAN DEFAULT FALSE;

ALTER TABLE irc_network
ADD COLUMN bouncer_addr TEXT;`,
	`ALTER TABLE release_action_status
    DROP CONSTRAINT IF EXISTS release_action_status_action_id_fkey;

ALTER TABLE release_action_status
    DROP CONSTRAINT IF EXISTS release_action_status_action_id_fk;

ALTER TABLE release_action_status
    ADD FOREIGN KEY (action_id) REFERENCES action
        ON DELETE SET NULL;
	`,
	`CREATE TABLE filter_external
	(
	id                      SERIAL PRIMARY KEY,
	name                    TEXT     NOT NULL,
	idx                     INTEGER,
	type                    TEXT,
	enabled                 BOOLEAN,
	exec_cmd                TEXT,
	exec_args               TEXT,
	exec_expect_status      INTEGER,
	webhook_host            TEXT,
	webhook_method          TEXT,
	webhook_data            TEXT,
	webhook_headers         TEXT,
	webhook_expect_status   INTEGER,
	filter_id               INTEGER NOT NULL,
	FOREIGN KEY (filter_id) REFERENCES filter(id) ON DELETE CASCADE
	);

	INSERT INTO "filter_external" (name, type, enabled, exec_cmd, exec_args, exec_expect_status, filter_id)
	SELECT 'exec', 'EXEC', external_script_enabled, external_script_cmd, external_script_args, external_script_expect_status, id FROM "filter" WHERE external_script_enabled = true;

	INSERT INTO "filter_external" (name, type, enabled, webhook_host, webhook_data, webhook_method, webhook_expect_status, filter_id)
	SELECT 'webhook', 'WEBHOOK', external_webhook_enabled, external_webhook_host, external_webhook_data, 'POST', external_webhook_expect_status, id FROM "filter" WHERE external_webhook_enabled = true;

	ALTER TABLE filter
		DROP COLUMN IF EXISTS external_script_enabled;

	ALTER TABLE filter
		DROP COLUMN IF EXISTS external_script_cmd;

	ALTER TABLE filter
		DROP COLUMN IF EXISTS external_script_args;

	ALTER TABLE filter
		DROP COLUMN IF EXISTS external_script_expect_status;

	ALTER TABLE filter
		DROP COLUMN IF EXISTS external_webhook_enabled;

	ALTER TABLE filter
		DROP COLUMN IF EXISTS external_webhook_host;

	ALTER TABLE filter
		DROP COLUMN IF EXISTS external_webhook_data;

	ALTER TABLE filter
		DROP COLUMN IF EXISTS external_webhook_expect_status;
	`,
	`DROP TABLE IF EXISTS feed_cache;

CREATE TABLE feed_cache
(
	feed_id INTEGER NOT NULL,
	key     TEXT,
	value   TEXT,
	ttl     TIMESTAMP,
	FOREIGN KEY (feed_id) REFERENCES feed (id) ON DELETE cascade
);

CREATE INDEX feed_cache_feed_id_key_index
    ON feed_cache (feed_id, key);
`,
	`ALTER TABLE action
ADD COLUMN external_client_id INTEGER;
`,
	`ALTER TABLE filter_external
ADD COLUMN external_webhook_retry_status TEXT;

ALTER TABLE filter_external
	ADD COLUMN external_webhook_retry_attempts INTEGER;

ALTER TABLE filter_external
	ADD COLUMN external_webhook_retry_delay_seconds INTEGER;

ALTER TABLE filter_external
	ADD COLUMN external_webhook_retry_max_jitter_seconds INTEGER;
`,
	`ALTER TABLE filter_external
    RENAME COLUMN external_webhook_retry_status TO webhook_retry_status;

ALTER TABLE filter_external
    RENAME COLUMN external_webhook_retry_attempts TO webhook_retry_attempts;

ALTER TABLE filter_external
    RENAME COLUMN external_webhook_retry_delay_seconds TO webhook_retry_delay_seconds;

ALTER TABLE filter_external
    RENAME COLUMN external_webhook_retry_max_jitter_seconds TO webhook_retry_max_jitter_seconds;
`,
	`ALTER TABLE filter_external
	DROP COLUMN IF EXISTS webhook_retry_max_jitter_seconds;
`,
	`ALTER TABLE irc_network
		ADD COLUMN bot_mode BOOLEAN DEFAULT FALSE;
`,
	`ALTER TABLE feed
	ALTER COLUMN max_age SET DEFAULT 0;
`,
	`ALTER TABLE action
	ADD COLUMN priority TEXT;
`,
	`ALTER TABLE action
	ADD COLUMN external_client TEXT;
`, `
ALTER TABLE filter
    ADD COLUMN min_seeders INTEGER DEFAULT 0;

ALTER TABLE filter
    ADD COLUMN max_seeders INTEGER DEFAULT 0;

ALTER TABLE filter
    ADD COLUMN min_leechers INTEGER DEFAULT 0;

ALTER TABLE filter
    ADD COLUMN max_leechers INTEGER DEFAULT 0;
`,
	`UPDATE irc_network
    SET server = 'irc.nebulance.io'
    WHERE server = 'irc.nebulance.cc';
`,
	`ALTER TABLE "release"
	ALTER COLUMN timestamp TYPE timestamptz USING timestamp AT TIME ZONE 'UTC';
`,
	`UPDATE  irc_network
    SET server = 'irc.animefriends.moe',
        name = CASE  
			WHEN name = 'AnimeBytes-IRC' THEN 'AnimeBytes'
        	ELSE name
        END
	WHERE server = 'irc.animebytes.tv';
`,
	`ALTER TABLE action
ADD COLUMN first_last_piece_prio BOOLEAN DEFAULT false;
`,
	`ALTER TABLE indexer
    ADD COLUMN identifier_external TEXT;

	UPDATE indexer
    SET identifier_external = name;
`,
	`ALTER TABLE "release"
ADD COLUMN month INTEGER;

ALTER TABLE "release"
ADD COLUMN day INTEGER;

ALTER TABLE filter
ADD COLUMN months TEXT;

ALTER TABLE filter
ADD COLUMN days TEXT;
`,
	`CREATE TABLE proxy
(
    id             SERIAL PRIMARY KEY,
    enabled        BOOLEAN,
    name           TEXT NOT NULL,
    type           TEXT NOT NULL,
    addr           TEXT NOT NULL,
	auth_user      TEXT,
	auth_pass      TEXT,
    timeout        INTEGER,
    created_at     TIMESTAMP DEFAULT CURRENT_TIMESTAMP,
    updated_at     TIMESTAMP DEFAULT CURRENT_TIMESTAMP
);

ALTER TABLE indexer
    ADD COLUMN proxy_id INTEGER;

ALTER TABLE indexer
    ADD COLUMN use_proxy BOOLEAN DEFAULT FALSE;

ALTER TABLE indexer
    ADD FOREIGN KEY (proxy_id) REFERENCES proxy
        ON DELETE SET NULL;

ALTER TABLE irc_network
    ADD COLUMN proxy_id INTEGER;

ALTER TABLE irc_network
    ADD COLUMN use_proxy BOOLEAN DEFAULT FALSE;

ALTER TABLE irc_network
    ADD FOREIGN KEY (proxy_id) REFERENCES proxy
        ON DELETE SET NULL;
`,
	`UPDATE indexer
	SET base_url = 'https://fuzer.xyz/'
	WHERE base_url = 'https://fuzer.me/';
`,
	`CREATE INDEX filter_enabled_index
	ON filter (enabled);

CREATE INDEX filter_priority_index
	ON filter (priority);
`,
	`UPDATE irc_network
    SET server = 'irc.fuzer.xyz'
    WHERE server = 'irc.fuzer.me';
`,
<<<<<<< HEAD
	`ALTER TABLE users
ADD COLUMN two_factor_auth BOOLEAN DEFAULT FALSE;

ALTER TABLE users
ADD COLUMN tfa_secret TEXT DEFAULT NULL;
=======
	`UPDATE irc_network
    SET server = 'irc.scenehd.org'
    WHERE server = 'irc.scenehd.eu';
	
UPDATE irc_network
    SET server = 'irc.p2p-network.net', name = 'P2P-Network', nick = nick || '_0'
    WHERE server = 'irc.librairc.net';
	
UPDATE irc_network
    SET server = 'irc.atw-inter.net', name = 'ATW-Inter'
    WHERE server = 'irc.ircnet.com';
>>>>>>> 50f1e4e7
`,
}<|MERGE_RESOLUTION|>--- conflicted
+++ resolved
@@ -977,13 +977,6 @@
     SET server = 'irc.fuzer.xyz'
     WHERE server = 'irc.fuzer.me';
 `,
-<<<<<<< HEAD
-	`ALTER TABLE users
-ADD COLUMN two_factor_auth BOOLEAN DEFAULT FALSE;
-
-ALTER TABLE users
-ADD COLUMN tfa_secret TEXT DEFAULT NULL;
-=======
 	`UPDATE irc_network
     SET server = 'irc.scenehd.org'
     WHERE server = 'irc.scenehd.eu';
@@ -995,6 +988,11 @@
 UPDATE irc_network
     SET server = 'irc.atw-inter.net', name = 'ATW-Inter'
     WHERE server = 'irc.ircnet.com';
->>>>>>> 50f1e4e7
+`,
+	`ALTER TABLE users
+ADD COLUMN two_factor_auth BOOLEAN DEFAULT FALSE;
+
+ALTER TABLE users
+ADD COLUMN tfa_secret TEXT DEFAULT NULL;
 `,
 }