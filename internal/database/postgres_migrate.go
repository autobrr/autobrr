--- conflicted
+++ resolved
@@ -1364,10 +1364,6 @@
 	SET announce_types = '{"NEW"}'
 	WHERE announce_types = '{}';
 `,
-<<<<<<< HEAD
-	`ALTER TABLE filter
-	ADD COLUMN webhook_continue_on_error BOOLEAN DEFAULT false;
-=======
 	`
 	ALTER TABLE list
 		ADD COLUMN skip_clean_sanitize BOOLEAN DEFAULT FALSE;
@@ -1468,6 +1464,8 @@
 `,
 	`ALTER TABLE list
 		ADD COLUMN include_year BOOLEAN DEFAULT FALSE;
->>>>>>> 881eee52
+`,
+  `ALTER TABLE filter
+	ADD COLUMN webhook_continue_on_error BOOLEAN DEFAULT false;
 `,
 }