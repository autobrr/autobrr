// Copyright (c) 2021 - 2023, Ludvig Lundgren and the autobrr contributors.
// SPDX-License-Identifier: GPL-2.0-or-later

package database

const postgresSchema = `
CREATE TABLE users
(
    id         SERIAL PRIMARY KEY,
    username   TEXT NOT NULL,
    password   TEXT NOT NULL,
    created_at TIMESTAMP DEFAULT CURRENT_TIMESTAMP,
    updated_at TIMESTAMP DEFAULT CURRENT_TIMESTAMP,
    UNIQUE (username)
);

CREATE TABLE indexer
(
    id             SERIAL PRIMARY KEY,
    identifier     TEXT,
	implementation TEXT,
	base_url       TEXT,
    enabled        BOOLEAN,
    name           TEXT NOT NULL,
    settings       TEXT,
    created_at     TIMESTAMP DEFAULT CURRENT_TIMESTAMP,
    updated_at     TIMESTAMP DEFAULT CURRENT_TIMESTAMP,
    UNIQUE (identifier)
);

CREATE INDEX indexer_identifier_index
    ON indexer (identifier);

CREATE TABLE irc_network
(
    id                  SERIAL PRIMARY KEY,
    enabled             BOOLEAN,
    name                TEXT NOT NULL,
    server              TEXT NOT NULL,
    port                INTEGER NOT NULL,
    tls                 BOOLEAN,
    pass                TEXT,
    nick                TEXT,
    auth_mechanism      TEXT,
    auth_account        TEXT,
    auth_password       TEXT,
    invite_command      TEXT,
    use_bouncer         BOOLEAN,
    bouncer_addr        TEXT,
    bot_mode            BOOLEAN DEFAULT FALSE,
    connected           BOOLEAN,
    connected_since     TIMESTAMP,
    created_at          TIMESTAMP DEFAULT CURRENT_TIMESTAMP,
    updated_at          TIMESTAMP DEFAULT CURRENT_TIMESTAMP,
    UNIQUE (server, port, nick)
);

CREATE TABLE irc_channel
(
    id          SERIAL PRIMARY KEY,
    enabled     BOOLEAN,
    name        TEXT NOT NULL,
    password    TEXT,
    detached    BOOLEAN,
    network_id  INTEGER NOT NULL,
    FOREIGN KEY (network_id) REFERENCES irc_network(id),
    UNIQUE (network_id, name)
);

CREATE TABLE filter
(
    id                             SERIAL PRIMARY KEY,
    enabled                        BOOLEAN,
    name                           TEXT NOT NULL,
    min_size                       TEXT,
    max_size                       TEXT,
    delay                          INTEGER,
    priority                       INTEGER   DEFAULT 0 NOT NULL,
    max_downloads                  INTEGER   DEFAULT 0,
    max_downloads_unit             TEXT,
    match_releases                 TEXT,
    except_releases                TEXT,
    use_regex                      BOOLEAN,
    match_release_groups           TEXT,
    except_release_groups          TEXT,
    match_release_tags             TEXT,
    except_release_tags            TEXT,
    use_regex_release_tags         BOOLEAN DEFAULT FALSE,
    match_description              TEXT,
    except_description             TEXT,
    use_regex_description          BOOLEAN DEFAULT FALSE,
    scene                          BOOLEAN,
    freeleech                      BOOLEAN,
    freeleech_percent              TEXT,
    smart_episode                  BOOLEAN DEFAULT FALSE,
    shows                          TEXT,
    seasons                        TEXT,
    episodes                       TEXT,
    resolutions                    TEXT []   DEFAULT '{}' NOT NULL,
    codecs                         TEXT []   DEFAULT '{}' NOT NULL,
    sources                        TEXT []   DEFAULT '{}' NOT NULL,
    containers                     TEXT []   DEFAULT '{}' NOT NULL,
    match_hdr                      TEXT []   DEFAULT '{}',
    except_hdr                     TEXT []   DEFAULT '{}',
    match_other                    TEXT []   DEFAULT '{}',
    except_other                   TEXT []   DEFAULT '{}',
    years                          TEXT,
    artists                        TEXT,
    albums                         TEXT,
    release_types_match            TEXT []   DEFAULT '{}',
    release_types_ignore           TEXT []   DEFAULT '{}',
    formats                        TEXT []   DEFAULT '{}',
    quality                        TEXT []   DEFAULT '{}',
    media                          TEXT []   DEFAULT '{}',
    log_score                      INTEGER,
    has_log                        BOOLEAN,
    has_cue                        BOOLEAN,
    perfect_flac                   BOOLEAN,
    match_categories               TEXT,
    except_categories              TEXT,
    match_uploaders                TEXT,
    except_uploaders               TEXT,
    match_language                 TEXT []   DEFAULT '{}',
    except_language                TEXT []   DEFAULT '{}',
    tags                           TEXT,
    except_tags                    TEXT,
    tags_match_logic               TEXT,
    except_tags_match_logic        TEXT,
    origins                        TEXT []   DEFAULT '{}',
    except_origins                 TEXT []   DEFAULT '{}',
    created_at                     TIMESTAMP DEFAULT CURRENT_TIMESTAMP,
    updated_at                     TIMESTAMP DEFAULT CURRENT_TIMESTAMP
);

CREATE TABLE filter_external
(
    id                                  SERIAL PRIMARY KEY,
    name                                TEXT     NOT NULL,
    idx                                 INTEGER,
    type                                TEXT,
    enabled                             BOOLEAN,
    exec_cmd                            TEXT,
    exec_args                           TEXT,
    exec_expect_status                  INTEGER,
    webhook_host                        TEXT,
    webhook_method                      TEXT,
    webhook_data                        TEXT,
    webhook_headers                     TEXT,
    webhook_expect_status               INTEGER,
    webhook_retry_status                TEXT,
    webhook_retry_attempts              INTEGER,
    webhook_retry_delay_seconds         INTEGER,
    filter_id                           INTEGER NOT NULL,
    FOREIGN KEY (filter_id)             REFERENCES filter(id) ON DELETE CASCADE
);

CREATE TABLE filter_indexer
(
    filter_id  INTEGER,
    indexer_id INTEGER,
    FOREIGN KEY (filter_id) REFERENCES filter(id),
    FOREIGN KEY (indexer_id) REFERENCES indexer(id) ON DELETE CASCADE,
    PRIMARY KEY (filter_id, indexer_id)
);

CREATE TABLE client
(
    id       		SERIAL PRIMARY KEY,
    name     		TEXT NOT NULL,
    enabled  		BOOLEAN,
    type     		TEXT,
    host     		TEXT NOT NULL,
    port     		INTEGER,
    tls      		BOOLEAN,
    tls_skip_verify BOOLEAN,
    username 		TEXT,
    password 		TEXT,
    settings 		JSON
);

CREATE TABLE action
(
    id                      SERIAL PRIMARY KEY,
    name                    TEXT,
    type                    TEXT,
    enabled                 BOOLEAN,
    exec_cmd                TEXT,
    exec_args               TEXT,
    watch_folder            TEXT,
    category                TEXT,
    tags                    TEXT,
    label                   TEXT,
    save_path               TEXT,
    paused                  BOOLEAN,
    ignore_rules            BOOLEAN,
    skip_hash_check         BOOLEAN DEFAULT false,
    content_layout          TEXT,
    limit_upload_speed      INT,
    limit_download_speed    INT,
    limit_ratio             REAL,
    limit_seed_time         INT,
    reannounce_skip         BOOLEAN DEFAULT false,
    reannounce_delete       BOOLEAN DEFAULT false,
    reannounce_interval     INTEGER DEFAULT 7,
    reannounce_max_attempts INTEGER DEFAULT 50,
    webhook_host            TEXT,
    webhook_method          TEXT,
    webhook_type            TEXT,
    webhook_data            TEXT,
    webhook_headers         TEXT[] DEFAULT '{}',
    external_client_id      INTEGER,
    client_id               INTEGER,
    filter_id               INTEGER,
    FOREIGN KEY (filter_id) REFERENCES filter (id),
    FOREIGN KEY (client_id) REFERENCES client (id) ON DELETE SET NULL
);

CREATE TABLE "release"
(
    id                SERIAL PRIMARY KEY,
    filter_status     TEXT,
    rejections        TEXT []   DEFAULT '{}' NOT NULL,
    indexer           TEXT,
    filter            TEXT,
    protocol          TEXT,
    implementation    TEXT,
    timestamp         TIMESTAMP DEFAULT CURRENT_TIMESTAMP,
    info_url          TEXT,
    download_url      TEXT,
    group_id          TEXT,
    torrent_id        TEXT,
    torrent_name      TEXT,
    size              BIGINT,
    raw               TEXT,
    title             TEXT,
    category          TEXT,
    season            INTEGER,
    episode           INTEGER,
    year              INTEGER,
    resolution        TEXT,
    source            TEXT,
    codec             TEXT,
    container         TEXT,
    hdr               TEXT,
    audio             TEXT,
    release_group     TEXT,
    region            TEXT,
    language          TEXT,
    edition           TEXT,
    unrated           BOOLEAN,
    hybrid            BOOLEAN,
    proper            BOOLEAN,
    repack            BOOLEAN,
    website           TEXT,
    artists           TEXT []   DEFAULT '{}' NOT NULL,
    type              TEXT,
    format            TEXT,
    quality           TEXT,
    log_score         INTEGER,
    has_log           BOOLEAN,
    has_cue           BOOLEAN,
    is_scene          BOOLEAN,
    origin            TEXT,
    tags              TEXT []   DEFAULT '{}' NOT NULL,
    freeleech         BOOLEAN,
    freeleech_percent INTEGER,
    uploader          TEXT,
	pre_time          TEXT,
    filter_id         INTEGER
        CONSTRAINT release_filter_id_fk
            REFERENCES filter
            ON DELETE SET NULL
);

CREATE INDEX release_filter_id_index
    ON release (filter_id);

CREATE INDEX release_indexer_index
    ON "release" (indexer);

CREATE INDEX release_timestamp_index
    ON "release" (timestamp DESC);

CREATE INDEX release_torrent_name_index
    ON "release" (torrent_name);

CREATE TABLE release_action_status
(
	id            SERIAL PRIMARY KEY,
	status        TEXT,
	action        TEXT NOT NULL,
	action_id     INTEGER,
	type          TEXT NOT NULL,
	client        TEXT,
	filter        TEXT,
	filter_id     INTEGER,
	rejections    TEXT []   DEFAULT '{}' NOT NULL,
	timestamp     TIMESTAMP DEFAULT CURRENT_TIMESTAMP,
	raw           TEXT,
	log           TEXT,
	release_id    INTEGER NOT NULL,
	FOREIGN KEY (action_id) REFERENCES "action"(id) ON DELETE SET NULL,
	FOREIGN KEY (release_id) REFERENCES "release"(id) ON DELETE CASCADE,
	FOREIGN KEY (filter_id) REFERENCES "filter"(id) ON DELETE SET NULL
);

CREATE INDEX release_action_status_release_id_index
    ON release_action_status (release_id);

CREATE TABLE notification
(
	id         SERIAL PRIMARY KEY,
	name       TEXT,
	type       TEXT,
	enabled    BOOLEAN,
	events     TEXT []   DEFAULT '{}' NOT NULL,
	token      TEXT,
	api_key    TEXT,
	webhook    TEXT,
	title      TEXT,
	icon       TEXT,
	host       TEXT,
	username   TEXT,
	password   TEXT,
	channel    TEXT,
	rooms      TEXT,
	targets    TEXT,
	devices    TEXT,
	topic      TEXT,
	priority   INTEGER DEFAULT 0,
	created_at TIMESTAMP DEFAULT CURRENT_TIMESTAMP,
	updated_at TIMESTAMP DEFAULT CURRENT_TIMESTAMP
);

CREATE TABLE feed
(
	id            SERIAL PRIMARY KEY,
	indexer       TEXT,
	name          TEXT,
	type          TEXT,
	enabled       BOOLEAN,
	url           TEXT,
	interval      INTEGER,
	timeout       INTEGER DEFAULT 60,
	max_age       INTEGER DEFAULT 3600,
	categories    TEXT []   DEFAULT '{}' NOT NULL,
	capabilities  TEXT []   DEFAULT '{}' NOT NULL,
	api_key       TEXT,
	cookie        TEXT,
	settings      TEXT,
    indexer_id    INTEGER,
    last_run      TIMESTAMP,
    last_run_data TEXT,
    created_at    TIMESTAMP DEFAULT CURRENT_TIMESTAMP,
    updated_at    TIMESTAMP DEFAULT CURRENT_TIMESTAMP,
    FOREIGN KEY (indexer_id) REFERENCES indexer(id) ON DELETE SET NULL
);

CREATE TABLE feed_cache
(
	feed_id INTEGER NOT NULL,
	key     TEXT,
	value   TEXT,
	ttl     TIMESTAMP,
	FOREIGN KEY (feed_id) REFERENCES feed (id) ON DELETE cascade
);

CREATE INDEX feed_cache_feed_id_key_index
    ON feed_cache (feed_id, key);

CREATE TABLE api_key
(
	name       TEXT,
	key        TEXT PRIMARY KEY,
	scopes     TEXT []   DEFAULT '{}' NOT NULL,
	created_at TIMESTAMP DEFAULT CURRENT_TIMESTAMP
);
`

var postgresMigrations = []string{
	"",
	`
	CREATE TABLE notification
	(
		id         SERIAL PRIMARY KEY,
		name       TEXT,
		type       TEXT,
		enabled    BOOLEAN,
		events     TEXT []   DEFAULT '{}' NOT NULL,
		token      TEXT,
		api_key    TEXT,
		webhook    TEXT,
		title      TEXT,
		icon       TEXT,
		host       TEXT,
		username   TEXT,
		password   TEXT,
		channel    TEXT,
		rooms      TEXT,
		targets    TEXT,
		devices    TEXT,
		created_at TIMESTAMP DEFAULT CURRENT_TIMESTAMP,
		updated_at TIMESTAMP DEFAULT CURRENT_TIMESTAMP
	);
	`,
	`
	CREATE TABLE feed
	(
		id           SERIAL PRIMARY KEY,
		indexer      TEXT,
		name         TEXT,
		type         TEXT,
		enabled      BOOLEAN,
		url          TEXT,
		interval     INTEGER,
		categories   TEXT []   DEFAULT '{}' NOT NULL,
		capabilities TEXT []   DEFAULT '{}' NOT NULL,
		api_key      TEXT,
		settings     TEXT,
		indexer_id   INTEGER,
		created_at   TIMESTAMP DEFAULT CURRENT_TIMESTAMP,
		updated_at   TIMESTAMP DEFAULT CURRENT_TIMESTAMP,
		FOREIGN KEY (indexer_id) REFERENCES indexer(id) ON DELETE SET NULL
	);

	CREATE TABLE feed_cache
	(
		bucket TEXT,
		key    TEXT,
        value  TEXT,
		ttl    TIMESTAMP
	);
	`,
	`
	ALTER TABLE indexer
		ADD COLUMN implementation TEXT;
	`,
	`
	ALTER TABLE release
		RENAME COLUMN release_group TO "group";

	ALTER TABLE release
		DROP COLUMN raw;

	ALTER TABLE release
		DROP COLUMN audio;

	ALTER TABLE release
		DROP COLUMN region;

	ALTER TABLE release
		DROP COLUMN language;

	ALTER TABLE release
		DROP COLUMN edition;

	ALTER TABLE release
		DROP COLUMN unrated;

	ALTER TABLE release
		DROP COLUMN hybrid;

	ALTER TABLE release
		DROP COLUMN artists;

	ALTER TABLE release
		DROP COLUMN format;

	ALTER TABLE release
		DROP COLUMN quality;

	ALTER TABLE release
		DROP COLUMN log_score;

	ALTER TABLE release
		DROP COLUMN has_log;

	ALTER TABLE release
		DROP COLUMN has_cue;

	ALTER TABLE release
		DROP COLUMN is_scene;

	ALTER TABLE release
		DROP COLUMN freeleech;

	ALTER TABLE release
		DROP COLUMN freeleech_percent;

	ALTER TABLE "filter"
		ADD COLUMN origins TEXT []   DEFAULT '{}';
	`,
	`
	ALTER TABLE "filter"
		ADD COLUMN match_other TEXT []   DEFAULT '{}';

	ALTER TABLE "filter"
		ADD COLUMN except_other TEXT []   DEFAULT '{}';
	`,
	`
	ALTER TABLE release
		RENAME COLUMN "group" TO "release_group";

	ALTER TABLE release
    	ALTER COLUMN size TYPE BIGINT USING size::BIGINT;
	`,
	`
	ALTER TABLE "action"
		ADD COLUMN reannounce_skip BOOLEAN DEFAULT false;
	
	ALTER TABLE "action"
		ADD COLUMN reannounce_delete BOOLEAN DEFAULT false;
	
	ALTER TABLE "action"
		ADD COLUMN reannounce_interval INTEGER DEFAULT 7;
	
	ALTER TABLE "action"
		ADD COLUMN reannounce_max_attempts INTEGER DEFAULT 50;
	`,
	`
	ALTER TABLE "action"
		ADD COLUMN limit_ratio REAL DEFAULT 0;
	
	ALTER TABLE "action"
		ADD COLUMN limit_seed_time INTEGER DEFAULT 0;
	`,
	`
	ALTER TABLE filter
		ADD max_downloads INTEGER default 0;

	ALTER TABLE filter
		ADD max_downloads_unit TEXT;

	ALTER TABLE release
		add filter_id INTEGER;

	CREATE INDEX release_filter_id_index
		ON release (filter_id);

	ALTER TABLE release
		ADD CONSTRAINT release_filter_id_fk
			FOREIGN KEY (filter_id) REFERENCES FILTER
				ON DELETE SET NULL;
	`,
	`
CREATE INDEX release_action_status_release_id_index
    ON release_action_status (release_id);

CREATE INDEX release_indexer_index
    ON "release" (indexer);

CREATE INDEX release_timestamp_index
    ON "release" (timestamp DESC);

CREATE INDEX release_torrent_name_index
    ON "release" (torrent_name);

CREATE INDEX indexer_identifier_index
    ON indexer (identifier);
	`,
	`
	ALTER TABLE release_action_status
		ADD COLUMN client TEXT;

	ALTER TABLE release_action_status
		ADD COLUMN filter TEXT;
	`,
	`
	ALTER TABLE filter
		ADD COLUMN external_script_enabled BOOLEAN DEFAULT FALSE;

	ALTER TABLE filter
		ADD COLUMN external_script_cmd TEXT;

	ALTER TABLE filter
		ADD COLUMN external_script_args TEXT;

	ALTER TABLE filter
		ADD COLUMN external_script_expect_status INTEGER;

	ALTER TABLE filter
		ADD COLUMN external_webhook_enabled BOOLEAN DEFAULT FALSE;

	ALTER TABLE filter
		ADD COLUMN external_webhook_host TEXT;

	ALTER TABLE filter
		ADD COLUMN external_webhook_data TEXT;

	ALTER TABLE filter
		ADD COLUMN external_webhook_expect_status INTEGER;
	`,
	`
	ALTER TABLE action
		ADD COLUMN skip_hash_check BOOLEAN DEFAULT FALSE;

	ALTER TABLE action
		ADD COLUMN content_layout TEXT;
	`,
	`
	ALTER TABLE filter
		ADD COLUMN except_origins TEXT []   DEFAULT '{}';
	`,
	`CREATE TABLE api_key
	(
		name       TEXT,
		key        TEXT PRIMARY KEY,
		scopes     TEXT []   DEFAULT '{}' NOT NULL,
		created_at TIMESTAMP DEFAULT CURRENT_TIMESTAMP
	);
	`,
	`ALTER TABLE feed
     	ADD COLUMN timeout INTEGER DEFAULT 60;
    `,
	`ALTER TABLE feed
     	ADD COLUMN max_age INTEGER DEFAULT 3600;

	ALTER TABLE feed
     	ADD COLUMN last_run TIMESTAMP;

	ALTER TABLE feed
     	ADD COLUMN last_run_data TEXT;

	ALTER TABLE feed
     	ADD COLUMN cookie TEXT;
    `,
	`ALTER TABLE filter
		ADD COLUMN match_release_tags TEXT;

	ALTER TABLE filter
		ADD COLUMN except_release_tags TEXT;

	ALTER TABLE filter
		ADD COLUMN use_regex_release_tags BOOLEAN DEFAULT FALSE;
	`,
	`ALTER TABLE irc_network
    RENAME COLUMN nickserv_account TO auth_account;

	ALTER TABLE irc_network
		RENAME COLUMN nickserv_password TO auth_password;

	ALTER TABLE irc_network
		ADD nick TEXT;

	ALTER TABLE irc_network
		ADD auth_mechanism TEXT DEFAULT 'SASL_PLAIN';

	ALTER TABLE irc_network
		DROP CONSTRAINT irc_network_server_port_nickserv_account_key;

	ALTER TABLE irc_network
		ADD CONSTRAINT irc_network_server_port_nick_key
			UNIQUE (server, port, nick);

	UPDATE irc_network
		SET nick = irc_network.auth_account;

	UPDATE irc_network
		SET auth_mechanism = 'SASL_PLAIN';`,
	`ALTER TABLE indexer
     	ADD COLUMN base_url TEXT;
    `,
	`ALTER TABLE "filter"
	ADD COLUMN smart_episode BOOLEAN DEFAULT false;
	`,
	`ALTER TABLE "filter"
		ADD COLUMN match_language TEXT []   DEFAULT '{}';

	ALTER TABLE "filter"
		ADD COLUMN except_language TEXT []   DEFAULT '{}';
	`,
	`ALTER TABLE release_action_status
    ADD filter_id INTEGER;

CREATE INDEX release_action_status_filter_id_index
    ON release_action_status (filter_id);

ALTER TABLE release_action_status
    ADD CONSTRAINT release_action_status_filter_id_fk
        FOREIGN KEY (filter_id) REFERENCES filter;

UPDATE release_action_status
SET filter_id = (SELECT f.id
FROM filter f WHERE f.name = release_action_status.filter);
	`,
	`ALTER TABLE "release"
ADD COLUMN info_url TEXT;
    
ALTER TABLE "release"
ADD COLUMN download_url TEXT;
	`,
	`ALTER TABLE filter
		ADD COLUMN tags_match_logic TEXT;

	ALTER TABLE filter
		ADD COLUMN except_tags_match_logic TEXT;

	UPDATE filter
	SET tags_match_logic = 'ANY'
	WHERE tags IS NOT NULL;

	UPDATE filter
	SET except_tags_match_logic = 'ANY'
	WHERE except_tags IS NOT NULL;
	`,
	`ALTER TABLE notification
ADD COLUMN priority INTEGER DEFAULT 0;`,
	`ALTER TABLE notification
ADD COLUMN topic text;`,
	`ALTER TABLE filter
		ADD COLUMN match_description TEXT;

	ALTER TABLE filter
		ADD COLUMN except_description TEXT;

	ALTER TABLE filter
		ADD COLUMN use_regex_description BOOLEAN DEFAULT FALSE;`,
	`ALTER TABLE release_action_status
    ADD action_id INTEGER;

ALTER TABLE release_action_status
    ADD CONSTRAINT release_action_status_action_id_fk
        FOREIGN KEY (action_id) REFERENCES action;`,
	`ALTER TABLE irc_network
ADD COLUMN use_bouncer BOOLEAN DEFAULT FALSE;

ALTER TABLE irc_network
ADD COLUMN bouncer_addr TEXT;`,
	`ALTER TABLE release_action_status
    DROP CONSTRAINT IF EXISTS release_action_status_action_id_fkey;
         
ALTER TABLE release_action_status
    DROP CONSTRAINT IF EXISTS release_action_status_action_id_fk;

ALTER TABLE release_action_status
    ADD FOREIGN KEY (action_id) REFERENCES action
        ON DELETE SET NULL;
	`,
	`CREATE TABLE filter_external
	(
	id                      SERIAL PRIMARY KEY,
	name                    TEXT     NOT NULL,
	idx                     INTEGER,
	type                    TEXT,
	enabled                 BOOLEAN,
	exec_cmd                TEXT,
	exec_args               TEXT,
	exec_expect_status      INTEGER,
	webhook_host            TEXT,
	webhook_method          TEXT,
	webhook_data            TEXT,
	webhook_headers         TEXT,
	webhook_expect_status   INTEGER,
	filter_id               INTEGER NOT NULL,
	FOREIGN KEY (filter_id) REFERENCES filter(id) ON DELETE CASCADE
	);

	INSERT INTO "filter_external" (name, type, enabled, exec_cmd, exec_args, exec_expect_status, filter_id)
	SELECT 'exec', 'EXEC', external_script_enabled, external_script_cmd, external_script_args, external_script_expect_status, id FROM "filter" WHERE external_script_enabled = true;

	INSERT INTO "filter_external" (name, type, enabled, webhook_host, webhook_data, webhook_method, webhook_expect_status, filter_id)
	SELECT 'webhook', 'WEBHOOK', external_webhook_enabled, external_webhook_host, external_webhook_data, 'POST', external_webhook_expect_status, id FROM "filter" WHERE external_webhook_enabled = true;

	ALTER TABLE filter
		DROP COLUMN IF EXISTS external_script_enabled;

	ALTER TABLE filter
		DROP COLUMN IF EXISTS external_script_cmd;

	ALTER TABLE filter
		DROP COLUMN IF EXISTS external_script_args;

	ALTER TABLE filter
		DROP COLUMN IF EXISTS external_script_expect_status;

	ALTER TABLE filter
		DROP COLUMN IF EXISTS external_webhook_enabled;

	ALTER TABLE filter
		DROP COLUMN IF EXISTS external_webhook_host;

	ALTER TABLE filter
		DROP COLUMN IF EXISTS external_webhook_data;

	ALTER TABLE filter
		DROP COLUMN IF EXISTS external_webhook_expect_status;
	`,
	`DROP TABLE IF EXISTS feed_cache;

CREATE TABLE feed_cache
(
	feed_id INTEGER NOT NULL,
	key     TEXT,
	value   TEXT,
	ttl     TIMESTAMP,
	FOREIGN KEY (feed_id) REFERENCES feed (id) ON DELETE cascade
);

CREATE INDEX feed_cache_feed_id_key_index
    ON feed_cache (feed_id, key);
`,
	`ALTER TABLE action
ADD COLUMN external_client_id INTEGER;
`,
	`ALTER TABLE filter_external
ADD COLUMN external_webhook_retry_status TEXT;

ALTER TABLE filter_external
	ADD COLUMN external_webhook_retry_attempts INTEGER;

ALTER TABLE filter_external
	ADD COLUMN external_webhook_retry_delay_seconds INTEGER;

ALTER TABLE filter_external
	ADD COLUMN external_webhook_retry_max_jitter_seconds INTEGER;
`,
	`ALTER TABLE filter_external
    RENAME COLUMN external_webhook_retry_status TO webhook_retry_status;

ALTER TABLE filter_external
    RENAME COLUMN external_webhook_retry_attempts TO webhook_retry_attempts;

ALTER TABLE filter_external
    RENAME COLUMN external_webhook_retry_delay_seconds TO webhook_retry_delay_seconds;

ALTER TABLE filter_external
    RENAME COLUMN external_webhook_retry_max_jitter_seconds TO webhook_retry_max_jitter_seconds;
`,
<<<<<<< HEAD
	`
	ALTER TABLE irc_network
		ADD COLUMN bot_mode BOOLEAN DEFAULT FALSE;
	`,
=======
	`ALTER TABLE filter_external
	DROP COLUMN IF EXISTS webhook_retry_max_jitter_seconds;
`,
>>>>>>> ff70a341
}<|MERGE_RESOLUTION|>--- conflicted
+++ resolved
@@ -826,14 +826,10 @@
 ALTER TABLE filter_external
     RENAME COLUMN external_webhook_retry_max_jitter_seconds TO webhook_retry_max_jitter_seconds;
 `,
-<<<<<<< HEAD
-	`
-	ALTER TABLE irc_network
-		ADD COLUMN bot_mode BOOLEAN DEFAULT FALSE;
-	`,
-=======
 	`ALTER TABLE filter_external
 	DROP COLUMN IF EXISTS webhook_retry_max_jitter_seconds;
 `,
->>>>>>> ff70a341
+	`ALTER TABLE irc_network
+		ADD COLUMN bot_mode BOOLEAN DEFAULT FALSE;
+`,
 }