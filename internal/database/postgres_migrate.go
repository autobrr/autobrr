--- conflicted
+++ resolved
@@ -684,11 +684,6 @@
 	`,
 	`ALTER TABLE notification
 ADD COLUMN priority INTEGER DEFAULT 0;`,
-<<<<<<< HEAD
-	`ALTER TABLE "filter"
-	ADD COLUMN unique_download BOOLEAN DEFAULT false;
-	`,
-=======
 	`ALTER TABLE notification
 ADD COLUMN topic text;`,
 	`ALTER TABLE filter
@@ -705,5 +700,7 @@
 ALTER TABLE release_action_status
     ADD CONSTRAINT release_action_status_action_id_fk
         FOREIGN KEY (action_id) REFERENCES action;`,
->>>>>>> d31866b0
+	`ALTER TABLE "filter"
+	ADD COLUMN unique_download BOOLEAN DEFAULT false;
+	`,
 }