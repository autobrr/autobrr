--- conflicted
+++ resolved
@@ -913,7 +913,18 @@
 	UPDATE indexer
     SET identifier_external = name;
 `,
-<<<<<<< HEAD
+	`ALTER TABLE "release"
+ADD COLUMN month INTEGER;
+
+ALTER TABLE "release"
+ADD COLUMN day INTEGER;
+
+ALTER TABLE filter
+ADD COLUMN months TEXT;
+
+ALTER TABLE filter
+ADD COLUMN days TEXT;
+`,
 	`CREATE TABLE release_profile_duplicate
 (
     id            SERIAL PRIMARY KEY,
@@ -943,18 +954,5 @@
     ADD CONSTRAINT filter_release_profile_duplicate_id_fk
         FOREIGN KEY (release_profile_duplicate_id) REFERENCES release_profile_duplicate (id)
             ON DELETE SET NULL;
-=======
-	`ALTER TABLE "release"
-ADD COLUMN month INTEGER;
-
-ALTER TABLE "release"
-ADD COLUMN day INTEGER;
-
-ALTER TABLE filter
-ADD COLUMN months TEXT;
-
-ALTER TABLE filter
-ADD COLUMN days TEXT;
->>>>>>> 4fceccd6
 `,
 }