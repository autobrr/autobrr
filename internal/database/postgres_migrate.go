--- conflicted
+++ resolved
@@ -878,21 +878,19 @@
         END
 	WHERE server = 'irc.animebytes.tv';
 `,
-<<<<<<< HEAD
+	`ALTER TABLE action
+ADD COLUMN first_last_piece_prio BOOLEAN DEFAULT false;
+`,
+	`ALTER TABLE indexer
+    ADD COLUMN identifier_external TEXT;
+
+	UPDATE indexer
+    SET identifier_external = name;
+`,
 	`ALTER TABLE "release"
 ADD COLUMN month INTEGER;
 
 ALTER TABLE "release"
 ADD COLUMN day INTEGER;
-=======
-	`ALTER TABLE action
-ADD COLUMN first_last_piece_prio BOOLEAN DEFAULT false;
-`,
-	`ALTER TABLE indexer
-    ADD COLUMN identifier_external TEXT;
-
-	UPDATE indexer
-    SET identifier_external = name;
->>>>>>> 7134e063
 `,
 }