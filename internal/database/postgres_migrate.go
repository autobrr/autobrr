--- conflicted
+++ resolved
@@ -1383,10 +1383,6 @@
         	WHERE server = 'irc.rocket-hd.cc'
     	);
 `,
-<<<<<<< HEAD
-	`ALTER TABLE action
-		ADD COLUMN download_path TEXT;
-=======
 	`CREATE TABLE sessions (
     token TEXT PRIMARY KEY,
     data BYTEA NOT NULL,
@@ -1460,7 +1456,8 @@
     OR label LIKE '%{{ .CurrenTimeUnixMS }}%' OR label LIKE '%{{.CurrenTimeUnixMS}}%'
     OR save_path LIKE '%{{ .CurrenTimeUnixMS }}%' OR save_path LIKE '%{{.CurrenTimeUnixMS}}%'
     OR webhook_data LIKE '%{{ .CurrenTimeUnixMS }}%' OR webhook_data LIKE '%{{.CurrenTimeUnixMS}}%';
-
->>>>>>> 5595e68b
+`,
+	`ALTER TABLE action
+		ADD COLUMN download_path TEXT;
 `,
 }