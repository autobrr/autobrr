// Copyright (c) 2021 - 2023, Ludvig Lundgren and the autobrr contributors.
// SPDX-License-Identifier: GPL-2.0-or-later

package database

const postgresSchema = `
CREATE TABLE users
(
    id         SERIAL PRIMARY KEY,
    username   TEXT NOT NULL,
    password   TEXT NOT NULL,
    created_at TIMESTAMP DEFAULT CURRENT_TIMESTAMP,
    updated_at TIMESTAMP DEFAULT CURRENT_TIMESTAMP,
    UNIQUE (username)
);

CREATE TABLE indexer
(
    id             SERIAL PRIMARY KEY,
    identifier     TEXT,
	implementation TEXT,
	base_url       TEXT,
    enabled        BOOLEAN,
    name           TEXT NOT NULL,
    settings       TEXT,
    created_at     TIMESTAMP DEFAULT CURRENT_TIMESTAMP,
    updated_at     TIMESTAMP DEFAULT CURRENT_TIMESTAMP,
    UNIQUE (identifier)
);

CREATE INDEX indexer_identifier_index
    ON indexer (identifier);

CREATE TABLE irc_network
(
    id                  SERIAL PRIMARY KEY,
    enabled             BOOLEAN,
    name                TEXT NOT NULL,
    server              TEXT NOT NULL,
    port                INTEGER NOT NULL,
    tls                 BOOLEAN,
    pass                TEXT,
    nick                TEXT,
    auth_mechanism      TEXT,
    auth_account        TEXT,
    auth_password       TEXT,
    invite_command      TEXT,
    use_bouncer         BOOLEAN,
    bouncer_addr        TEXT,
    bot_mode            BOOLEAN DEFAULT FALSE,
    connected           BOOLEAN,
    connected_since     TIMESTAMP,
    created_at          TIMESTAMP DEFAULT CURRENT_TIMESTAMP,
    updated_at          TIMESTAMP DEFAULT CURRENT_TIMESTAMP,
    UNIQUE (server, port, nick)
);

CREATE TABLE irc_channel
(
    id          SERIAL PRIMARY KEY,
    enabled     BOOLEAN,
    name        TEXT NOT NULL,
    password    TEXT,
    detached    BOOLEAN,
    network_id  INTEGER NOT NULL,
    FOREIGN KEY (network_id) REFERENCES irc_network(id),
    UNIQUE (network_id, name)
);

CREATE TABLE filter
(
    id                             SERIAL PRIMARY KEY,
    enabled                        BOOLEAN,
    name                           TEXT NOT NULL,
    min_size                       TEXT,
    max_size                       TEXT,
    delay                          INTEGER,
    priority                       INTEGER   DEFAULT 0 NOT NULL,
    max_downloads                  INTEGER   DEFAULT 0,
    max_downloads_unit             TEXT,
    match_releases                 TEXT,
    except_releases                TEXT,
    use_regex                      BOOLEAN,
    match_release_groups           TEXT,
    except_release_groups          TEXT,
    match_release_tags             TEXT,
    except_release_tags            TEXT,
    use_regex_release_tags         BOOLEAN DEFAULT FALSE,
    match_description              TEXT,
    except_description             TEXT,
    use_regex_description          BOOLEAN DEFAULT FALSE,
    scene                          BOOLEAN,
    freeleech                      BOOLEAN,
    freeleech_percent              TEXT,
    smart_episode                  BOOLEAN DEFAULT FALSE,
    shows                          TEXT,
    seasons                        TEXT,
    episodes                       TEXT,
    resolutions                    TEXT []   DEFAULT '{}' NOT NULL,
    codecs                         TEXT []   DEFAULT '{}' NOT NULL,
    sources                        TEXT []   DEFAULT '{}' NOT NULL,
    containers                     TEXT []   DEFAULT '{}' NOT NULL,
    match_hdr                      TEXT []   DEFAULT '{}',
    except_hdr                     TEXT []   DEFAULT '{}',
    match_other                    TEXT []   DEFAULT '{}',
    except_other                   TEXT []   DEFAULT '{}',
    years                          TEXT,
    artists                        TEXT,
    albums                         TEXT,
    release_types_match            TEXT []   DEFAULT '{}',
    release_types_ignore           TEXT []   DEFAULT '{}',
    formats                        TEXT []   DEFAULT '{}',
    quality                        TEXT []   DEFAULT '{}',
    media                          TEXT []   DEFAULT '{}',
    log_score                      INTEGER,
    has_log                        BOOLEAN,
    has_cue                        BOOLEAN,
    perfect_flac                   BOOLEAN,
    match_categories               TEXT,
    except_categories              TEXT,
    match_uploaders                TEXT,
    except_uploaders               TEXT,
    match_language                 TEXT []   DEFAULT '{}',
    except_language                TEXT []   DEFAULT '{}',
    tags                           TEXT,
    except_tags                    TEXT,
    tags_match_logic               TEXT,
    except_tags_match_logic        TEXT,
    origins                        TEXT []   DEFAULT '{}',
    except_origins                 TEXT []   DEFAULT '{}',
    created_at                     TIMESTAMP DEFAULT CURRENT_TIMESTAMP,
    updated_at                     TIMESTAMP DEFAULT CURRENT_TIMESTAMP
);

CREATE TABLE filter_external
(
    id                                  SERIAL PRIMARY KEY,
    name                                TEXT     NOT NULL,
    idx                                 INTEGER,
    type                                TEXT,
    enabled                             BOOLEAN,
    exec_cmd                            TEXT,
    exec_args                           TEXT,
    exec_expect_status                  INTEGER,
    webhook_host                        TEXT,
    webhook_method                      TEXT,
    webhook_data                        TEXT,
    webhook_headers                     TEXT,
    webhook_expect_status               INTEGER,
    webhook_retry_status                TEXT,
    webhook_retry_attempts              INTEGER,
    webhook_retry_delay_seconds         INTEGER,
    filter_id                           INTEGER NOT NULL,
    FOREIGN KEY (filter_id)             REFERENCES filter(id) ON DELETE CASCADE
);

CREATE TABLE filter_indexer
(
    filter_id  INTEGER,
    indexer_id INTEGER,
    FOREIGN KEY (filter_id) REFERENCES filter(id),
    FOREIGN KEY (indexer_id) REFERENCES indexer(id) ON DELETE CASCADE,
    PRIMARY KEY (filter_id, indexer_id)
);

CREATE TABLE client
(
    id       		SERIAL PRIMARY KEY,
    name     		TEXT NOT NULL,
    enabled  		BOOLEAN,
    type     		TEXT,
    host     		TEXT NOT NULL,
    port     		INTEGER,
    tls      		BOOLEAN,
    tls_skip_verify BOOLEAN,
    username 		TEXT,
    password 		TEXT,
    settings 		JSON
);

CREATE TABLE action
(
    id                      SERIAL PRIMARY KEY,
    name                    TEXT,
    type                    TEXT,
    enabled                 BOOLEAN,
    exec_cmd                TEXT,
    exec_args               TEXT,
    watch_folder            TEXT,
    category                TEXT,
    tags                    TEXT,
    label                   TEXT,
    save_path               TEXT,
    paused                  BOOLEAN,
    ignore_rules            BOOLEAN,
    skip_hash_check         BOOLEAN DEFAULT false,
    content_layout          TEXT,
    limit_upload_speed      INT,
    limit_download_speed    INT,
    limit_ratio             REAL,
    limit_seed_time         INT,
	action_priority			TEXT,
    reannounce_skip         BOOLEAN DEFAULT false,
    reannounce_delete       BOOLEAN DEFAULT false,
    reannounce_interval     INTEGER DEFAULT 7,
    reannounce_max_attempts INTEGER DEFAULT 50,
    webhook_host            TEXT,
    webhook_method          TEXT,
    webhook_type            TEXT,
    webhook_data            TEXT,
    webhook_headers         TEXT[] DEFAULT '{}',
    external_client_id      INTEGER,
    client_id               INTEGER,
    filter_id               INTEGER,
    FOREIGN KEY (filter_id) REFERENCES filter (id),
    FOREIGN KEY (client_id) REFERENCES client (id) ON DELETE SET NULL
);

CREATE TABLE "release"
(
    id                SERIAL PRIMARY KEY,
    filter_status     TEXT,
    rejections        TEXT []   DEFAULT '{}' NOT NULL,
    indexer           TEXT,
    filter            TEXT,
    protocol          TEXT,
    implementation    TEXT,
    timestamp         TIMESTAMP DEFAULT CURRENT_TIMESTAMP,
    info_url          TEXT,
    download_url      TEXT,
    group_id          TEXT,
    torrent_id        TEXT,
    torrent_name      TEXT,
    size              BIGINT,
    raw               TEXT,
    title             TEXT,
    category          TEXT,
    season            INTEGER,
    episode           INTEGER,
    year              INTEGER,
    resolution        TEXT,
    source            TEXT,
    codec             TEXT,
    container         TEXT,
    hdr               TEXT,
    audio             TEXT,
    release_group     TEXT,
    region            TEXT,
    language          TEXT,
    edition           TEXT,
    unrated           BOOLEAN,
    hybrid            BOOLEAN,
    proper            BOOLEAN,
    repack            BOOLEAN,
    website           TEXT,
    artists           TEXT []   DEFAULT '{}' NOT NULL,
    type              TEXT,
    format            TEXT,
    quality           TEXT,
    log_score         INTEGER,
    has_log           BOOLEAN,
    has_cue           BOOLEAN,
    is_scene          BOOLEAN,
    origin            TEXT,
    tags              TEXT []   DEFAULT '{}' NOT NULL,
    freeleech         BOOLEAN,
    freeleech_percent INTEGER,
    uploader          TEXT,
	pre_time          TEXT,
    filter_id         INTEGER
        CONSTRAINT release_filter_id_fk
            REFERENCES filter
            ON DELETE SET NULL
);

CREATE INDEX release_filter_id_index
    ON release (filter_id);

CREATE INDEX release_indexer_index
    ON "release" (indexer);

CREATE INDEX release_timestamp_index
    ON "release" (timestamp DESC);

CREATE INDEX release_torrent_name_index
    ON "release" (torrent_name);

CREATE TABLE release_action_status
(
	id            SERIAL PRIMARY KEY,
	status        TEXT,
	action        TEXT NOT NULL,
	action_id     INTEGER,
	type          TEXT NOT NULL,
	client        TEXT,
	filter        TEXT,
	filter_id     INTEGER,
	rejections    TEXT []   DEFAULT '{}' NOT NULL,
	timestamp     TIMESTAMP DEFAULT CURRENT_TIMESTAMP,
	raw           TEXT,
	log           TEXT,
	release_id    INTEGER NOT NULL,
	FOREIGN KEY (action_id) REFERENCES "action"(id) ON DELETE SET NULL,
	FOREIGN KEY (release_id) REFERENCES "release"(id) ON DELETE CASCADE,
	FOREIGN KEY (filter_id) REFERENCES "filter"(id) ON DELETE SET NULL
);

CREATE INDEX release_action_status_release_id_index
    ON release_action_status (release_id);

CREATE TABLE notification
(
	id         SERIAL PRIMARY KEY,
	name       TEXT,
	type       TEXT,
	enabled    BOOLEAN,
	events     TEXT []   DEFAULT '{}' NOT NULL,
	token      TEXT,
	api_key    TEXT,
	webhook    TEXT,
	title      TEXT,
	icon       TEXT,
	host       TEXT,
	username   TEXT,
	password   TEXT,
	channel    TEXT,
	rooms      TEXT,
	targets    TEXT,
	devices    TEXT,
	topic      TEXT,
	priority   INTEGER DEFAULT 0,
	created_at TIMESTAMP DEFAULT CURRENT_TIMESTAMP,
	updated_at TIMESTAMP DEFAULT CURRENT_TIMESTAMP
);

CREATE TABLE feed
(
	id            SERIAL PRIMARY KEY,
	indexer       TEXT,
	name          TEXT,
	type          TEXT,
	enabled       BOOLEAN,
	url           TEXT,
	interval      INTEGER,
	timeout       INTEGER DEFAULT 60,
	max_age       INTEGER DEFAULT 0,
	categories    TEXT []   DEFAULT '{}' NOT NULL,
	capabilities  TEXT []   DEFAULT '{}' NOT NULL,
	api_key       TEXT,
	cookie        TEXT,
	settings      TEXT,
    indexer_id    INTEGER,
    last_run      TIMESTAMP,
    last_run_data TEXT,
    created_at    TIMESTAMP DEFAULT CURRENT_TIMESTAMP,
    updated_at    TIMESTAMP DEFAULT CURRENT_TIMESTAMP,
    FOREIGN KEY (indexer_id) REFERENCES indexer(id) ON DELETE SET NULL
);

CREATE TABLE feed_cache
(
	feed_id INTEGER NOT NULL,
	key     TEXT,
	value   TEXT,
	ttl     TIMESTAMP,
	FOREIGN KEY (feed_id) REFERENCES feed (id) ON DELETE cascade
);

CREATE INDEX feed_cache_feed_id_key_index
    ON feed_cache (feed_id, key);

CREATE TABLE api_key
(
	name       TEXT,
	key        TEXT PRIMARY KEY,
	scopes     TEXT []   DEFAULT '{}' NOT NULL,
	created_at TIMESTAMP DEFAULT CURRENT_TIMESTAMP
);
`

var postgresMigrations = []string{
	"",
	`
	CREATE TABLE notification
	(
		id         SERIAL PRIMARY KEY,
		name       TEXT,
		type       TEXT,
		enabled    BOOLEAN,
		events     TEXT []   DEFAULT '{}' NOT NULL,
		token      TEXT,
		api_key    TEXT,
		webhook    TEXT,
		title      TEXT,
		icon       TEXT,
		host       TEXT,
		username   TEXT,
		password   TEXT,
		channel    TEXT,
		rooms      TEXT,
		targets    TEXT,
		devices    TEXT,
		created_at TIMESTAMP DEFAULT CURRENT_TIMESTAMP,
		updated_at TIMESTAMP DEFAULT CURRENT_TIMESTAMP
	);
	`,
	`
	CREATE TABLE feed
	(
		id           SERIAL PRIMARY KEY,
		indexer      TEXT,
		name         TEXT,
		type         TEXT,
		enabled      BOOLEAN,
		url          TEXT,
		interval     INTEGER,
		categories   TEXT []   DEFAULT '{}' NOT NULL,
		capabilities TEXT []   DEFAULT '{}' NOT NULL,
		api_key      TEXT,
		settings     TEXT,
		indexer_id   INTEGER,
		created_at   TIMESTAMP DEFAULT CURRENT_TIMESTAMP,
		updated_at   TIMESTAMP DEFAULT CURRENT_TIMESTAMP,
		FOREIGN KEY (indexer_id) REFERENCES indexer(id) ON DELETE SET NULL
	);

	CREATE TABLE feed_cache
	(
		bucket TEXT,
		key    TEXT,
        value  TEXT,
		ttl    TIMESTAMP
	);
	`,
	`
	ALTER TABLE indexer
		ADD COLUMN implementation TEXT;
	`,
	`
	ALTER TABLE release
		RENAME COLUMN release_group TO "group";

	ALTER TABLE release
		DROP COLUMN raw;

	ALTER TABLE release
		DROP COLUMN audio;

	ALTER TABLE release
		DROP COLUMN region;

	ALTER TABLE release
		DROP COLUMN language;

	ALTER TABLE release
		DROP COLUMN edition;

	ALTER TABLE release
		DROP COLUMN unrated;

	ALTER TABLE release
		DROP COLUMN hybrid;

	ALTER TABLE release
		DROP COLUMN artists;

	ALTER TABLE release
		DROP COLUMN format;

	ALTER TABLE release
		DROP COLUMN quality;

	ALTER TABLE release
		DROP COLUMN log_score;

	ALTER TABLE release
		DROP COLUMN has_log;

	ALTER TABLE release
		DROP COLUMN has_cue;

	ALTER TABLE release
		DROP COLUMN is_scene;

	ALTER TABLE release
		DROP COLUMN freeleech;

	ALTER TABLE release
		DROP COLUMN freeleech_percent;

	ALTER TABLE "filter"
		ADD COLUMN origins TEXT []   DEFAULT '{}';
	`,
	`
	ALTER TABLE "filter"
		ADD COLUMN match_other TEXT []   DEFAULT '{}';

	ALTER TABLE "filter"
		ADD COLUMN except_other TEXT []   DEFAULT '{}';
	`,
	`
	ALTER TABLE release
		RENAME COLUMN "group" TO "release_group";

	ALTER TABLE release
    	ALTER COLUMN size TYPE BIGINT USING size::BIGINT;
	`,
	`
	ALTER TABLE "action"
		ADD COLUMN reannounce_skip BOOLEAN DEFAULT false;

	ALTER TABLE "action"
		ADD COLUMN reannounce_delete BOOLEAN DEFAULT false;

	ALTER TABLE "action"
		ADD COLUMN reannounce_interval INTEGER DEFAULT 7;

	ALTER TABLE "action"
		ADD COLUMN reannounce_max_attempts INTEGER DEFAULT 50;
	`,
	`
	ALTER TABLE "action"
		ADD COLUMN limit_ratio REAL DEFAULT 0;

	ALTER TABLE "action"
		ADD COLUMN limit_seed_time INTEGER DEFAULT 0;
	`,
	`
	ALTER TABLE filter
		ADD max_downloads INTEGER default 0;

	ALTER TABLE filter
		ADD max_downloads_unit TEXT;

	ALTER TABLE release
		add filter_id INTEGER;

	CREATE INDEX release_filter_id_index
		ON release (filter_id);

	ALTER TABLE release
		ADD CONSTRAINT release_filter_id_fk
			FOREIGN KEY (filter_id) REFERENCES FILTER
				ON DELETE SET NULL;
	`,
	`
CREATE INDEX release_action_status_release_id_index
    ON release_action_status (release_id);

CREATE INDEX release_indexer_index
    ON "release" (indexer);

CREATE INDEX release_timestamp_index
    ON "release" (timestamp DESC);

CREATE INDEX release_torrent_name_index
    ON "release" (torrent_name);

CREATE INDEX indexer_identifier_index
    ON indexer (identifier);
	`,
	`
	ALTER TABLE release_action_status
		ADD COLUMN client TEXT;

	ALTER TABLE release_action_status
		ADD COLUMN filter TEXT;
	`,
	`
	ALTER TABLE filter
		ADD COLUMN external_script_enabled BOOLEAN DEFAULT FALSE;

	ALTER TABLE filter
		ADD COLUMN external_script_cmd TEXT;

	ALTER TABLE filter
		ADD COLUMN external_script_args TEXT;

	ALTER TABLE filter
		ADD COLUMN external_script_expect_status INTEGER;

	ALTER TABLE filter
		ADD COLUMN external_webhook_enabled BOOLEAN DEFAULT FALSE;

	ALTER TABLE filter
		ADD COLUMN external_webhook_host TEXT;

	ALTER TABLE filter
		ADD COLUMN external_webhook_data TEXT;

	ALTER TABLE filter
		ADD COLUMN external_webhook_expect_status INTEGER;
	`,
	`
	ALTER TABLE action
		ADD COLUMN skip_hash_check BOOLEAN DEFAULT FALSE;

	ALTER TABLE action
		ADD COLUMN content_layout TEXT;
	`,
	`
	ALTER TABLE filter
		ADD COLUMN except_origins TEXT []   DEFAULT '{}';
	`,
	`CREATE TABLE api_key
	(
		name       TEXT,
		key        TEXT PRIMARY KEY,
		scopes     TEXT []   DEFAULT '{}' NOT NULL,
		created_at TIMESTAMP DEFAULT CURRENT_TIMESTAMP
	);
	`,
	`ALTER TABLE feed
     	ADD COLUMN timeout INTEGER DEFAULT 60;
    `,
	`ALTER TABLE feed
     	ADD COLUMN max_age INTEGER DEFAULT 3600;

	ALTER TABLE feed
     	ADD COLUMN last_run TIMESTAMP;

	ALTER TABLE feed
     	ADD COLUMN last_run_data TEXT;

	ALTER TABLE feed
     	ADD COLUMN cookie TEXT;
    `,
	`ALTER TABLE filter
		ADD COLUMN match_release_tags TEXT;

	ALTER TABLE filter
		ADD COLUMN except_release_tags TEXT;

	ALTER TABLE filter
		ADD COLUMN use_regex_release_tags BOOLEAN DEFAULT FALSE;
	`,
	`ALTER TABLE irc_network
    RENAME COLUMN nickserv_account TO auth_account;

	ALTER TABLE irc_network
		RENAME COLUMN nickserv_password TO auth_password;

	ALTER TABLE irc_network
		ADD nick TEXT;

	ALTER TABLE irc_network
		ADD auth_mechanism TEXT DEFAULT 'SASL_PLAIN';

	ALTER TABLE irc_network
		DROP CONSTRAINT irc_network_server_port_nickserv_account_key;

	ALTER TABLE irc_network
		ADD CONSTRAINT irc_network_server_port_nick_key
			UNIQUE (server, port, nick);

	UPDATE irc_network
		SET nick = irc_network.auth_account;

	UPDATE irc_network
		SET auth_mechanism = 'SASL_PLAIN';`,
	`ALTER TABLE indexer
     	ADD COLUMN base_url TEXT;
    `,
	`ALTER TABLE "filter"
	ADD COLUMN smart_episode BOOLEAN DEFAULT false;
	`,
	`ALTER TABLE "filter"
		ADD COLUMN match_language TEXT []   DEFAULT '{}';

	ALTER TABLE "filter"
		ADD COLUMN except_language TEXT []   DEFAULT '{}';
	`,
	`ALTER TABLE release_action_status
    ADD filter_id INTEGER;

CREATE INDEX release_action_status_filter_id_index
    ON release_action_status (filter_id);

ALTER TABLE release_action_status
    ADD CONSTRAINT release_action_status_filter_id_fk
        FOREIGN KEY (filter_id) REFERENCES filter;

UPDATE release_action_status
SET filter_id = (SELECT f.id
FROM filter f WHERE f.name = release_action_status.filter);
	`,
	`ALTER TABLE "release"
ADD COLUMN info_url TEXT;

ALTER TABLE "release"
ADD COLUMN download_url TEXT;
	`,
	`ALTER TABLE filter
		ADD COLUMN tags_match_logic TEXT;

	ALTER TABLE filter
		ADD COLUMN except_tags_match_logic TEXT;

	UPDATE filter
	SET tags_match_logic = 'ANY'
	WHERE tags IS NOT NULL;

	UPDATE filter
	SET except_tags_match_logic = 'ANY'
	WHERE except_tags IS NOT NULL;
	`,
	`ALTER TABLE notification
ADD COLUMN priority INTEGER DEFAULT 0;`,
	`ALTER TABLE notification
ADD COLUMN topic text;`,
	`ALTER TABLE filter
		ADD COLUMN match_description TEXT;

	ALTER TABLE filter
		ADD COLUMN except_description TEXT;

	ALTER TABLE filter
		ADD COLUMN use_regex_description BOOLEAN DEFAULT FALSE;`,
	`ALTER TABLE release_action_status
    ADD action_id INTEGER;

ALTER TABLE release_action_status
    ADD CONSTRAINT release_action_status_action_id_fk
        FOREIGN KEY (action_id) REFERENCES action;`,
	`ALTER TABLE irc_network
ADD COLUMN use_bouncer BOOLEAN DEFAULT FALSE;

ALTER TABLE irc_network
ADD COLUMN bouncer_addr TEXT;`,
	`ALTER TABLE release_action_status
    DROP CONSTRAINT IF EXISTS release_action_status_action_id_fkey;

ALTER TABLE release_action_status
    DROP CONSTRAINT IF EXISTS release_action_status_action_id_fk;

ALTER TABLE release_action_status
    ADD FOREIGN KEY (action_id) REFERENCES action
        ON DELETE SET NULL;
	`,
	`CREATE TABLE filter_external
	(
	id                      SERIAL PRIMARY KEY,
	name                    TEXT     NOT NULL,
	idx                     INTEGER,
	type                    TEXT,
	enabled                 BOOLEAN,
	exec_cmd                TEXT,
	exec_args               TEXT,
	exec_expect_status      INTEGER,
	webhook_host            TEXT,
	webhook_method          TEXT,
	webhook_data            TEXT,
	webhook_headers         TEXT,
	webhook_expect_status   INTEGER,
	filter_id               INTEGER NOT NULL,
	FOREIGN KEY (filter_id) REFERENCES filter(id) ON DELETE CASCADE
	);

	INSERT INTO "filter_external" (name, type, enabled, exec_cmd, exec_args, exec_expect_status, filter_id)
	SELECT 'exec', 'EXEC', external_script_enabled, external_script_cmd, external_script_args, external_script_expect_status, id FROM "filter" WHERE external_script_enabled = true;

	INSERT INTO "filter_external" (name, type, enabled, webhook_host, webhook_data, webhook_method, webhook_expect_status, filter_id)
	SELECT 'webhook', 'WEBHOOK', external_webhook_enabled, external_webhook_host, external_webhook_data, 'POST', external_webhook_expect_status, id FROM "filter" WHERE external_webhook_enabled = true;

	ALTER TABLE filter
		DROP COLUMN IF EXISTS external_script_enabled;

	ALTER TABLE filter
		DROP COLUMN IF EXISTS external_script_cmd;

	ALTER TABLE filter
		DROP COLUMN IF EXISTS external_script_args;

	ALTER TABLE filter
		DROP COLUMN IF EXISTS external_script_expect_status;

	ALTER TABLE filter
		DROP COLUMN IF EXISTS external_webhook_enabled;

	ALTER TABLE filter
		DROP COLUMN IF EXISTS external_webhook_host;

	ALTER TABLE filter
		DROP COLUMN IF EXISTS external_webhook_data;

	ALTER TABLE filter
		DROP COLUMN IF EXISTS external_webhook_expect_status;
	`,
	`DROP TABLE IF EXISTS feed_cache;

CREATE TABLE feed_cache
(
	feed_id INTEGER NOT NULL,
	key     TEXT,
	value   TEXT,
	ttl     TIMESTAMP,
	FOREIGN KEY (feed_id) REFERENCES feed (id) ON DELETE cascade
);

CREATE INDEX feed_cache_feed_id_key_index
    ON feed_cache (feed_id, key);
`,
	`ALTER TABLE action
ADD COLUMN external_client_id INTEGER;
`,
	`ALTER TABLE filter_external
ADD COLUMN external_webhook_retry_status TEXT;

ALTER TABLE filter_external
	ADD COLUMN external_webhook_retry_attempts INTEGER;

ALTER TABLE filter_external
	ADD COLUMN external_webhook_retry_delay_seconds INTEGER;

ALTER TABLE filter_external
	ADD COLUMN external_webhook_retry_max_jitter_seconds INTEGER;
`,
	`ALTER TABLE filter_external
    RENAME COLUMN external_webhook_retry_status TO webhook_retry_status;

ALTER TABLE filter_external
    RENAME COLUMN external_webhook_retry_attempts TO webhook_retry_attempts;

ALTER TABLE filter_external
    RENAME COLUMN external_webhook_retry_delay_seconds TO webhook_retry_delay_seconds;

ALTER TABLE filter_external
    RENAME COLUMN external_webhook_retry_max_jitter_seconds TO webhook_retry_max_jitter_seconds;
`,
	`ALTER TABLE filter_external
	DROP COLUMN IF EXISTS webhook_retry_max_jitter_seconds;
`,
	`ALTER TABLE irc_network
		ADD COLUMN bot_mode BOOLEAN DEFAULT FALSE;
`,
<<<<<<< HEAD
	`ALTER TABLE action
	ADD COLUMN action_priority TEXT;
=======
	`ALTER TABLE feed
	ALTER COLUMN max_age SET DEFAULT 0;
>>>>>>> 1563ce5e
`,
}<|MERGE_RESOLUTION|>--- conflicted
+++ resolved
@@ -833,12 +833,10 @@
 	`ALTER TABLE irc_network
 		ADD COLUMN bot_mode BOOLEAN DEFAULT FALSE;
 `,
-<<<<<<< HEAD
+	`ALTER TABLE feed
+	ALTER COLUMN max_age SET DEFAULT 0;
+`,
 	`ALTER TABLE action
 	ADD COLUMN action_priority TEXT;
-=======
-	`ALTER TABLE feed
-	ALTER COLUMN max_age SET DEFAULT 0;
->>>>>>> 1563ce5e
 `,
 }