--- conflicted
+++ resolved
@@ -1427,11 +1427,6 @@
 DELETE FROM irc_channel
 WHERE name = '#ulcx-announce';
 `,
-<<<<<<< HEAD
-	`
-	ALTER TABLE list
-		ADD COLUMN include_year BOOLEAN DEFAULT FALSE;
-=======
 	`-- Update macro with typo
 UPDATE filter_external
 SET
@@ -1465,6 +1460,8 @@
 `,
 	`ALTER TABLE action
 		ADD COLUMN download_path TEXT;
->>>>>>> 020be684
+`,
+	`ALTER TABLE list
+		ADD COLUMN include_year BOOLEAN DEFAULT FALSE;
 `,
 }