--- conflicted
+++ resolved
@@ -1641,18 +1641,16 @@
     SET port = '6697', tls = true
     WHERE server = 'irc.seedpool.org';
 `,
-<<<<<<< HEAD
+	`ALTER TABLE "release"
+	ADD COLUMN announce_type TEXT DEFAULT 'NEW';
+
+	ALTER TABLE filter
+	ADD COLUMN announce_types TEXT []   DEFAULT '{}';
+`,
 	`ALTER TABLE users
     ADD COLUMN two_factor_auth BOOLEAN DEFAULT FALSE;
 
     ALTER TABLE users
     ADD COLUMN tfa_secret TEXT DEFAULT NULL;
-=======
-	`ALTER TABLE "release"
-	ADD COLUMN announce_type TEXT DEFAULT 'NEW';
-
-	ALTER TABLE filter
-	ADD COLUMN announce_types TEXT []   DEFAULT '{}';
->>>>>>> 81ce8acb
 `,
 }