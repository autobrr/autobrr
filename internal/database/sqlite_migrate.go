// Copyright (c) 2021 - 2024, Ludvig Lundgren and the autobrr contributors.
// SPDX-License-Identifier: GPL-2.0-or-later

package database

const sqliteSchema = `
CREATE TABLE users
(
    id         INTEGER PRIMARY KEY,
    username   TEXT NOT NULL,
    password   TEXT NOT NULL,
    created_at TIMESTAMP DEFAULT CURRENT_TIMESTAMP,
    updated_at TIMESTAMP DEFAULT CURRENT_TIMESTAMP,
    UNIQUE (username)
);

CREATE TABLE indexer
(
    id                  INTEGER PRIMARY KEY,
    identifier          TEXT,
    identifier_external TEXT,
	implementation      TEXT,
	base_url            TEXT,
    enabled             BOOLEAN,
    name                TEXT NOT NULL,
    settings            TEXT,
    created_at          TIMESTAMP DEFAULT CURRENT_TIMESTAMP,
    updated_at          TIMESTAMP DEFAULT CURRENT_TIMESTAMP,
    UNIQUE (identifier)
);

CREATE INDEX indexer_identifier_index
    ON indexer (identifier);

CREATE TABLE irc_network
(
    id                  INTEGER PRIMARY KEY,
    enabled             BOOLEAN,
    name                TEXT NOT NULL,
    server              TEXT NOT NULL,
    port                INTEGER NOT NULL,
    tls                 BOOLEAN,
    pass                TEXT,
    nick                TEXT,
    auth_mechanism      TEXT,
    auth_account        TEXT,
    auth_password       TEXT,
    invite_command      TEXT,
    use_bouncer         BOOLEAN,
    bouncer_addr        TEXT,
    bot_mode            BOOLEAN DEFAULT FALSE,
    connected           BOOLEAN,
    connected_since     TIMESTAMP,
    created_at          TIMESTAMP DEFAULT CURRENT_TIMESTAMP,
    updated_at          TIMESTAMP DEFAULT CURRENT_TIMESTAMP,
    UNIQUE (server, port, nick)
);

CREATE TABLE irc_channel
(
    id          INTEGER PRIMARY KEY,
    enabled     BOOLEAN,
    name        TEXT NOT NULL,
    password    TEXT,
    detached    BOOLEAN,
    network_id  INTEGER NOT NULL,
    FOREIGN KEY (network_id) REFERENCES irc_network(id),
    UNIQUE (network_id, name)
);

CREATE TABLE filter
(
    id                             INTEGER PRIMARY KEY,
    enabled                        BOOLEAN,
    name                           TEXT NOT NULL,
    min_size                       TEXT,
    max_size                       TEXT,
    delay                          INTEGER,
    priority                       INTEGER   DEFAULT 0 NOT NULL,
    max_downloads                  INTEGER   DEFAULT 0,
    max_downloads_unit             TEXT,
    match_releases                 TEXT,
    except_releases                TEXT,
    use_regex                      BOOLEAN,
    match_release_groups           TEXT,
    except_release_groups          TEXT,
    match_release_tags             TEXT,
    except_release_tags            TEXT,
    use_regex_release_tags         BOOLEAN DEFAULT FALSE,
    match_description              TEXT,
    except_description             TEXT,
    use_regex_description          BOOLEAN DEFAULT FALSE,
    scene                          BOOLEAN,
    freeleech                      BOOLEAN,
    freeleech_percent              TEXT,
    smart_episode                  BOOLEAN DEFAULT FALSE,
    shows                          TEXT,
    seasons                        TEXT,
    episodes                       TEXT,
    resolutions                    TEXT []   DEFAULT '{}' NOT NULL,
    codecs                         TEXT []   DEFAULT '{}' NOT NULL,
    sources                        TEXT []   DEFAULT '{}' NOT NULL,
    containers                     TEXT []   DEFAULT '{}' NOT NULL,
    match_hdr                      TEXT []   DEFAULT '{}',
    except_hdr                     TEXT []   DEFAULT '{}',
    match_other                    TEXT []   DEFAULT '{}',
    except_other                   TEXT []   DEFAULT '{}',
    years                          TEXT,
    artists                        TEXT,
    albums                         TEXT,
    release_types_match            TEXT []   DEFAULT '{}',
    release_types_ignore           TEXT []   DEFAULT '{}',
    formats                        TEXT []   DEFAULT '{}',
    quality                        TEXT []   DEFAULT '{}',
    media                          TEXT []   DEFAULT '{}',
    log_score                      INTEGER,
    has_log                        BOOLEAN,
    has_cue                        BOOLEAN,
    perfect_flac                   BOOLEAN,
    match_categories               TEXT,
    except_categories              TEXT,
    match_uploaders                TEXT,
    except_uploaders               TEXT,
    match_language                 TEXT []   DEFAULT '{}',
    except_language                TEXT []   DEFAULT '{}',
    tags                           TEXT,
    except_tags                    TEXT,
    tags_match_logic               TEXT,
    except_tags_match_logic        TEXT,
    origins                        TEXT []   DEFAULT '{}',
    except_origins                 TEXT []   DEFAULT '{}',
    created_at                     TIMESTAMP DEFAULT CURRENT_TIMESTAMP,
    updated_at                     TIMESTAMP DEFAULT CURRENT_TIMESTAMP,
    min_seeders                    INTEGER DEFAULT 0,
    max_seeders                    INTEGER DEFAULT 0,
    min_leechers                   INTEGER DEFAULT 0,
    max_leechers                   INTEGER DEFAULT 0
);

CREATE TABLE filter_external
(
    id                                  INTEGER PRIMARY KEY,
    name                                TEXT     NOT NULL,
    idx                                 INTEGER,
    type                                TEXT,
    enabled                             BOOLEAN,
    exec_cmd                            TEXT,
    exec_args                           TEXT,
    exec_expect_status                  INTEGER,
    webhook_host                        TEXT,
    webhook_method                      TEXT,
    webhook_data                        TEXT,
    webhook_headers                     TEXT,
    webhook_expect_status               INTEGER,
    webhook_retry_status                TEXT,
    webhook_retry_attempts              INTEGER,
    webhook_retry_delay_seconds         INTEGER,
    filter_id                           INTEGER NOT NULL,
    FOREIGN KEY (filter_id)             REFERENCES filter(id) ON DELETE CASCADE
);

CREATE TABLE filter_indexer
(
    filter_id  INTEGER,
    indexer_id INTEGER,
    FOREIGN KEY (filter_id) REFERENCES filter(id),
    FOREIGN KEY (indexer_id) REFERENCES indexer(id) ON DELETE CASCADE,
    PRIMARY KEY (filter_id, indexer_id)
);

CREATE TABLE client
(
    id       		INTEGER PRIMARY KEY,
    name     		TEXT NOT NULL,
    enabled  		BOOLEAN,
    type     		TEXT,
    host     		TEXT NOT NULL,
    port     		INTEGER,
    tls      		BOOLEAN,
    tls_skip_verify BOOLEAN,
    username 		TEXT,
    password 		TEXT,
    settings 		JSON
);

CREATE TABLE action
(
    id                      INTEGER PRIMARY KEY,
    name                    TEXT,
    type                    TEXT,
    enabled                 BOOLEAN,
    exec_cmd                TEXT,
    exec_args               TEXT,
    watch_folder            TEXT,
    category                TEXT,
    tags                    TEXT,
    label                   TEXT,
    save_path               TEXT,
    paused                  BOOLEAN,
    ignore_rules            BOOLEAN,
    first_last_piece_prio   BOOLEAN DEFAULT false,
    skip_hash_check         BOOLEAN DEFAULT false,
    content_layout          TEXT,
    limit_upload_speed      INT,
    limit_download_speed    INT,
    limit_ratio             REAL,
    limit_seed_time         INT,
    priority                TEXT,
    reannounce_skip         BOOLEAN DEFAULT false,
    reannounce_delete       BOOLEAN DEFAULT false,
    reannounce_interval     INTEGER DEFAULT 7,
    reannounce_max_attempts INTEGER DEFAULT 50,
    webhook_host            TEXT,
    webhook_method          TEXT,
    webhook_type            TEXT,
    webhook_data            TEXT,
    webhook_headers         TEXT[] DEFAULT '{}',
    external_client_id      INTEGER,
    external_client         TEXT,
    client_id               INTEGER,
    filter_id               INTEGER,
    FOREIGN KEY (filter_id) REFERENCES filter (id),
    FOREIGN KEY (client_id) REFERENCES client (id) ON DELETE SET NULL
);

CREATE TABLE "release"
(
    id                INTEGER PRIMARY KEY,
    filter_status     TEXT,
    rejections        TEXT []   DEFAULT '{}' NOT NULL,
    indexer           TEXT,
    filter            TEXT,
    protocol          TEXT,
    implementation    TEXT,
    timestamp         TIMESTAMP DEFAULT CURRENT_TIMESTAMP,
    info_url          TEXT,
    download_url      TEXT,
    group_id          TEXT,
    torrent_id        TEXT,
    torrent_name      TEXT,
    size              INTEGER,
    title             TEXT,
    category          TEXT,
    season            INTEGER,
    episode           INTEGER,
    year              INTEGER,
    month             INTEGER,
    day               INTEGER,
    resolution        TEXT,
    source            TEXT,
    codec             TEXT,
    container         TEXT,
    hdr               TEXT,
    release_group     TEXT,
    proper            BOOLEAN,
    repack            BOOLEAN,
    website           TEXT,
    type              TEXT,
    origin            TEXT,
    tags              TEXT []   DEFAULT '{}' NOT NULL,
    uploader          TEXT,
    pre_time          TEXT,
    filter_id         INTEGER
        REFERENCES filter
            ON DELETE SET NULL
);

CREATE INDEX release_filter_id_index
    ON "release" (filter_id);

CREATE INDEX release_indexer_index
    ON "release" (indexer);

CREATE INDEX release_timestamp_index
    ON "release" (timestamp DESC);

CREATE INDEX release_torrent_name_index
    ON "release" (torrent_name);

CREATE TABLE release_action_status
(
	id            INTEGER PRIMARY KEY,
	status        TEXT,
	action        TEXT NOT NULL,
	action_id     INTEGER
        CONSTRAINT release_action_status_action_id_fk
            REFERENCES action,
	type          TEXT NOT NULL,
	client        TEXT,
	filter        TEXT,
    filter_id     INTEGER
        CONSTRAINT release_action_status_filter_id_fk
            REFERENCES filter,
	rejections    TEXT []   DEFAULT '{}' NOT NULL,
	timestamp     TIMESTAMP DEFAULT CURRENT_TIMESTAMP,
	raw           TEXT,
	log           TEXT,
    release_id    INTEGER NOT NULL
        CONSTRAINT release_action_status_release_id_fkey
            REFERENCES "release"
            ON DELETE CASCADE
);

CREATE INDEX release_action_status_status_index
    ON release_action_status (status);

CREATE INDEX release_action_status_release_id_index
    ON release_action_status (release_id);

CREATE INDEX release_action_status_filter_id_index
    ON release_action_status (filter_id);

CREATE TABLE notification
(
	id         INTEGER PRIMARY KEY,
	name       TEXT,
	type       TEXT,
	enabled    BOOLEAN,
	events     TEXT []   DEFAULT '{}' NOT NULL,
	token      TEXT,
	api_key    TEXT,
	webhook    TEXT,
	title      TEXT,
	icon       TEXT,
	host       TEXT,
	username   TEXT,
	password   TEXT,
	channel    TEXT,
	rooms      TEXT,
	targets    TEXT,
	devices    TEXT,
	topic      TEXT,
	priority   INTEGER DEFAULT 0,
	created_at TIMESTAMP DEFAULT CURRENT_TIMESTAMP,
	updated_at TIMESTAMP DEFAULT CURRENT_TIMESTAMP
);

CREATE TABLE feed
(
	id            INTEGER PRIMARY KEY,
	indexer       TEXT,
	name          TEXT,
	type          TEXT,
	enabled       BOOLEAN,
	url           TEXT,
	interval      INTEGER,
	timeout       INTEGER DEFAULT 60,
	max_age       INTEGER DEFAULT 0,
	categories    TEXT []   DEFAULT '{}' NOT NULL,
	capabilities  TEXT []   DEFAULT '{}' NOT NULL,
	api_key       TEXT,
	cookie        TEXT,
	settings      TEXT,
    indexer_id    INTEGER,
    last_run      TIMESTAMP,
    last_run_data TEXT,
    created_at    TIMESTAMP DEFAULT CURRENT_TIMESTAMP,
    updated_at    TIMESTAMP DEFAULT CURRENT_TIMESTAMP,
    FOREIGN KEY (indexer_id) REFERENCES indexer(id) ON DELETE SET NULL
);

CREATE TABLE feed_cache
(
	feed_id INTEGER NOT NULL,
	key     TEXT,
	value   TEXT,
	ttl     TIMESTAMP,
	FOREIGN KEY (feed_id) REFERENCES feed (id) ON DELETE cascade
);

CREATE INDEX feed_cache_feed_id_key_index
    ON feed_cache (feed_id, key);

CREATE TABLE api_key
(
    name       TEXT,
    key        TEXT PRIMARY KEY,
    scopes     TEXT []   DEFAULT '{}' NOT NULL,
    created_at TIMESTAMP DEFAULT CURRENT_TIMESTAMP
);
`

var sqliteMigrations = []string{
	"",
	`
	CREATE TABLE "release"
	(
		id                INTEGER PRIMARY KEY,
		filter_status     TEXT,
		push_status       TEXT,
		rejections        TEXT []   DEFAULT '{}' NOT NULL,
		indexer           TEXT,
		filter            TEXT,
		protocol          TEXT,
		implementation    TEXT,
		timestamp         TIMESTAMP DEFAULT CURRENT_TIMESTAMP,
		group_id          TEXT,
		torrent_id        TEXT,
		torrent_name      TEXT,
		size              INTEGER,
		raw               TEXT,
		title             TEXT,
		category          TEXT,
		season            INTEGER,
		episode           INTEGER,
		year              INTEGER,
		resolution        TEXT,
		source            TEXT,
		codec             TEXT,
		container         TEXT,
		hdr               TEXT,
		audio             TEXT,
		release_group     TEXT,
		region            TEXT,
		language          TEXT,
		edition           TEXT,
		unrated           BOOLEAN,
		hybrid            BOOLEAN,
		proper            BOOLEAN,
		repack            BOOLEAN,
		website           TEXT,
		artists           TEXT []   DEFAULT '{}' NOT NULL,
		type              TEXT,
		format            TEXT,
		bitrate           TEXT,
		log_score         INTEGER,
		has_log           BOOLEAN,
		has_cue           BOOLEAN,
		is_scene          BOOLEAN,
		origin            TEXT,
		tags              TEXT []   DEFAULT '{}' NOT NULL,
		freeleech         BOOLEAN,
		freeleech_percent INTEGER,
		uploader          TEXT,
		pre_time          TEXT
	);
	`,
	`
	CREATE TABLE release_action_status
	(
		id            INTEGER PRIMARY KEY,
		status        TEXT,
		action        TEXT NOT NULL,
		type          TEXT NOT NULL,
		rejections    TEXT []   DEFAULT '{}' NOT NULL,
    	timestamp     TIMESTAMP DEFAULT CURRENT_TIMESTAMP,
		raw           TEXT,
		log           TEXT,
		release_id    INTEGER NOT NULL,
		FOREIGN KEY (release_id) REFERENCES "release"(id)
	);

	INSERT INTO "release_action_status" (status, action, type, timestamp, release_id)
	SELECT push_status, 'DEFAULT', 'QBITTORRENT', timestamp, id FROM "release";

	ALTER TABLE "release"
	DROP COLUMN push_status;
	`,
	`
	ALTER TABLE "filter"
		ADD COLUMN match_hdr TEXT []   DEFAULT '{}';

	ALTER TABLE "filter"
		ADD COLUMN except_hdr TEXT []   DEFAULT '{}';
	`,
	`
	ALTER TABLE "release"
		RENAME COLUMN bitrate TO quality;

	ALTER TABLE "filter"
		ADD COLUMN artists TEXT;

	ALTER TABLE "filter"
		ADD COLUMN albums TEXT;

	ALTER TABLE "filter"
		ADD COLUMN release_types_match TEXT []   DEFAULT '{}';

	ALTER TABLE "filter"
		ADD COLUMN release_types_ignore TEXT []   DEFAULT '{}';

	ALTER TABLE "filter"
		ADD COLUMN formats TEXT []   DEFAULT '{}';

	ALTER TABLE "filter"
		ADD COLUMN quality TEXT []   DEFAULT '{}';

	ALTER TABLE "filter"
		ADD COLUMN log_score INTEGER;

	ALTER TABLE "filter"
		ADD COLUMN has_log BOOLEAN;

	ALTER TABLE "filter"
		ADD COLUMN has_cue BOOLEAN;

	ALTER TABLE "filter"
		ADD COLUMN perfect_flac BOOLEAN;
	`,
	`
	ALTER TABLE "filter"
		ADD COLUMN media TEXT []   DEFAULT '{}';
	`,
	`
	ALTER TABLE "filter"
		ADD COLUMN priority INTEGER DEFAULT 0 NOT NULL;
	`,
	`
	ALTER TABLE "client"
		ADD COLUMN tls_skip_verify BOOLEAN DEFAULT FALSE;

	ALTER TABLE "client"
		RENAME COLUMN ssl TO tls;
	`,
	`
	ALTER TABLE "action"
		ADD COLUMN webhook_host TEXT;

	ALTER TABLE "action"
		ADD COLUMN webhook_data TEXT;

	ALTER TABLE "action"
		ADD COLUMN webhook_method TEXT;

	ALTER TABLE "action"
		ADD COLUMN webhook_type TEXT;

	ALTER TABLE "action"
		ADD COLUMN webhook_headers TEXT []   DEFAULT '{}';
	`,
	`
CREATE TABLE action_dg_tmp
(
    id                   INTEGER PRIMARY KEY,
    name                 TEXT,
    type                 TEXT,
    enabled              BOOLEAN,
    exec_cmd             TEXT,
    exec_args            TEXT,
    watch_folder         TEXT,
    category             TEXT,
    tags                 TEXT,
    label                TEXT,
    save_path            TEXT,
    paused               BOOLEAN,
    ignore_rules         BOOLEAN,
    limit_upload_speed   INT,
    limit_download_speed INT,
    client_id            INTEGER
        CONSTRAINT action_client_id_fkey
            REFERENCES client
            ON DELETE SET NULL,
	filter_id            INTEGER
        CONSTRAINT action_filter_id_fkey
            REFERENCES filter,
    webhook_host         TEXT,
    webhook_data         TEXT,
    webhook_method       TEXT,
    webhook_type         TEXT,
    webhook_headers      TEXT [] default '{}'
);

INSERT INTO action_dg_tmp(id, name, type, enabled, exec_cmd, exec_args, watch_folder, category, tags, label, save_path,
                          paused, ignore_rules, limit_upload_speed, limit_download_speed, client_id, filter_id,
                          webhook_host, webhook_data, webhook_method, webhook_type, webhook_headers)
SELECT id,
       name,
       type,
       enabled,
       exec_cmd,
       exec_args,
       watch_folder,
       category,
       tags,
       label,
       save_path,
       paused,
       ignore_rules,
       limit_upload_speed,
       limit_download_speed,
       client_id,
       filter_id,
       webhook_host,
       webhook_data,
       webhook_method,
       webhook_type,
       webhook_headers
FROM action;

DROP TABLE action;

ALTER TABLE action_dg_tmp
    RENAME TO action;
	`,
	`
CREATE TABLE filter_indexer_dg_tmp
(
    filter_id  INTEGER
        CONSTRAINT filter_indexer_filter_id_fkey
            REFERENCES filter,
    indexer_id INTEGER
        CONSTRAINT filter_indexer_indexer_id_fkey
            REFERENCES indexer
            ON DELETE CASCADE,
    PRIMARY KEY (filter_id, indexer_id)
);

INSERT INTO filter_indexer_dg_tmp(filter_id, indexer_id)
SELECT filter_id, indexer_id
FROM filter_indexer;

DROP TABLE filter_indexer;

ALTER TABLE filter_indexer_dg_tmp
    RENAME TO filter_indexer;
	`,
	`
CREATE TABLE release_action_status_dg_tmp
(
    id         INTEGER PRIMARY KEY,
    status     TEXT,
    action     TEXT    not null,
    type       TEXT    not null,
    rejections TEXT []   default '{}' not null,
    timestamp  TIMESTAMP default CURRENT_TIMESTAMP,
    raw        TEXT,
    log        TEXT,
    release_id INTEGER not null
        CONSTRAINT release_action_status_release_id_fkey
            REFERENCES "release"
            ON DELETE CASCADE
);

INSERT INTO release_action_status_dg_tmp(id, status, action, type, rejections, timestamp, raw, log, release_id)
SELECT id,
       status,
       action,
       type,
       rejections,
       timestamp,
       raw,
       log,
       release_id
FROM release_action_status;

DROP TABLE release_action_status;

ALTER TABLE release_action_status_dg_tmp
    RENAME TO release_action_status;
	`,
	`
	CREATE TABLE notification
	(
		id         INTEGER PRIMARY KEY,
		name       TEXT,
		type       TEXT,
		enabled    BOOLEAN,
		events     TEXT []   DEFAULT '{}' NOT NULL,
		token      TEXT,
		api_key    TEXT,
		webhook    TEXT,
		title      TEXT,
		icon       TEXT,
		host       TEXT,
		username   TEXT,
		password   TEXT,
		channel    TEXT,
		rooms      TEXT,
		targets    TEXT,
		devices    TEXT,
		created_at TIMESTAMP DEFAULT CURRENT_TIMESTAMP,
		updated_at TIMESTAMP DEFAULT CURRENT_TIMESTAMP
	);
	`,
	`
	CREATE TABLE feed
	(
		id           INTEGER PRIMARY KEY,
		indexer      TEXT,
		name         TEXT,
		type         TEXT,
		enabled      BOOLEAN,
		url          TEXT,
		interval     INTEGER,
		categories   TEXT []   DEFAULT '{}' NOT NULL,
		capabilities TEXT []   DEFAULT '{}' NOT NULL,
		api_key      TEXT,
		settings     TEXT,
		indexer_id   INTEGER,
		created_at   TIMESTAMP DEFAULT CURRENT_TIMESTAMP,
		updated_at   TIMESTAMP DEFAULT CURRENT_TIMESTAMP,
		FOREIGN KEY (indexer_id) REFERENCES indexer(id) ON DELETE SET NULL
	);

	CREATE TABLE feed_cache
	(
		bucket TEXT,
		key    TEXT,
        value  TEXT,
		ttl    TIMESTAMP
	);
	`,
	`
	ALTER TABLE indexer
		ADD COLUMN implementation TEXT;
	`,
	`
	ALTER TABLE "release"
		RENAME COLUMN release_group TO "group";

	ALTER TABLE "release"
		DROP COLUMN raw;

	ALTER TABLE "release"
		DROP COLUMN audio;

	ALTER TABLE "release"
		DROP COLUMN region;

	ALTER TABLE "release"
		DROP COLUMN language;

	ALTER TABLE "release"
		DROP COLUMN edition;

	ALTER TABLE "release"
		DROP COLUMN unrated;

	ALTER TABLE "release"
		DROP COLUMN hybrid;

	ALTER TABLE "release"
		DROP COLUMN artists;

	ALTER TABLE "release"
		DROP COLUMN format;

	ALTER TABLE "release"
		DROP COLUMN quality;

	ALTER TABLE "release"
		DROP COLUMN log_score;

	ALTER TABLE "release"
		DROP COLUMN has_log;

	ALTER TABLE "release"
		DROP COLUMN has_cue;

	ALTER TABLE "release"
		DROP COLUMN is_scene;

	ALTER TABLE "release"
		DROP COLUMN freeleech;

	ALTER TABLE "release"
		DROP COLUMN freeleech_percent;

	ALTER TABLE "filter"
		ADD COLUMN origins TEXT []   DEFAULT '{}';
	`,
	`
	ALTER TABLE "filter"
		ADD COLUMN match_other TEXT []   DEFAULT '{}';

	ALTER TABLE "filter"
		ADD COLUMN except_other TEXT []   DEFAULT '{}';
	`,
	`
	ALTER TABLE "release"
		RENAME COLUMN "group" TO "release_group";
	`,
	`
	ALTER TABLE "action"
		ADD COLUMN reannounce_skip BOOLEAN DEFAULT false;

	ALTER TABLE "action"
		ADD COLUMN reannounce_delete BOOLEAN DEFAULT false;

	ALTER TABLE "action"
		ADD COLUMN reannounce_interval INTEGER DEFAULT 7;

	ALTER TABLE "action"
		ADD COLUMN reannounce_max_attempts INTEGER DEFAULT 50;
	`,
	`
	ALTER TABLE "action"
		ADD COLUMN limit_ratio REAL DEFAULT 0;

	ALTER TABLE "action"
		ADD COLUMN limit_seed_time INTEGER DEFAULT 0;
	`,
	`
alter table filter
    add max_downloads INTEGER default 0;

alter table filter
    add max_downloads_unit TEXT;

create table release_dg_tmp
(
    id             INTEGER
        primary key,
    filter_status  TEXT,
    rejections     TEXT []   default '{}' not null,
    indexer        TEXT,
    filter         TEXT,
    protocol       TEXT,
    implementation TEXT,
    timestamp      TIMESTAMP default CURRENT_TIMESTAMP,
    group_id       TEXT,
    torrent_id     TEXT,
    torrent_name   TEXT,
    size           INTEGER,
    title          TEXT,
    category       TEXT,
    season         INTEGER,
    episode        INTEGER,
    year           INTEGER,
    resolution     TEXT,
    source         TEXT,
    codec          TEXT,
    container      TEXT,
    hdr            TEXT,
    release_group  TEXT,
    proper         BOOLEAN,
    repack         BOOLEAN,
    website        TEXT,
    type           TEXT,
    origin         TEXT,
    tags           TEXT []   default '{}' not null,
    uploader       TEXT,
    pre_time       TEXT,
    filter_id      INTEGER
        CONSTRAINT release_filter_id_fk
            REFERENCES filter
            ON DELETE SET NULL
);

INSERT INTO release_dg_tmp(id, filter_status, rejections, indexer, filter, protocol, implementation, timestamp,
                           group_id, torrent_id, torrent_name, size, title, category, season, episode, year, resolution,
                           source, codec, container, hdr, release_group, proper, repack, website, type, origin, tags,
                           uploader, pre_time)
SELECT id,
       filter_status,
       rejections,
       indexer,
       filter,
       protocol,
       implementation,
       timestamp,
       group_id,
       torrent_id,
       torrent_name,
       size,
       title,
       category,
       season,
       episode,
       year,
       resolution,
       source,
       codec,
       container,
       hdr,
       release_group,
       proper,
       repack,
       website,
       type,
       origin,
       tags,
       uploader,
       pre_time
FROM "release";

DROP TABLE "release";

ALTER TABLE release_dg_tmp
    RENAME TO "release";

CREATE INDEX release_filter_id_index
    ON "release" (filter_id);
	`,
	`
CREATE INDEX release_action_status_release_id_index
    ON release_action_status (release_id);

CREATE INDEX release_indexer_index
    ON "release" (indexer);

CREATE INDEX release_timestamp_index
    ON "release" (timestamp DESC);

CREATE INDEX release_torrent_name_index
    ON "release" (torrent_name);

CREATE INDEX indexer_identifier_index
    ON indexer (identifier);
	`,
	`
	ALTER TABLE release_action_status
		ADD COLUMN client TEXT;

	ALTER TABLE release_action_status
		ADD COLUMN filter TEXT;
	`,
	`
	ALTER TABLE filter
		ADD COLUMN external_script_enabled BOOLEAN DEFAULT FALSE;

	ALTER TABLE filter
		ADD COLUMN external_script_cmd TEXT;

	ALTER TABLE filter
		ADD COLUMN external_script_args TEXT;

	ALTER TABLE filter
		ADD COLUMN external_script_expect_status INTEGER;

	ALTER TABLE filter
		ADD COLUMN external_webhook_enabled BOOLEAN DEFAULT FALSE;

	ALTER TABLE filter
		ADD COLUMN external_webhook_host TEXT;

	ALTER TABLE filter
		ADD COLUMN external_webhook_data TEXT;

	ALTER TABLE filter
		ADD COLUMN external_webhook_expect_status INTEGER;
	`,
	`
	ALTER TABLE action
		ADD COLUMN skip_hash_check BOOLEAN DEFAULT FALSE;

	ALTER TABLE action
		ADD COLUMN content_layout TEXT;
	`,
	`
	ALTER TABLE filter
		ADD COLUMN except_origins TEXT []   DEFAULT '{}';
	`,
	`CREATE TABLE api_key
	(
		name       TEXT,
		key        TEXT PRIMARY KEY,
		scopes     TEXT []   DEFAULT '{}' NOT NULL,
		created_at TIMESTAMP DEFAULT CURRENT_TIMESTAMP
	);
	`,
	`ALTER TABLE feed
     	ADD COLUMN timeout INTEGER DEFAULT 60;
    `,
	`ALTER TABLE feed
     	ADD COLUMN max_age INTEGER DEFAULT 3600;

	ALTER TABLE feed
     	ADD COLUMN last_run TIMESTAMP;

	ALTER TABLE feed
     	ADD COLUMN last_run_data TEXT;

	ALTER TABLE feed
     	ADD COLUMN cookie TEXT;
    `,
	`ALTER TABLE filter
		ADD COLUMN match_release_tags TEXT;

	ALTER TABLE filter
		ADD COLUMN except_release_tags TEXT;

	ALTER TABLE filter
		ADD COLUMN use_regex_release_tags BOOLEAN DEFAULT FALSE;
	`,
	`
CREATE TABLE irc_network_dg_tmp
(
    id              INTEGER
        primary key,
    enabled         BOOLEAN,
    name            TEXT    not null,
    server          TEXT    not null,
    port            INTEGER not null,
    tls             BOOLEAN,
    pass            TEXT,
    nick            TEXT,
    auth_mechanism  TEXT,
    auth_account    TEXT,
    auth_password   TEXT,
    invite_command  TEXT,
    connected       BOOLEAN,
    connected_since TIMESTAMP,
    created_at      TIMESTAMP default CURRENT_TIMESTAMP,
    updated_at      TIMESTAMP default CURRENT_TIMESTAMP,
    unique (server, port, nick)
);

INSERT INTO irc_network_dg_tmp(id, enabled, name, server, port, tls, pass, nick, auth_mechanism, auth_account, auth_password, invite_command,
                               connected, connected_since, created_at, updated_at)
SELECT id,
       enabled,
       name,
       server,
       port,
       tls,
       pass,
       nickserv_account,
       'SASL_PLAIN',
       nickserv_account,
       nickserv_password,
       invite_command,
       connected,
       connected_since,
       created_at,
       updated_at
FROM irc_network;

DROP TABLE irc_network;

ALTER TABLE irc_network_dg_tmp
    RENAME TO irc_network;
	`,
	`ALTER TABLE indexer
     	ADD COLUMN base_url TEXT;
    `,
	`ALTER TABLE "filter"
	ADD COLUMN smart_episode BOOLEAN DEFAULT false;
	`,
	`ALTER TABLE "filter"
		ADD COLUMN match_language TEXT []   DEFAULT '{}';

	ALTER TABLE "filter"
		ADD COLUMN except_language TEXT []   DEFAULT '{}';
	`,
	`CREATE TABLE release_action_status_dg_tmp
(
    id         INTEGER
        PRIMARY KEY,
    status     TEXT,
    action     TEXT                   NOT NULL,
    type       TEXT                   NOT NULL,
    rejections TEXT      DEFAULT '{}' NOT NULL,
    timestamp  TIMESTAMP DEFAULT CURRENT_TIMESTAMP,
    raw        TEXT,
    log        TEXT,
    release_id INTEGER                NOT NULL
        constraint release_action_status_release_id_fkey
            references "release"
            on delete cascade,
    client     TEXT,
    filter     TEXT,
    filter_id  INTEGER
        CONSTRAINT release_action_status_filter_id_fk
            REFERENCES filter
);

INSERT INTO release_action_status_dg_tmp(id, status, action, type, rejections, timestamp, raw, log, release_id, client, filter)
SELECT id,
       status,
       action,
       type,
       rejections,
       timestamp,
       raw,
       log,
       release_id,
       client,
       filter
FROM release_action_status;

DROP TABLE release_action_status;

ALTER TABLE release_action_status_dg_tmp
    RENAME TO release_action_status;

CREATE INDEX release_action_status_filter_id_index
    ON release_action_status (filter_id);

CREATE INDEX release_action_status_release_id_index
    ON release_action_status (release_id);

CREATE INDEX release_action_status_status_index
    ON release_action_status (status);

UPDATE release_action_status
SET filter_id = (SELECT f.id
FROM filter f WHERE f.name = release_action_status.filter);
	`,
	`ALTER TABLE "release"
ADD COLUMN info_url TEXT;

ALTER TABLE "release"
ADD COLUMN download_url TEXT;
	`,
	`ALTER TABLE filter
		ADD COLUMN tags_match_logic TEXT;

	ALTER TABLE filter
		ADD COLUMN except_tags_match_logic TEXT;

    UPDATE filter
    SET tags_match_logic = 'ANY'
    WHERE tags IS NOT NULL;

    UPDATE filter
    SET except_tags_match_logic = 'ANY'
    WHERE except_tags IS NOT NULL;
	`,
	`ALTER TABLE notification
ADD COLUMN priority INTEGER DEFAULT 0;`,
	`ALTER TABLE notification
ADD COLUMN topic text;`,
	`ALTER TABLE filter
		ADD COLUMN match_description TEXT;

	ALTER TABLE filter
		ADD COLUMN except_description TEXT;

	ALTER TABLE filter
		ADD COLUMN use_regex_description BOOLEAN DEFAULT FALSE;`,
	`create table release_action_status_dg_tmp
(
    id         INTEGER
        primary key,
    status     TEXT,
    action     TEXT                   not null,
    action_id  INTEGER
        constraint release_action_status_action_id_fk
            references action,
    type       TEXT                   not null,
    rejections TEXT      default '{}' not null,
    timestamp  TIMESTAMP default CURRENT_TIMESTAMP,
    raw        TEXT,
    log        TEXT,
    release_id INTEGER                not null
        constraint release_action_status_release_id_fkey
            references "release"
            on delete cascade,
    client     TEXT,
    filter     TEXT,
    filter_id  INTEGER
        constraint release_action_status_filter_id_fk
            references filter
);

insert into release_action_status_dg_tmp(id, status, action, type, rejections, timestamp, raw, log, release_id, client,
                                         filter, filter_id)
select id,
       status,
       action,
       type,
       rejections,
       timestamp,
       raw,
       log,
       release_id,
       client,
       filter,
       filter_id
from release_action_status;

drop table release_action_status;

alter table release_action_status_dg_tmp
    rename to release_action_status;

create index release_action_status_filter_id_index
    on release_action_status (filter_id);

create index release_action_status_release_id_index
    on release_action_status (release_id);

create index release_action_status_status_index
    on release_action_status (status);`,
	`ALTER TABLE irc_network
ADD COLUMN use_bouncer BOOLEAN DEFAULT FALSE;

ALTER TABLE irc_network
ADD COLUMN bouncer_addr TEXT;`,
	`CREATE TABLE filter_external
(
    id                      INTEGER PRIMARY KEY,
    name                    TEXT     NOT NULL,
    idx                     INTEGER,
    type                    TEXT,
    enabled                 BOOLEAN,
    exec_cmd                TEXT,
    exec_args               TEXT,
    exec_expect_status      INTEGER,
    webhook_host            TEXT,
    webhook_method          TEXT,
    webhook_data            TEXT,
    webhook_headers         TEXT,
    webhook_expect_status   INTEGER,
    filter_id               INTEGER NOT NULL,
    FOREIGN KEY (filter_id) REFERENCES filter(id) ON DELETE CASCADE
);

INSERT INTO "filter_external" (name, type, enabled, exec_cmd, exec_args, exec_expect_status, filter_id)
SELECT 'exec', 'EXEC', external_script_enabled, external_script_cmd, external_script_args, external_script_expect_status, id FROM "filter" WHERE external_script_enabled = true;

INSERT INTO "filter_external" (name, type, enabled, webhook_host, webhook_data, webhook_method, webhook_expect_status, filter_id)
SELECT 'webhook', 'WEBHOOK', external_webhook_enabled, external_webhook_host, external_webhook_data, 'POST', external_webhook_expect_status, id FROM "filter" WHERE external_webhook_enabled = true;

create table filter_dg_tmp
(
    id                      INTEGER primary key,
    enabled                 BOOLEAN,
    name                    TEXT     not null,
    min_size                TEXT,
    max_size                TEXT,
    delay                   INTEGER,
    match_releases          TEXT,
    except_releases         TEXT,
    use_regex               BOOLEAN,
    match_release_groups    TEXT,
    except_release_groups   TEXT,
    scene                   BOOLEAN,
    freeleech               BOOLEAN,
    freeleech_percent       TEXT,
    shows                   TEXT,
    seasons                 TEXT,
    episodes                TEXT,
    resolutions             TEXT      default '{}' not null,
    codecs                  TEXT      default '{}' not null,
    sources                 TEXT      default '{}' not null,
    containers              TEXT      default '{}' not null,
    match_hdr               TEXT      default '{}',
    except_hdr              TEXT      default '{}',
    years                   TEXT,
    artists                 TEXT,
    albums                  TEXT,
    release_types_match     TEXT      default '{}',
    release_types_ignore    TEXT      default '{}',
    formats                 TEXT      default '{}',
    quality                 TEXT      default '{}',
    media                   TEXT      default '{}',
    log_score               INTEGER,
    has_log                 BOOLEAN,
    has_cue                 BOOLEAN,
    perfect_flac            BOOLEAN,
    match_categories        TEXT,
    except_categories       TEXT,
    match_uploaders         TEXT,
    except_uploaders        TEXT,
    tags                    TEXT,
    except_tags             TEXT,
    created_at              TIMESTAMP default CURRENT_TIMESTAMP,
    updated_at              TIMESTAMP default CURRENT_TIMESTAMP,
    priority                INTEGER   default 0    not null,
    origins                 TEXT      default '{}',
    match_other             TEXT      default '{}',
    except_other            TEXT      default '{}',
    max_downloads           INTEGER   default 0,
    max_downloads_unit      TEXT,
    except_origins          TEXT      default '{}',
    match_release_tags      TEXT,
    except_release_tags     TEXT,
    use_regex_release_tags  BOOLEAN   default FALSE,
    smart_episode           BOOLEAN   default false,
    match_language          TEXT      default '{}',
    except_language         TEXT      default '{}',
    tags_match_logic        TEXT,
    except_tags_match_logic TEXT,
    match_description       TEXT,
    except_description      TEXT,
    use_regex_description   BOOLEAN   default FALSE
);

insert into filter_dg_tmp(id, enabled, name, min_size, max_size, delay, match_releases, except_releases, use_regex,
                          match_release_groups, except_release_groups, scene, freeleech, freeleech_percent, shows,
                          seasons, episodes, resolutions, codecs, sources, containers, match_hdr, except_hdr, years,
                          artists, albums, release_types_match, release_types_ignore, formats, quality, media,
                          log_score, has_log, has_cue, perfect_flac, match_categories, except_categories,
                          match_uploaders, except_uploaders, tags, except_tags, created_at, updated_at, priority,
                          origins, match_other, except_other, max_downloads, max_downloads_unit, except_origins,
                          match_release_tags, except_release_tags, use_regex_release_tags, smart_episode,
                          match_language, except_language, tags_match_logic, except_tags_match_logic, match_description,
                          except_description, use_regex_description)
select id,
       enabled,
       name,
       min_size,
       max_size,
       delay,
       match_releases,
       except_releases,
       use_regex,
       match_release_groups,
       except_release_groups,
       scene,
       freeleech,
       freeleech_percent,
       shows,
       seasons,
       episodes,
       resolutions,
       codecs,
       sources,
       containers,
       match_hdr,
       except_hdr,
       years,
       artists,
       albums,
       release_types_match,
       release_types_ignore,
       formats,
       quality,
       media,
       log_score,
       has_log,
       has_cue,
       perfect_flac,
       match_categories,
       except_categories,
       match_uploaders,
       except_uploaders,
       tags,
       except_tags,
       created_at,
       updated_at,
       priority,
       origins,
       match_other,
       except_other,
       max_downloads,
       max_downloads_unit,
       except_origins,
       match_release_tags,
       except_release_tags,
       use_regex_release_tags,
       smart_episode,
       match_language,
       except_language,
       tags_match_logic,
       except_tags_match_logic,
       match_description,
       except_description,
       use_regex_description
from filter;

drop table filter;

alter table filter_dg_tmp
    rename to filter;
`,
	`DROP TABLE IF EXISTS feed_cache;

CREATE TABLE feed_cache
(
	feed_id INTEGER NOT NULL,
	key     TEXT,
	value   TEXT,
	ttl     TIMESTAMP,
	FOREIGN KEY (feed_id) REFERENCES feed (id) ON DELETE cascade
);

CREATE INDEX feed_cache_feed_id_key_index
    ON feed_cache (feed_id, key);
`,
	`ALTER TABLE action
ADD COLUMN external_client_id INTEGER;
`,
	`ALTER TABLE filter_external
ADD COLUMN external_webhook_retry_status TEXT;

ALTER TABLE filter_external
	ADD COLUMN external_webhook_retry_attempts INTEGER;

ALTER TABLE filter_external
	ADD COLUMN external_webhook_retry_delay_seconds INTEGER;

ALTER TABLE filter_external
	ADD COLUMN external_webhook_retry_max_jitter_seconds INTEGER;
`,
	`
CREATE TABLE filter_external_dg_tmp
(
    id                               INTEGER PRIMARY KEY,
    name                             TEXT    NOT NULL,
    idx                              INTEGER,
    type                             TEXT,
    enabled                          BOOLEAN,
    exec_cmd                         TEXT,
    exec_args                        TEXT,
    exec_expect_status               INTEGER,
    webhook_host                     TEXT,
    webhook_method                   TEXT,
    webhook_data                     TEXT,
    webhook_headers                  TEXT,
    webhook_expect_status            INTEGER,
    webhook_retry_status             TEXT,
    webhook_retry_attempts           INTEGER,
    webhook_retry_delay_seconds      INTEGER,
    webhook_retry_max_jitter_seconds INTEGER,
    filter_id                        INTEGER NOT NULL
        REFERENCES filter
            ON DELETE CASCADE
);

INSERT INTO filter_external_dg_tmp(id, name, idx, type, enabled, exec_cmd, exec_args, exec_expect_status, webhook_host,
                                   webhook_method, webhook_data, webhook_headers, webhook_expect_status, filter_id,
                                   webhook_retry_status, webhook_retry_attempts, webhook_retry_delay_seconds,
                                   webhook_retry_max_jitter_seconds)
SELECT id,
       name,
       idx,
       type,
       enabled,
       exec_cmd,
       exec_args,
       exec_expect_status,
       webhook_host,
       webhook_method,
       webhook_data,
       webhook_headers,
       webhook_expect_status,
       filter_id,
       external_webhook_retry_status,
       external_webhook_retry_attempts,
       external_webhook_retry_delay_seconds,
       external_webhook_retry_max_jitter_seconds
FROM filter_external;

DROP TABLE filter_external;

ALTER TABLE filter_external_dg_tmp
    RENAME TO filter_external;
`,
	`ALTER TABLE filter_external
	DROP COLUMN webhook_retry_max_jitter_seconds;
`,
	`ALTER TABLE irc_network
	ADD COLUMN bot_mode BOOLEAN DEFAULT FALSE;
`,
	`CREATE TABLE feed_dg_tmp
(
    id            INTEGER PRIMARY KEY,
    indexer       TEXT,
    name          TEXT,
    type          TEXT,
    enabled       BOOLEAN,
    url           TEXT,
    interval      INTEGER,
    capabilities  TEXT      DEFAULT '{}' NOT NULL,
    api_key       TEXT,
    settings      TEXT,
    indexer_id    INTEGER
        REFERENCES indexer
            ON DELETE CASCADE,
    created_at    TIMESTAMP DEFAULT CURRENT_TIMESTAMP,
    updated_at    TIMESTAMP DEFAULT CURRENT_TIMESTAMP,
    timeout       INTEGER   DEFAULT 60,
    max_age       INTEGER   DEFAULT 0,
    last_run      TIMESTAMP,
    last_run_data TEXT,
    cookie        TEXT
);

INSERT INTO feed_dg_tmp(id, indexer, name, type, enabled, url, interval, capabilities, api_key, settings, indexer_id,
                        created_at, updated_at, timeout, max_age, last_run, last_run_data, cookie)
SELECT id,
       indexer,
       name,
       type,
       enabled,
       url,
       interval,
       capabilities,
       api_key,
       settings,
       indexer_id,
       created_at,
       updated_at,
       timeout,
       max_age,
       last_run,
       last_run_data,
       cookie
FROM feed;

DROP TABLE feed;

ALTER TABLE feed_dg_tmp
    RENAME TO feed;
`,
	`ALTER TABLE action
	ADD COLUMN priority TEXT;
`,
	`ALTER TABLE action
	ADD COLUMN external_client TEXT;
`, `
ALTER TABLE filter
    ADD COLUMN min_seeders INTEGER DEFAULT 0;

ALTER TABLE filter
    ADD COLUMN max_seeders INTEGER DEFAULT 0;

ALTER TABLE filter
    ADD COLUMN min_leechers INTEGER DEFAULT 0;

ALTER TABLE filter
    ADD COLUMN max_leechers INTEGER DEFAULT 0;
`,
	`UPDATE irc_network
    SET server = 'irc.nebulance.io'
    WHERE server = 'irc.nebulance.cc';
`,
	`UPDATE  irc_network
    SET server = 'irc.animefriends.moe',
        name = CASE  
			WHEN name = 'AnimeBytes-IRC' THEN 'AnimeBytes'
        	ELSE name
        END
	WHERE server = 'irc.animebytes.tv';
`,
<<<<<<< HEAD
    `ALTER TABLE "release"
ADD COLUMN month INTEGER;

ALTER TABLE "release"
ADD COLUMN day INTEGER;
=======
	`ALTER TABLE action
    ADD COLUMN first_last_piece_prio BOOLEAN DEFAULT false;
`,
	`ALTER TABLE indexer
    ADD COLUMN identifier_external TEXT;

	UPDATE indexer
    SET identifier_external = name;
>>>>>>> 7134e063
`,
}<|MERGE_RESOLUTION|>--- conflicted
+++ resolved
@@ -1516,13 +1516,6 @@
         END
 	WHERE server = 'irc.animebytes.tv';
 `,
-<<<<<<< HEAD
-    `ALTER TABLE "release"
-ADD COLUMN month INTEGER;
-
-ALTER TABLE "release"
-ADD COLUMN day INTEGER;
-=======
 	`ALTER TABLE action
     ADD COLUMN first_last_piece_prio BOOLEAN DEFAULT false;
 `,
@@ -1531,6 +1524,11 @@
 
 	UPDATE indexer
     SET identifier_external = name;
->>>>>>> 7134e063
+`,
+  `ALTER TABLE "release"
+ADD COLUMN month INTEGER;
+
+ALTER TABLE "release"
+ADD COLUMN day INTEGER;
 `,
 }