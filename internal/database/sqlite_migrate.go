// Copyright (c) 2021 - 2025, Ludvig Lundgren and the autobrr contributors.
// SPDX-License-Identifier: GPL-2.0-or-later

package database

const sqliteSchema = `
CREATE TABLE users
(
    id         INTEGER PRIMARY KEY,
    username   TEXT NOT NULL,
    password   TEXT NOT NULL,
    created_at TIMESTAMP DEFAULT CURRENT_TIMESTAMP,
    updated_at TIMESTAMP DEFAULT CURRENT_TIMESTAMP,
    UNIQUE (username)
);

CREATE TABLE proxy
(
    id             INTEGER PRIMARY KEY,
    enabled        BOOLEAN,
    name           TEXT NOT NULL,
	type           TEXT NOT NULL,
    addr           TEXT NOT NULL,
	auth_user      TEXT,
	auth_pass      TEXT,
    timeout        INTEGER,
    created_at     TIMESTAMP DEFAULT CURRENT_TIMESTAMP,
    updated_at     TIMESTAMP DEFAULT CURRENT_TIMESTAMP
);

CREATE TABLE indexer
(
    id                  INTEGER PRIMARY KEY,
    identifier          TEXT,
    identifier_external TEXT,
	implementation      TEXT,
	base_url            TEXT,
    enabled             BOOLEAN,
    name                TEXT NOT NULL,
    settings            TEXT,
    use_proxy           BOOLEAN DEFAULT FALSE,
    proxy_id            INTEGER,
    created_at          TIMESTAMP DEFAULT CURRENT_TIMESTAMP,
    updated_at          TIMESTAMP DEFAULT CURRENT_TIMESTAMP,
    FOREIGN KEY (proxy_id) REFERENCES proxy(id) ON DELETE SET NULL,
    UNIQUE (identifier)
);

CREATE INDEX indexer_identifier_index
    ON indexer (identifier);

CREATE TABLE irc_network
(
    id                  INTEGER PRIMARY KEY,
    enabled             BOOLEAN,
    name                TEXT NOT NULL,
    server              TEXT NOT NULL,
    port                INTEGER NOT NULL,
    tls                 BOOLEAN,
    pass                TEXT,
    nick                TEXT,
    auth_mechanism      TEXT,
    auth_account        TEXT,
    auth_password       TEXT,
    invite_command      TEXT,
    use_bouncer         BOOLEAN,
    bouncer_addr        TEXT,
    bot_mode            BOOLEAN DEFAULT FALSE,
    connected           BOOLEAN,
    connected_since     TIMESTAMP,
    use_proxy           BOOLEAN DEFAULT FALSE,
    proxy_id            INTEGER,
    created_at          TIMESTAMP DEFAULT CURRENT_TIMESTAMP,
    updated_at          TIMESTAMP DEFAULT CURRENT_TIMESTAMP,
    FOREIGN KEY (proxy_id) REFERENCES proxy(id) ON DELETE SET NULL,
    UNIQUE (server, port, nick)
);

CREATE TABLE irc_channel
(
    id          INTEGER PRIMARY KEY,
    enabled     BOOLEAN,
    name        TEXT NOT NULL,
    password    TEXT,
    detached    BOOLEAN,
    network_id  INTEGER NOT NULL,
    FOREIGN KEY (network_id) REFERENCES irc_network(id),
    UNIQUE (network_id, name)
);

CREATE TABLE release_profile_duplicate
(
    id            INTEGER PRIMARY KEY AUTOINCREMENT,
    name          TEXT NOT NULL,
    protocol      BOOLEAN DEFAULT FALSE,
    release_name  BOOLEAN DEFAULT FALSE,
    hash          BOOLEAN DEFAULT FALSE,
    title         BOOLEAN DEFAULT FALSE,
    sub_title     BOOLEAN DEFAULT FALSE,
    year          BOOLEAN DEFAULT FALSE,
    month         BOOLEAN DEFAULT FALSE,
    day           BOOLEAN DEFAULT FALSE,
    source        BOOLEAN DEFAULT FALSE,
    resolution    BOOLEAN DEFAULT FALSE,
    codec         BOOLEAN DEFAULT FALSE,
    container     BOOLEAN DEFAULT FALSE,
    dynamic_range BOOLEAN DEFAULT FALSE,
    audio         BOOLEAN DEFAULT FALSE,
    release_group BOOLEAN DEFAULT FALSE,
    season        BOOLEAN DEFAULT FALSE,
    episode       BOOLEAN DEFAULT FALSE,
    website       BOOLEAN DEFAULT FALSE,
    proper        BOOLEAN DEFAULT FALSE,
    repack        BOOLEAN DEFAULT FALSE,
    edition       BOOLEAN DEFAULT FALSE,
    language      BOOLEAN DEFAULT FALSE
);

INSERT INTO release_profile_duplicate (id, name, protocol, release_name, hash, title, sub_title, year, month, day, source, resolution, codec, container, dynamic_range, audio, release_group, season, episode, website, proper, repack, edition, language)
VALUES (1, 'Exact release', 0, 1, 1, 0, 0, 0, 0, 0, 0, 0, 0, 0, 0, 0, 0, 0, 0, 0, 0, 0, 0, 0),
       (2, 'Movie', 0, 0, 0, 1, 0, 1, 0, 0, 0, 1, 0, 0, 0, 0, 0, 0, 0, 0, 0, 0, 0, 0),
       (3, 'TV', 0, 0, 0, 1, 0, 1, 1, 1, 0, 0, 0, 0, 0, 0, 0, 1, 1, 0, 0, 0, 0, 0);

CREATE TABLE filter
(
    id                             INTEGER PRIMARY KEY AUTOINCREMENT,
    enabled                        BOOLEAN,
    name                           TEXT NOT NULL,
    min_size                       TEXT,
    max_size                       TEXT,
    delay                          INTEGER,
    priority                       INTEGER   DEFAULT 0 NOT NULL,
    max_downloads                  INTEGER   DEFAULT 0,
    max_downloads_unit             TEXT,
	announce_types                 TEXT []   DEFAULT '{}',
    match_releases                 TEXT,
    except_releases                TEXT,
    use_regex                      BOOLEAN,
    match_release_groups           TEXT,
    except_release_groups          TEXT,
    match_release_tags             TEXT,
    except_release_tags            TEXT,
    use_regex_release_tags         BOOLEAN DEFAULT FALSE,
    match_description              TEXT,
    except_description             TEXT,
    use_regex_description          BOOLEAN DEFAULT FALSE,
    scene                          BOOLEAN,
    freeleech                      BOOLEAN,
    freeleech_percent              TEXT,
    smart_episode                  BOOLEAN DEFAULT FALSE,
    shows                          TEXT,
    seasons                        TEXT,
    episodes                       TEXT,
    resolutions                    TEXT []   DEFAULT '{}' NOT NULL,
    codecs                         TEXT []   DEFAULT '{}' NOT NULL,
    sources                        TEXT []   DEFAULT '{}' NOT NULL,
    containers                     TEXT []   DEFAULT '{}' NOT NULL,
    match_hdr                      TEXT []   DEFAULT '{}',
    except_hdr                     TEXT []   DEFAULT '{}',
    match_other                    TEXT []   DEFAULT '{}',
    except_other                   TEXT []   DEFAULT '{}',
    years                          TEXT,
    months                         TEXT,
    days                           TEXT,
    artists                        TEXT,
    albums                         TEXT,
    release_types_match            TEXT []   DEFAULT '{}',
    release_types_ignore           TEXT []   DEFAULT '{}',
    formats                        TEXT []   DEFAULT '{}',
    quality                        TEXT []   DEFAULT '{}',
    media                          TEXT []   DEFAULT '{}',
    log_score                      INTEGER,
    has_log                        BOOLEAN,
    has_cue                        BOOLEAN,
    perfect_flac                   BOOLEAN,
    match_categories               TEXT,
    except_categories              TEXT,
    match_uploaders                TEXT,
    except_uploaders               TEXT,
    match_record_labels            TEXT,
    except_record_labels           TEXT,
    match_language                 TEXT []   DEFAULT '{}',
    except_language                TEXT []   DEFAULT '{}',
    tags                           TEXT,
    except_tags                    TEXT,
    tags_match_logic               TEXT,
    except_tags_match_logic        TEXT,
    origins                        TEXT []   DEFAULT '{}',
    except_origins                 TEXT []   DEFAULT '{}',
    created_at                     TIMESTAMP DEFAULT CURRENT_TIMESTAMP,
    updated_at                     TIMESTAMP DEFAULT CURRENT_TIMESTAMP,
    min_seeders                    INTEGER DEFAULT 0,
    max_seeders                    INTEGER DEFAULT 0,
    min_leechers                   INTEGER DEFAULT 0,
    max_leechers                   INTEGER DEFAULT 0,
    release_profile_duplicate_id   INTEGER,
    FOREIGN KEY (release_profile_duplicate_id) REFERENCES release_profile_duplicate(id) ON DELETE SET NULL
);

CREATE INDEX filter_enabled_index
    ON filter (enabled);

CREATE INDEX filter_priority_index
    ON filter (priority);

CREATE TABLE filter_external
(
    id                                  INTEGER PRIMARY KEY,
    name                                TEXT     NOT NULL,
    idx                                 INTEGER,
    type                                TEXT,
    enabled                             BOOLEAN,
    exec_cmd                            TEXT,
    exec_args                           TEXT,
    exec_expect_status                  INTEGER,
    webhook_host                        TEXT,
    webhook_method                      TEXT,
    webhook_data                        TEXT,
    webhook_headers                     TEXT,
    webhook_expect_status               INTEGER,
    webhook_retry_status                TEXT,
    webhook_retry_attempts              INTEGER,
    webhook_retry_delay_seconds         INTEGER,
    filter_id                           INTEGER NOT NULL,
    FOREIGN KEY (filter_id)             REFERENCES filter(id) ON DELETE CASCADE
);

CREATE INDEX filter_external_filter_id_index
    ON filter_external(filter_id);

CREATE TABLE filter_indexer
(
    filter_id  INTEGER,
    indexer_id INTEGER,
    FOREIGN KEY (filter_id) REFERENCES filter(id),
    FOREIGN KEY (indexer_id) REFERENCES indexer(id) ON DELETE CASCADE,
    PRIMARY KEY (filter_id, indexer_id)
);

CREATE TABLE client
(
    id       		INTEGER PRIMARY KEY,
    name     		TEXT NOT NULL,
    enabled  		BOOLEAN,
    type     		TEXT,
    host     		TEXT NOT NULL,
    port     		INTEGER,
    tls      		BOOLEAN,
    tls_skip_verify BOOLEAN,
    username 		TEXT,
    password 		TEXT,
    settings 		JSON
);

CREATE TABLE action
(
    id                      INTEGER PRIMARY KEY,
    name                    TEXT,
    type                    TEXT,
    enabled                 BOOLEAN,
    exec_cmd                TEXT,
    exec_args               TEXT,
    watch_folder            TEXT,
    category                TEXT,
    tags                    TEXT,
    label                   TEXT,
    save_path               TEXT,
    paused                  BOOLEAN,
    ignore_rules            BOOLEAN,
    first_last_piece_prio   BOOLEAN DEFAULT false,
    skip_hash_check         BOOLEAN DEFAULT false,
    content_layout          TEXT,
    limit_upload_speed      INT,
    limit_download_speed    INT,
    limit_ratio             REAL,
    limit_seed_time         INT,
    priority                TEXT,
    reannounce_skip         BOOLEAN DEFAULT false,
    reannounce_delete       BOOLEAN DEFAULT false,
    reannounce_interval     INTEGER DEFAULT 7,
    reannounce_max_attempts INTEGER DEFAULT 50,
    webhook_host            TEXT,
    webhook_method          TEXT,
    webhook_type            TEXT,
    webhook_data            TEXT,
    webhook_headers         TEXT[] DEFAULT '{}',
    external_client_id      INTEGER,
    external_client         TEXT,
    client_id               INTEGER,
    filter_id               INTEGER,
    FOREIGN KEY (filter_id) REFERENCES filter (id),
    FOREIGN KEY (client_id) REFERENCES client (id) ON DELETE SET NULL
);

CREATE TABLE "release"
(
    id                INTEGER PRIMARY KEY,
    filter_status     TEXT,
    rejections        TEXT []   DEFAULT '{}' NOT NULL,
    indexer           TEXT,
    filter            TEXT,
    protocol          TEXT,
    implementation    TEXT,
    timestamp         TIMESTAMP DEFAULT CURRENT_TIMESTAMP,
    announce_type     TEXT      DEFAULT 'NEW',
    info_url          TEXT,
    download_url      TEXT,
    group_id          TEXT,
    torrent_id        TEXT,
    torrent_name      TEXT,
    normalized_hash   TEXT,
    size              INTEGER,
    title             TEXT,
    sub_title         TEXT,
    category          TEXT,
    season            INTEGER,
    episode           INTEGER,
    year              INTEGER,
    month             INTEGER,
    day               INTEGER,
    resolution        TEXT,
    source            TEXT,
    codec             TEXT,
    container         TEXT,
    hdr               TEXT,
    audio             TEXT,
    audio_channels    TEXT,
    release_group     TEXT,
    region            TEXT,
    language          TEXT,
    edition           TEXT,
    cut               TEXT,
    hybrid            BOOLEAN,
    proper            BOOLEAN,
    repack            BOOLEAN,
    website           TEXT,
    media_processing  TEXT,
    type              TEXT,
    origin            TEXT,
    tags              TEXT []   DEFAULT '{}' NOT NULL,
    uploader          TEXT,
    pre_time          TEXT,
    other             TEXT []   DEFAULT '{}' NOT NULL,
    filter_id         INTEGER
        REFERENCES filter
            ON DELETE SET NULL
);

CREATE INDEX release_filter_id_index
    ON "release" (filter_id);

CREATE INDEX release_indexer_index
    ON "release" (indexer);

CREATE INDEX release_timestamp_index
    ON "release" (timestamp DESC);

CREATE INDEX release_torrent_name_index
    ON "release" (torrent_name);

CREATE INDEX release_normalized_hash_index
    ON "release" (normalized_hash);

CREATE INDEX release_title_index
    ON "release" (title);

CREATE INDEX release_sub_title_index
    ON "release" (sub_title);

CREATE INDEX release_season_index
    ON "release" (season);

CREATE INDEX release_episode_index
    ON "release" (episode);

CREATE INDEX release_year_index
    ON "release" (year);

CREATE INDEX release_month_index
    ON "release" (month);

CREATE INDEX release_day_index
    ON "release" (day);

CREATE INDEX release_resolution_index
    ON "release" (resolution);

CREATE INDEX release_source_index
    ON "release" (source);

CREATE INDEX release_codec_index
    ON "release" (codec);

CREATE INDEX release_container_index
    ON "release" (container);

CREATE INDEX release_hdr_index
    ON "release" (hdr);

CREATE INDEX release_audio_index
    ON "release" (audio);

CREATE INDEX release_audio_channels_index
    ON "release" (audio_channels);

CREATE INDEX release_release_group_index
    ON "release" (release_group);

CREATE INDEX release_language_index
    ON "release" (language);

CREATE INDEX release_proper_index
    ON "release" (proper);

CREATE INDEX release_repack_index
    ON "release" (repack);

CREATE INDEX release_website_index
    ON "release" (website);

CREATE INDEX release_media_processing_index
    ON "release" (media_processing);

CREATE INDEX release_region_index
    ON "release" (region);

CREATE INDEX release_edition_index
    ON "release" (edition);

CREATE INDEX release_cut_index
    ON "release" (cut);

CREATE INDEX release_hybrid_index
    ON "release" (hybrid);

CREATE TABLE release_action_status
(
	id            INTEGER PRIMARY KEY,
	status        TEXT,
	action        TEXT NOT NULL,
	action_id     INTEGER
        CONSTRAINT release_action_status_action_id_fk
            REFERENCES action,
	type          TEXT NOT NULL,
	client        TEXT,
	filter        TEXT,
    filter_id     INTEGER
        CONSTRAINT release_action_status_filter_id_fk
            REFERENCES filter,
	rejections    TEXT []   DEFAULT '{}' NOT NULL,
	timestamp     TIMESTAMP DEFAULT CURRENT_TIMESTAMP,
	raw           TEXT,
	log           TEXT,
    release_id    INTEGER NOT NULL
        CONSTRAINT release_action_status_release_id_fkey
            REFERENCES "release"
            ON DELETE CASCADE
);

CREATE INDEX release_action_status_status_index
    ON release_action_status (status);

CREATE INDEX release_action_status_release_id_index
    ON release_action_status (release_id);

CREATE INDEX release_action_status_filter_id_index
    ON release_action_status (filter_id);

CREATE TABLE notification
(
	id         INTEGER PRIMARY KEY,
	name       TEXT,
	type       TEXT,
	enabled    BOOLEAN,
	events     TEXT []   DEFAULT '{}' NOT NULL,
	token      TEXT,
	api_key    TEXT,
	webhook    TEXT,
	title      TEXT,
	icon       TEXT,
	host       TEXT,
	username   TEXT,
	password   TEXT,
	channel    TEXT,
	rooms      TEXT,
	targets    TEXT,
	devices    TEXT,
	topic      TEXT,
	priority   INTEGER DEFAULT 0,
	created_at TIMESTAMP DEFAULT CURRENT_TIMESTAMP,
	updated_at TIMESTAMP DEFAULT CURRENT_TIMESTAMP
);

CREATE TABLE feed
(
	id            INTEGER PRIMARY KEY,
	indexer       TEXT,
	name          TEXT,
	type          TEXT,
	enabled       BOOLEAN,
	url           TEXT,
	interval      INTEGER,
	timeout       INTEGER DEFAULT 60,
	max_age       INTEGER DEFAULT 0,
	categories    TEXT []   DEFAULT '{}' NOT NULL,
	capabilities  TEXT []   DEFAULT '{}' NOT NULL,
	api_key       TEXT,
	cookie        TEXT,
	settings      TEXT,
    indexer_id    INTEGER,
    last_run      TIMESTAMP,
    last_run_data TEXT,
    created_at    TIMESTAMP DEFAULT CURRENT_TIMESTAMP,
    updated_at    TIMESTAMP DEFAULT CURRENT_TIMESTAMP,
    FOREIGN KEY (indexer_id) REFERENCES indexer(id) ON DELETE SET NULL
);

CREATE TABLE feed_cache
(
	feed_id INTEGER NOT NULL,
	key     TEXT,
	value   TEXT,
	ttl     TIMESTAMP,
	FOREIGN KEY (feed_id) REFERENCES feed (id) ON DELETE cascade
);

CREATE INDEX feed_cache_feed_id_key_index
    ON feed_cache (feed_id, key);

CREATE TABLE api_key
(
    name       TEXT,
    key        TEXT PRIMARY KEY,
    scopes     TEXT []   DEFAULT '{}' NOT NULL,
    created_at TIMESTAMP DEFAULT CURRENT_TIMESTAMP
);

CREATE TABLE list
(
    id                       INTEGER PRIMARY KEY,
    name                     TEXT                 NOT NULL,
    enabled                  BOOLEAN,
    type                     TEXT                 NOT NULL,
    client_id                INTEGER,
    url                      TEXT,
    headers                  TEXT [] DEFAULT '{}' NOT NULL,
    api_key                  TEXT,
    match_release            BOOLEAN,
    tags_included            TEXT [] DEFAULT '{}' NOT NULL,
    tags_excluded            TEXT [] DEFAULT '{}' NOT NULL,
    include_unmonitored      BOOLEAN,
    include_alternate_titles BOOLEAN,
    include_year             BOOLEAN DEFAULT FALSE,
    skip_clean_sanitize      BOOLEAN DEFAULT FALSE,
    last_refresh_time        TIMESTAMP,
    last_refresh_status      TEXT,
    last_refresh_data        TEXT,
    created_at               TIMESTAMP DEFAULT CURRENT_TIMESTAMP,
    updated_at               TIMESTAMP DEFAULT CURRENT_TIMESTAMP,
    FOREIGN KEY (client_id) REFERENCES client (id) ON DELETE SET NULL
);

CREATE TABLE list_filter
(
    list_id   INTEGER,
    filter_id INTEGER,
    FOREIGN KEY (list_id) REFERENCES list(id) ON DELETE CASCADE,
    FOREIGN KEY (filter_id) REFERENCES filter(id) ON DELETE CASCADE,
    PRIMARY KEY (list_id, filter_id)
);

CREATE TABLE sessions (
    token TEXT PRIMARY KEY,
    data BLOB NOT NULL,
    expiry REAL NOT NULL
);

CREATE INDEX sessions_expiry_idx ON sessions(expiry);
`

var sqliteMigrations = []string{
	"",
	`
	CREATE TABLE "release"
	(
		id                INTEGER PRIMARY KEY,
		filter_status     TEXT,
		push_status       TEXT,
		rejections        TEXT []   DEFAULT '{}' NOT NULL,
		indexer           TEXT,
		filter            TEXT,
		protocol          TEXT,
		implementation    TEXT,
		timestamp         TIMESTAMP DEFAULT CURRENT_TIMESTAMP,
		group_id          TEXT,
		torrent_id        TEXT,
		torrent_name      TEXT,
		size              INTEGER,
		raw               TEXT,
		title             TEXT,
		category          TEXT,
		season            INTEGER,
		episode           INTEGER,
		year              INTEGER,
		resolution        TEXT,
		source            TEXT,
		codec             TEXT,
		container         TEXT,
		hdr               TEXT,
		audio             TEXT,
		release_group     TEXT,
		region            TEXT,
		language          TEXT,
		edition           TEXT,
		unrated           BOOLEAN,
		hybrid            BOOLEAN,
		proper            BOOLEAN,
		repack            BOOLEAN,
		website           TEXT,
		artists           TEXT []   DEFAULT '{}' NOT NULL,
		type              TEXT,
		format            TEXT,
		bitrate           TEXT,
		log_score         INTEGER,
		has_log           BOOLEAN,
		has_cue           BOOLEAN,
		is_scene          BOOLEAN,
		origin            TEXT,
		tags              TEXT []   DEFAULT '{}' NOT NULL,
		freeleech         BOOLEAN,
		freeleech_percent INTEGER,
		uploader          TEXT,
		pre_time          TEXT
	);
	`,
	`
	CREATE TABLE release_action_status
	(
		id            INTEGER PRIMARY KEY,
		status        TEXT,
		action        TEXT NOT NULL,
		type          TEXT NOT NULL,
		rejections    TEXT []   DEFAULT '{}' NOT NULL,
    	timestamp     TIMESTAMP DEFAULT CURRENT_TIMESTAMP,
		raw           TEXT,
		log           TEXT,
		release_id    INTEGER NOT NULL,
		FOREIGN KEY (release_id) REFERENCES "release"(id)
	);

	INSERT INTO "release_action_status" (status, action, type, timestamp, release_id)
	SELECT push_status, 'DEFAULT', 'QBITTORRENT', timestamp, id FROM "release";

	ALTER TABLE "release"
	DROP COLUMN push_status;
	`,
	`
	ALTER TABLE "filter"
		ADD COLUMN match_hdr TEXT []   DEFAULT '{}';

	ALTER TABLE "filter"
		ADD COLUMN except_hdr TEXT []   DEFAULT '{}';
	`,
	`
	ALTER TABLE "release"
		RENAME COLUMN bitrate TO quality;

	ALTER TABLE "filter"
		ADD COLUMN artists TEXT;

	ALTER TABLE "filter"
		ADD COLUMN albums TEXT;

	ALTER TABLE "filter"
		ADD COLUMN release_types_match TEXT []   DEFAULT '{}';

	ALTER TABLE "filter"
		ADD COLUMN release_types_ignore TEXT []   DEFAULT '{}';

	ALTER TABLE "filter"
		ADD COLUMN formats TEXT []   DEFAULT '{}';

	ALTER TABLE "filter"
		ADD COLUMN quality TEXT []   DEFAULT '{}';

	ALTER TABLE "filter"
		ADD COLUMN log_score INTEGER;

	ALTER TABLE "filter"
		ADD COLUMN has_log BOOLEAN;

	ALTER TABLE "filter"
		ADD COLUMN has_cue BOOLEAN;

	ALTER TABLE "filter"
		ADD COLUMN perfect_flac BOOLEAN;
	`,
	`
	ALTER TABLE "filter"
		ADD COLUMN media TEXT []   DEFAULT '{}';
	`,
	`
	ALTER TABLE "filter"
		ADD COLUMN priority INTEGER DEFAULT 0 NOT NULL;
	`,
	`
	ALTER TABLE "client"
		ADD COLUMN tls_skip_verify BOOLEAN DEFAULT FALSE;

	ALTER TABLE "client"
		RENAME COLUMN ssl TO tls;
	`,
	`
	ALTER TABLE "action"
		ADD COLUMN webhook_host TEXT;

	ALTER TABLE "action"
		ADD COLUMN webhook_data TEXT;

	ALTER TABLE "action"
		ADD COLUMN webhook_method TEXT;

	ALTER TABLE "action"
		ADD COLUMN webhook_type TEXT;

	ALTER TABLE "action"
		ADD COLUMN webhook_headers TEXT []   DEFAULT '{}';
	`,
	`
CREATE TABLE action_dg_tmp
(
    id                   INTEGER PRIMARY KEY,
    name                 TEXT,
    type                 TEXT,
    enabled              BOOLEAN,
    exec_cmd             TEXT,
    exec_args            TEXT,
    watch_folder         TEXT,
    category             TEXT,
    tags                 TEXT,
    label                TEXT,
    save_path            TEXT,
    paused               BOOLEAN,
    ignore_rules         BOOLEAN,
    limit_upload_speed   INT,
    limit_download_speed INT,
    client_id            INTEGER
        CONSTRAINT action_client_id_fkey
            REFERENCES client
            ON DELETE SET NULL,
	filter_id            INTEGER
        CONSTRAINT action_filter_id_fkey
            REFERENCES filter,
    webhook_host         TEXT,
    webhook_data         TEXT,
    webhook_method       TEXT,
    webhook_type         TEXT,
    webhook_headers      TEXT [] default '{}'
);

INSERT INTO action_dg_tmp(id, name, type, enabled, exec_cmd, exec_args, watch_folder, category, tags, label, save_path,
                          paused, ignore_rules, limit_upload_speed, limit_download_speed, client_id, filter_id,
                          webhook_host, webhook_data, webhook_method, webhook_type, webhook_headers)
SELECT id,
       name,
       type,
       enabled,
       exec_cmd,
       exec_args,
       watch_folder,
       category,
       tags,
       label,
       save_path,
       paused,
       ignore_rules,
       limit_upload_speed,
       limit_download_speed,
       client_id,
       filter_id,
       webhook_host,
       webhook_data,
       webhook_method,
       webhook_type,
       webhook_headers
FROM action;

DROP TABLE action;

ALTER TABLE action_dg_tmp
    RENAME TO action;
	`,
	`
CREATE TABLE filter_indexer_dg_tmp
(
    filter_id  INTEGER
        CONSTRAINT filter_indexer_filter_id_fkey
            REFERENCES filter,
    indexer_id INTEGER
        CONSTRAINT filter_indexer_indexer_id_fkey
            REFERENCES indexer
            ON DELETE CASCADE,
    PRIMARY KEY (filter_id, indexer_id)
);

INSERT INTO filter_indexer_dg_tmp(filter_id, indexer_id)
SELECT filter_id, indexer_id
FROM filter_indexer;

DROP TABLE filter_indexer;

ALTER TABLE filter_indexer_dg_tmp
    RENAME TO filter_indexer;
	`,
	`
CREATE TABLE release_action_status_dg_tmp
(
    id         INTEGER PRIMARY KEY,
    status     TEXT,
    action     TEXT    not null,
    type       TEXT    not null,
    rejections TEXT []   default '{}' not null,
    timestamp  TIMESTAMP default CURRENT_TIMESTAMP,
    raw        TEXT,
    log        TEXT,
    release_id INTEGER not null
        CONSTRAINT release_action_status_release_id_fkey
            REFERENCES "release"
            ON DELETE CASCADE
);

INSERT INTO release_action_status_dg_tmp(id, status, action, type, rejections, timestamp, raw, log, release_id)
SELECT id,
       status,
       action,
       type,
       rejections,
       timestamp,
       raw,
       log,
       release_id
FROM release_action_status;

DROP TABLE release_action_status;

ALTER TABLE release_action_status_dg_tmp
    RENAME TO release_action_status;
	`,
	`
	CREATE TABLE notification
	(
		id         INTEGER PRIMARY KEY,
		name       TEXT,
		type       TEXT,
		enabled    BOOLEAN,
		events     TEXT []   DEFAULT '{}' NOT NULL,
		token      TEXT,
		api_key    TEXT,
		webhook    TEXT,
		title      TEXT,
		icon       TEXT,
		host       TEXT,
		username   TEXT,
		password   TEXT,
		channel    TEXT,
		rooms      TEXT,
		targets    TEXT,
		devices    TEXT,
		created_at TIMESTAMP DEFAULT CURRENT_TIMESTAMP,
		updated_at TIMESTAMP DEFAULT CURRENT_TIMESTAMP
	);
	`,
	`
	CREATE TABLE feed
	(
		id           INTEGER PRIMARY KEY,
		indexer      TEXT,
		name         TEXT,
		type         TEXT,
		enabled      BOOLEAN,
		url          TEXT,
		interval     INTEGER,
		categories   TEXT []   DEFAULT '{}' NOT NULL,
		capabilities TEXT []   DEFAULT '{}' NOT NULL,
		api_key      TEXT,
		settings     TEXT,
		indexer_id   INTEGER,
		created_at   TIMESTAMP DEFAULT CURRENT_TIMESTAMP,
		updated_at   TIMESTAMP DEFAULT CURRENT_TIMESTAMP,
		FOREIGN KEY (indexer_id) REFERENCES indexer(id) ON DELETE SET NULL
	);

	CREATE TABLE feed_cache
	(
		bucket TEXT,
		key    TEXT,
        value  TEXT,
		ttl    TIMESTAMP
	);
	`,
	`
	ALTER TABLE indexer
		ADD COLUMN implementation TEXT;
	`,
	`
	ALTER TABLE "release"
		RENAME COLUMN release_group TO "group";

	ALTER TABLE "release"
		DROP COLUMN raw;

	ALTER TABLE "release"
		DROP COLUMN audio;

	ALTER TABLE "release"
		DROP COLUMN region;

	ALTER TABLE "release"
		DROP COLUMN language;

	ALTER TABLE "release"
		DROP COLUMN edition;

	ALTER TABLE "release"
		DROP COLUMN unrated;

	ALTER TABLE "release"
		DROP COLUMN hybrid;

	ALTER TABLE "release"
		DROP COLUMN artists;

	ALTER TABLE "release"
		DROP COLUMN format;

	ALTER TABLE "release"
		DROP COLUMN quality;

	ALTER TABLE "release"
		DROP COLUMN log_score;

	ALTER TABLE "release"
		DROP COLUMN has_log;

	ALTER TABLE "release"
		DROP COLUMN has_cue;

	ALTER TABLE "release"
		DROP COLUMN is_scene;

	ALTER TABLE "release"
		DROP COLUMN freeleech;

	ALTER TABLE "release"
		DROP COLUMN freeleech_percent;

	ALTER TABLE "filter"
		ADD COLUMN origins TEXT []   DEFAULT '{}';
	`,
	`
	ALTER TABLE "filter"
		ADD COLUMN match_other TEXT []   DEFAULT '{}';

	ALTER TABLE "filter"
		ADD COLUMN except_other TEXT []   DEFAULT '{}';
	`,
	`
	ALTER TABLE "release"
		RENAME COLUMN "group" TO "release_group";
	`,
	`
	ALTER TABLE "action"
		ADD COLUMN reannounce_skip BOOLEAN DEFAULT false;

	ALTER TABLE "action"
		ADD COLUMN reannounce_delete BOOLEAN DEFAULT false;

	ALTER TABLE "action"
		ADD COLUMN reannounce_interval INTEGER DEFAULT 7;

	ALTER TABLE "action"
		ADD COLUMN reannounce_max_attempts INTEGER DEFAULT 50;
	`,
	`
	ALTER TABLE "action"
		ADD COLUMN limit_ratio REAL DEFAULT 0;

	ALTER TABLE "action"
		ADD COLUMN limit_seed_time INTEGER DEFAULT 0;
	`,
	`
alter table filter
    add max_downloads INTEGER default 0;

alter table filter
    add max_downloads_unit TEXT;

create table release_dg_tmp
(
    id             INTEGER
        primary key,
    filter_status  TEXT,
    rejections     TEXT []   default '{}' not null,
    indexer        TEXT,
    filter         TEXT,
    protocol       TEXT,
    implementation TEXT,
    timestamp      TIMESTAMP default CURRENT_TIMESTAMP,
    group_id       TEXT,
    torrent_id     TEXT,
    torrent_name   TEXT,
    size           INTEGER,
    title          TEXT,
    category       TEXT,
    season         INTEGER,
    episode        INTEGER,
    year           INTEGER,
    resolution     TEXT,
    source         TEXT,
    codec          TEXT,
    container      TEXT,
    hdr            TEXT,
    release_group  TEXT,
    proper         BOOLEAN,
    repack         BOOLEAN,
    website        TEXT,
    type           TEXT,
    origin         TEXT,
    tags           TEXT []   default '{}' not null,
    uploader       TEXT,
    pre_time       TEXT,
    filter_id      INTEGER
        CONSTRAINT release_filter_id_fk
            REFERENCES filter
            ON DELETE SET NULL
);

INSERT INTO release_dg_tmp(id, filter_status, rejections, indexer, filter, protocol, implementation, timestamp,
                           group_id, torrent_id, torrent_name, size, title, category, season, episode, year, resolution,
                           source, codec, container, hdr, release_group, proper, repack, website, type, origin, tags,
                           uploader, pre_time)
SELECT id,
       filter_status,
       rejections,
       indexer,
       filter,
       protocol,
       implementation,
       timestamp,
       group_id,
       torrent_id,
       torrent_name,
       size,
       title,
       category,
       season,
       episode,
       year,
       resolution,
       source,
       codec,
       container,
       hdr,
       release_group,
       proper,
       repack,
       website,
       type,
       origin,
       tags,
       uploader,
       pre_time
FROM "release";

DROP TABLE "release";

ALTER TABLE release_dg_tmp
    RENAME TO "release";

CREATE INDEX release_filter_id_index
    ON "release" (filter_id);
	`,
	`
CREATE INDEX release_action_status_release_id_index
    ON release_action_status (release_id);

CREATE INDEX release_indexer_index
    ON "release" (indexer);

CREATE INDEX release_timestamp_index
    ON "release" (timestamp DESC);

CREATE INDEX release_torrent_name_index
    ON "release" (torrent_name);

CREATE INDEX indexer_identifier_index
    ON indexer (identifier);
	`,
	`
	ALTER TABLE release_action_status
		ADD COLUMN client TEXT;

	ALTER TABLE release_action_status
		ADD COLUMN filter TEXT;
	`,
	`
	ALTER TABLE filter
		ADD COLUMN external_script_enabled BOOLEAN DEFAULT FALSE;

	ALTER TABLE filter
		ADD COLUMN external_script_cmd TEXT;

	ALTER TABLE filter
		ADD COLUMN external_script_args TEXT;

	ALTER TABLE filter
		ADD COLUMN external_script_expect_status INTEGER;

	ALTER TABLE filter
		ADD COLUMN external_webhook_enabled BOOLEAN DEFAULT FALSE;

	ALTER TABLE filter
		ADD COLUMN external_webhook_host TEXT;

	ALTER TABLE filter
		ADD COLUMN external_webhook_data TEXT;

	ALTER TABLE filter
		ADD COLUMN external_webhook_expect_status INTEGER;
	`,
	`
	ALTER TABLE action
		ADD COLUMN skip_hash_check BOOLEAN DEFAULT FALSE;

	ALTER TABLE action
		ADD COLUMN content_layout TEXT;
	`,
	`
	ALTER TABLE filter
		ADD COLUMN except_origins TEXT []   DEFAULT '{}';
	`,
	`CREATE TABLE api_key
	(
		name       TEXT,
		key        TEXT PRIMARY KEY,
		scopes     TEXT []   DEFAULT '{}' NOT NULL,
		created_at TIMESTAMP DEFAULT CURRENT_TIMESTAMP
	);
	`,
	`ALTER TABLE feed
     	ADD COLUMN timeout INTEGER DEFAULT 60;
    `,
	`ALTER TABLE feed
     	ADD COLUMN max_age INTEGER DEFAULT 3600;

	ALTER TABLE feed
     	ADD COLUMN last_run TIMESTAMP;

	ALTER TABLE feed
     	ADD COLUMN last_run_data TEXT;

	ALTER TABLE feed
     	ADD COLUMN cookie TEXT;
    `,
	`ALTER TABLE filter
		ADD COLUMN match_release_tags TEXT;

	ALTER TABLE filter
		ADD COLUMN except_release_tags TEXT;

	ALTER TABLE filter
		ADD COLUMN use_regex_release_tags BOOLEAN DEFAULT FALSE;
	`,
	`
CREATE TABLE irc_network_dg_tmp
(
    id              INTEGER
        primary key,
    enabled         BOOLEAN,
    name            TEXT    not null,
    server          TEXT    not null,
    port            INTEGER not null,
    tls             BOOLEAN,
    pass            TEXT,
    nick            TEXT,
    auth_mechanism  TEXT,
    auth_account    TEXT,
    auth_password   TEXT,
    invite_command  TEXT,
    connected       BOOLEAN,
    connected_since TIMESTAMP,
    created_at      TIMESTAMP default CURRENT_TIMESTAMP,
    updated_at      TIMESTAMP default CURRENT_TIMESTAMP,
    unique (server, port, nick)
);

INSERT INTO irc_network_dg_tmp(id, enabled, name, server, port, tls, pass, nick, auth_mechanism, auth_account, auth_password, invite_command,
                               connected, connected_since, created_at, updated_at)
SELECT id,
       enabled,
       name,
       server,
       port,
       tls,
       pass,
       nickserv_account,
       'SASL_PLAIN',
       nickserv_account,
       nickserv_password,
       invite_command,
       connected,
       connected_since,
       created_at,
       updated_at
FROM irc_network;

DROP TABLE irc_network;

ALTER TABLE irc_network_dg_tmp
    RENAME TO irc_network;
	`,
	`ALTER TABLE indexer
     	ADD COLUMN base_url TEXT;
    `,
	`ALTER TABLE "filter"
	ADD COLUMN smart_episode BOOLEAN DEFAULT false;
	`,
	`ALTER TABLE "filter"
		ADD COLUMN match_language TEXT []   DEFAULT '{}';

	ALTER TABLE "filter"
		ADD COLUMN except_language TEXT []   DEFAULT '{}';
	`,
	`CREATE TABLE release_action_status_dg_tmp
(
    id         INTEGER
        PRIMARY KEY,
    status     TEXT,
    action     TEXT                   NOT NULL,
    type       TEXT                   NOT NULL,
    rejections TEXT      DEFAULT '{}' NOT NULL,
    timestamp  TIMESTAMP DEFAULT CURRENT_TIMESTAMP,
    raw        TEXT,
    log        TEXT,
    release_id INTEGER                NOT NULL
        constraint release_action_status_release_id_fkey
            references "release"
            on delete cascade,
    client     TEXT,
    filter     TEXT,
    filter_id  INTEGER
        CONSTRAINT release_action_status_filter_id_fk
            REFERENCES filter
);

INSERT INTO release_action_status_dg_tmp(id, status, action, type, rejections, timestamp, raw, log, release_id, client, filter)
SELECT id,
       status,
       action,
       type,
       rejections,
       timestamp,
       raw,
       log,
       release_id,
       client,
       filter
FROM release_action_status;

DROP TABLE release_action_status;

ALTER TABLE release_action_status_dg_tmp
    RENAME TO release_action_status;

CREATE INDEX release_action_status_filter_id_index
    ON release_action_status (filter_id);

CREATE INDEX release_action_status_release_id_index
    ON release_action_status (release_id);

CREATE INDEX release_action_status_status_index
    ON release_action_status (status);

UPDATE release_action_status
SET filter_id = (SELECT f.id
FROM filter f WHERE f.name = release_action_status.filter);
	`,
	`ALTER TABLE "release"
ADD COLUMN info_url TEXT;

ALTER TABLE "release"
ADD COLUMN download_url TEXT;
	`,
	`ALTER TABLE filter
		ADD COLUMN tags_match_logic TEXT;

	ALTER TABLE filter
		ADD COLUMN except_tags_match_logic TEXT;

    UPDATE filter
    SET tags_match_logic = 'ANY'
    WHERE tags IS NOT NULL;

    UPDATE filter
    SET except_tags_match_logic = 'ANY'
    WHERE except_tags IS NOT NULL;
	`,
	`ALTER TABLE notification
ADD COLUMN priority INTEGER DEFAULT 0;`,
	`ALTER TABLE notification
ADD COLUMN topic text;`,
	`ALTER TABLE filter
		ADD COLUMN match_description TEXT;

	ALTER TABLE filter
		ADD COLUMN except_description TEXT;

	ALTER TABLE filter
		ADD COLUMN use_regex_description BOOLEAN DEFAULT FALSE;`,
	`create table release_action_status_dg_tmp
(
    id         INTEGER
        primary key,
    status     TEXT,
    action     TEXT                   not null,
    action_id  INTEGER
        constraint release_action_status_action_id_fk
            references action,
    type       TEXT                   not null,
    rejections TEXT      default '{}' not null,
    timestamp  TIMESTAMP default CURRENT_TIMESTAMP,
    raw        TEXT,
    log        TEXT,
    release_id INTEGER                not null
        constraint release_action_status_release_id_fkey
            references "release"
            on delete cascade,
    client     TEXT,
    filter     TEXT,
    filter_id  INTEGER
        constraint release_action_status_filter_id_fk
            references filter
);

insert into release_action_status_dg_tmp(id, status, action, type, rejections, timestamp, raw, log, release_id, client,
                                         filter, filter_id)
select id,
       status,
       action,
       type,
       rejections,
       timestamp,
       raw,
       log,
       release_id,
       client,
       filter,
       filter_id
from release_action_status;

drop table release_action_status;

alter table release_action_status_dg_tmp
    rename to release_action_status;

create index release_action_status_filter_id_index
    on release_action_status (filter_id);

create index release_action_status_release_id_index
    on release_action_status (release_id);

create index release_action_status_status_index
    on release_action_status (status);`,
	`ALTER TABLE irc_network
ADD COLUMN use_bouncer BOOLEAN DEFAULT FALSE;

ALTER TABLE irc_network
ADD COLUMN bouncer_addr TEXT;`,
	`CREATE TABLE filter_external
(
    id                      INTEGER PRIMARY KEY,
    name                    TEXT     NOT NULL,
    idx                     INTEGER,
    type                    TEXT,
    enabled                 BOOLEAN,
    exec_cmd                TEXT,
    exec_args               TEXT,
    exec_expect_status      INTEGER,
    webhook_host            TEXT,
    webhook_method          TEXT,
    webhook_data            TEXT,
    webhook_headers         TEXT,
    webhook_expect_status   INTEGER,
    filter_id               INTEGER NOT NULL,
    FOREIGN KEY (filter_id) REFERENCES filter(id) ON DELETE CASCADE
);

INSERT INTO "filter_external" (name, type, enabled, exec_cmd, exec_args, exec_expect_status, filter_id)
SELECT 'exec', 'EXEC', external_script_enabled, external_script_cmd, external_script_args, external_script_expect_status, id FROM "filter" WHERE external_script_enabled = true;

INSERT INTO "filter_external" (name, type, enabled, webhook_host, webhook_data, webhook_method, webhook_expect_status, filter_id)
SELECT 'webhook', 'WEBHOOK', external_webhook_enabled, external_webhook_host, external_webhook_data, 'POST', external_webhook_expect_status, id FROM "filter" WHERE external_webhook_enabled = true;

create table filter_dg_tmp
(
    id                      INTEGER primary key,
    enabled                 BOOLEAN,
    name                    TEXT     not null,
    min_size                TEXT,
    max_size                TEXT,
    delay                   INTEGER,
    match_releases          TEXT,
    except_releases         TEXT,
    use_regex               BOOLEAN,
    match_release_groups    TEXT,
    except_release_groups   TEXT,
    scene                   BOOLEAN,
    freeleech               BOOLEAN,
    freeleech_percent       TEXT,
    shows                   TEXT,
    seasons                 TEXT,
    episodes                TEXT,
    resolutions             TEXT      default '{}' not null,
    codecs                  TEXT      default '{}' not null,
    sources                 TEXT      default '{}' not null,
    containers              TEXT      default '{}' not null,
    match_hdr               TEXT      default '{}',
    except_hdr              TEXT      default '{}',
    years                   TEXT,
    artists                 TEXT,
    albums                  TEXT,
    release_types_match     TEXT      default '{}',
    release_types_ignore    TEXT      default '{}',
    formats                 TEXT      default '{}',
    quality                 TEXT      default '{}',
    media                   TEXT      default '{}',
    log_score               INTEGER,
    has_log                 BOOLEAN,
    has_cue                 BOOLEAN,
    perfect_flac            BOOLEAN,
    match_categories        TEXT,
    except_categories       TEXT,
    match_uploaders         TEXT,
    except_uploaders        TEXT,
    tags                    TEXT,
    except_tags             TEXT,
    created_at              TIMESTAMP default CURRENT_TIMESTAMP,
    updated_at              TIMESTAMP default CURRENT_TIMESTAMP,
    priority                INTEGER   default 0    not null,
    origins                 TEXT      default '{}',
    match_other             TEXT      default '{}',
    except_other            TEXT      default '{}',
    max_downloads           INTEGER   default 0,
    max_downloads_unit      TEXT,
    except_origins          TEXT      default '{}',
    match_release_tags      TEXT,
    except_release_tags     TEXT,
    use_regex_release_tags  BOOLEAN   default FALSE,
    smart_episode           BOOLEAN   default false,
    match_language          TEXT      default '{}',
    except_language         TEXT      default '{}',
    tags_match_logic        TEXT,
    except_tags_match_logic TEXT,
    match_description       TEXT,
    except_description      TEXT,
    use_regex_description   BOOLEAN   default FALSE
);

insert into filter_dg_tmp(id, enabled, name, min_size, max_size, delay, match_releases, except_releases, use_regex,
                          match_release_groups, except_release_groups, scene, freeleech, freeleech_percent, shows,
                          seasons, episodes, resolutions, codecs, sources, containers, match_hdr, except_hdr, years,
                          artists, albums, release_types_match, release_types_ignore, formats, quality, media,
                          log_score, has_log, has_cue, perfect_flac, match_categories, except_categories,
                          match_uploaders, except_uploaders, tags, except_tags, created_at, updated_at, priority,
                          origins, match_other, except_other, max_downloads, max_downloads_unit, except_origins,
                          match_release_tags, except_release_tags, use_regex_release_tags, smart_episode,
                          match_language, except_language, tags_match_logic, except_tags_match_logic, match_description,
                          except_description, use_regex_description)
select id,
       enabled,
       name,
       min_size,
       max_size,
       delay,
       match_releases,
       except_releases,
       use_regex,
       match_release_groups,
       except_release_groups,
       scene,
       freeleech,
       freeleech_percent,
       shows,
       seasons,
       episodes,
       resolutions,
       codecs,
       sources,
       containers,
       match_hdr,
       except_hdr,
       years,
       artists,
       albums,
       release_types_match,
       release_types_ignore,
       formats,
       quality,
       media,
       log_score,
       has_log,
       has_cue,
       perfect_flac,
       match_categories,
       except_categories,
       match_uploaders,
       except_uploaders,
       tags,
       except_tags,
       created_at,
       updated_at,
       priority,
       origins,
       match_other,
       except_other,
       max_downloads,
       max_downloads_unit,
       except_origins,
       match_release_tags,
       except_release_tags,
       use_regex_release_tags,
       smart_episode,
       match_language,
       except_language,
       tags_match_logic,
       except_tags_match_logic,
       match_description,
       except_description,
       use_regex_description
from filter;

drop table filter;

alter table filter_dg_tmp
    rename to filter;
`,
	`DROP TABLE IF EXISTS feed_cache;

CREATE TABLE feed_cache
(
	feed_id INTEGER NOT NULL,
	key     TEXT,
	value   TEXT,
	ttl     TIMESTAMP,
	FOREIGN KEY (feed_id) REFERENCES feed (id) ON DELETE cascade
);

CREATE INDEX feed_cache_feed_id_key_index
    ON feed_cache (feed_id, key);
`,
	`ALTER TABLE action
ADD COLUMN external_client_id INTEGER;
`,
	`ALTER TABLE filter_external
ADD COLUMN external_webhook_retry_status TEXT;

ALTER TABLE filter_external
	ADD COLUMN external_webhook_retry_attempts INTEGER;

ALTER TABLE filter_external
	ADD COLUMN external_webhook_retry_delay_seconds INTEGER;

ALTER TABLE filter_external
	ADD COLUMN external_webhook_retry_max_jitter_seconds INTEGER;
`,
	`
CREATE TABLE filter_external_dg_tmp
(
    id                               INTEGER PRIMARY KEY,
    name                             TEXT    NOT NULL,
    idx                              INTEGER,
    type                             TEXT,
    enabled                          BOOLEAN,
    exec_cmd                         TEXT,
    exec_args                        TEXT,
    exec_expect_status               INTEGER,
    webhook_host                     TEXT,
    webhook_method                   TEXT,
    webhook_data                     TEXT,
    webhook_headers                  TEXT,
    webhook_expect_status            INTEGER,
    webhook_retry_status             TEXT,
    webhook_retry_attempts           INTEGER,
    webhook_retry_delay_seconds      INTEGER,
    webhook_retry_max_jitter_seconds INTEGER,
    filter_id                        INTEGER NOT NULL
        REFERENCES filter
            ON DELETE CASCADE
);

INSERT INTO filter_external_dg_tmp(id, name, idx, type, enabled, exec_cmd, exec_args, exec_expect_status, webhook_host,
                                   webhook_method, webhook_data, webhook_headers, webhook_expect_status, filter_id,
                                   webhook_retry_status, webhook_retry_attempts, webhook_retry_delay_seconds,
                                   webhook_retry_max_jitter_seconds)
SELECT id,
       name,
       idx,
       type,
       enabled,
       exec_cmd,
       exec_args,
       exec_expect_status,
       webhook_host,
       webhook_method,
       webhook_data,
       webhook_headers,
       webhook_expect_status,
       filter_id,
       external_webhook_retry_status,
       external_webhook_retry_attempts,
       external_webhook_retry_delay_seconds,
       external_webhook_retry_max_jitter_seconds
FROM filter_external;

DROP TABLE filter_external;

ALTER TABLE filter_external_dg_tmp
    RENAME TO filter_external;
`,
	`ALTER TABLE filter_external
	DROP COLUMN webhook_retry_max_jitter_seconds;
`,
	`ALTER TABLE irc_network
	ADD COLUMN bot_mode BOOLEAN DEFAULT FALSE;
`,
	`CREATE TABLE feed_dg_tmp
(
    id            INTEGER PRIMARY KEY,
    indexer       TEXT,
    name          TEXT,
    type          TEXT,
    enabled       BOOLEAN,
    url           TEXT,
    interval      INTEGER,
    capabilities  TEXT      DEFAULT '{}' NOT NULL,
    api_key       TEXT,
    settings      TEXT,
    indexer_id    INTEGER
        REFERENCES indexer
            ON DELETE CASCADE,
    created_at    TIMESTAMP DEFAULT CURRENT_TIMESTAMP,
    updated_at    TIMESTAMP DEFAULT CURRENT_TIMESTAMP,
    timeout       INTEGER   DEFAULT 60,
    max_age       INTEGER   DEFAULT 0,
    last_run      TIMESTAMP,
    last_run_data TEXT,
    cookie        TEXT
);

INSERT INTO feed_dg_tmp(id, indexer, name, type, enabled, url, interval, capabilities, api_key, settings, indexer_id,
                        created_at, updated_at, timeout, max_age, last_run, last_run_data, cookie)
SELECT id,
       indexer,
       name,
       type,
       enabled,
       url,
       interval,
       capabilities,
       api_key,
       settings,
       indexer_id,
       created_at,
       updated_at,
       timeout,
       max_age,
       last_run,
       last_run_data,
       cookie
FROM feed;

DROP TABLE feed;

ALTER TABLE feed_dg_tmp
    RENAME TO feed;
`,
	`ALTER TABLE action
	ADD COLUMN priority TEXT;
`,
	`ALTER TABLE action
	ADD COLUMN external_client TEXT;
`, `
ALTER TABLE filter
    ADD COLUMN min_seeders INTEGER DEFAULT 0;

ALTER TABLE filter
    ADD COLUMN max_seeders INTEGER DEFAULT 0;

ALTER TABLE filter
    ADD COLUMN min_leechers INTEGER DEFAULT 0;

ALTER TABLE filter
    ADD COLUMN max_leechers INTEGER DEFAULT 0;
`,
	`UPDATE irc_network
    SET server = 'irc.nebulance.io'
    WHERE server = 'irc.nebulance.cc';
`,
	`UPDATE  irc_network
    SET server = 'irc.animefriends.moe',
        name = CASE
			WHEN name = 'AnimeBytes-IRC' THEN 'AnimeBytes'
        	ELSE name
        END
	WHERE server = 'irc.animebytes.tv';
`,
	`ALTER TABLE action
    ADD COLUMN first_last_piece_prio BOOLEAN DEFAULT false;
`,
	`ALTER TABLE indexer
    ADD COLUMN identifier_external TEXT;

	UPDATE indexer
    SET identifier_external = name;
`,
	`ALTER TABLE "release"
ADD COLUMN month INTEGER;

ALTER TABLE "release"
ADD COLUMN day INTEGER;

ALTER TABLE filter
ADD COLUMN months TEXT;

ALTER TABLE filter
ADD COLUMN days TEXT;
`,
	`CREATE TABLE proxy
(
    id             INTEGER PRIMARY KEY,
    enabled        BOOLEAN,
    name           TEXT NOT NULL,
	type           TEXT NOT NULL,
    addr           TEXT NOT NULL,
	auth_user      TEXT,
	auth_pass      TEXT,
    timeout        INTEGER,
    created_at     TIMESTAMP DEFAULT CURRENT_TIMESTAMP,
    updated_at     TIMESTAMP DEFAULT CURRENT_TIMESTAMP
);

ALTER TABLE indexer
    ADD proxy_id INTEGER
        CONSTRAINT indexer_proxy_id_fk
            REFERENCES proxy(id)
            ON DELETE SET NULL;

ALTER TABLE indexer
    ADD use_proxy BOOLEAN DEFAULT FALSE;

ALTER TABLE irc_network
    ADD use_proxy BOOLEAN DEFAULT FALSE;

ALTER TABLE irc_network
    ADD proxy_id INTEGER
        CONSTRAINT irc_network_proxy_id_fk
            REFERENCES proxy(id)
            ON DELETE SET NULL;
`,
	`UPDATE indexer
	SET base_url = 'https://fuzer.xyz/'
	WHERE base_url = 'https://fuzer.me/';
`,
	`CREATE INDEX filter_external_filter_id_index
    ON filter_external(filter_id);

CREATE INDEX filter_enabled_index
    ON filter (enabled);

CREATE INDEX filter_priority_index
    ON filter (priority);
`,
	`UPDATE irc_network
    SET server = 'irc.fuzer.xyz'
    WHERE server = 'irc.fuzer.me';
`,
	`UPDATE irc_network
	SET server = 'irc.scenehd.org'
	WHERE server = 'irc.scenehd.eu';

UPDATE irc_network
	SET server = 'irc.p2p-network.net', name = 'P2P-Network', nick = nick || '_0'
	WHERE server = 'irc.librairc.net';

UPDATE irc_network
	SET server = 'irc.atw-inter.net', name = 'ATW-Inter'
	WHERE server = 'irc.ircnet.com';
`,
	`UPDATE indexer
	SET base_url = 'https://redacted.sh/'
	WHERE base_url = 'https://redacted.ch/';
`,
	`UPDATE irc_network
    SET port = '6697', tls = true
    WHERE server = 'irc.seedpool.org';
`,
	`ALTER TABLE "release"
	ADD COLUMN announce_type TEXT DEFAULT 'NEW';

	ALTER TABLE filter
	ADD COLUMN announce_types TEXT []   DEFAULT '{}';
`,
	`CREATE TABLE list
(
    id                       INTEGER PRIMARY KEY,
    name                     TEXT                 NOT NULL,
    enabled                  BOOLEAN,
    type                     TEXT                 NOT NULL,
    client_id                INTEGER,
    url                      TEXT,
    headers                  TEXT [] DEFAULT '{}' NOT NULL,
    api_key                  TEXT,
    match_release            BOOLEAN,
    tags_included            TEXT [] DEFAULT '{}' NOT NULL,
    tags_excluded            TEXT [] DEFAULT '{}' NOT NULL,
    include_unmonitored      BOOLEAN,
    include_alternate_titles BOOLEAN,
    last_refresh_time        TIMESTAMP,
    last_refresh_status      TEXT,
    last_refresh_data        TEXT,
    created_at               TIMESTAMP DEFAULT CURRENT_TIMESTAMP,
    updated_at               TIMESTAMP DEFAULT CURRENT_TIMESTAMP,
    FOREIGN KEY (client_id) REFERENCES client (id) ON DELETE SET NULL
);

CREATE TABLE list_filter
(
    list_id   INTEGER,
    filter_id INTEGER,
    FOREIGN KEY (list_id) REFERENCES list(id) ON DELETE CASCADE,
    FOREIGN KEY (filter_id) REFERENCES filter(id) ON DELETE CASCADE,
    PRIMARY KEY (list_id, filter_id)
);
`,
	`ALTER TABLE filter
  ADD COLUMN match_record_labels TEXT DEFAULT '';

  ALTER TABLE filter
  ADD COLUMN except_record_labels TEXT DEFAULT '';
`,
	`CREATE TABLE release_profile_duplicate
(
    id            INTEGER PRIMARY KEY AUTOINCREMENT,
    name          TEXT NOT NULL,
    protocol      BOOLEAN DEFAULT FALSE,
    release_name  BOOLEAN DEFAULT FALSE,
    hash          BOOLEAN DEFAULT FALSE,
    title         BOOLEAN DEFAULT FALSE,
    sub_title     BOOLEAN DEFAULT FALSE,
    year          BOOLEAN DEFAULT FALSE,
    month         BOOLEAN DEFAULT FALSE,
    day           BOOLEAN DEFAULT FALSE,
    source        BOOLEAN DEFAULT FALSE,
    resolution    BOOLEAN DEFAULT FALSE,
    codec         BOOLEAN DEFAULT FALSE,
    container     BOOLEAN DEFAULT FALSE,
    dynamic_range BOOLEAN DEFAULT FALSE,
    audio         BOOLEAN DEFAULT FALSE,
    release_group BOOLEAN DEFAULT FALSE,
    season        BOOLEAN DEFAULT FALSE,
    episode       BOOLEAN DEFAULT FALSE,
    website       BOOLEAN DEFAULT FALSE,
    proper        BOOLEAN DEFAULT FALSE,
    repack        BOOLEAN DEFAULT FALSE,
    edition       BOOLEAN DEFAULT FALSE,
    language      BOOLEAN DEFAULT FALSE
);

INSERT INTO release_profile_duplicate (id, name, protocol, release_name, hash, title, sub_title, year, month, day, source, resolution, codec, container, dynamic_range, audio, release_group, season, episode, website, proper, repack, edition, language)
VALUES (1, 'Exact release', 0, 1, 1, 0, 0, 0, 0, 0, 0, 0, 0, 0, 0, 0, 0, 0, 0, 0, 0, 0, 0, 0),
       (2, 'Movie', 0, 0, 0, 1, 0, 1, 0, 0, 0, 1, 0, 0, 0, 0, 0, 0, 0, 0, 0, 0, 0, 0),
       (3, 'TV', 0, 0, 0, 1, 0, 1, 1, 1, 0, 0, 0, 0, 0, 0, 0, 1, 1, 0, 0, 0, 0, 0);

ALTER TABLE filter
    ADD COLUMN release_profile_duplicate_id INTEGER
        CONSTRAINT filter_release_profile_duplicate_id_fk
            REFERENCES release_profile_duplicate (id)
            ON DELETE SET NULL;

ALTER TABLE "release"
    ADD normalized_hash TEXT;

ALTER TABLE "release"
    ADD sub_title TEXT;

ALTER TABLE "release"
    ADD audio TEXT;

ALTER TABLE "release"
    ADD audio_channels TEXT;

ALTER TABLE "release"
    ADD language TEXT;

ALTER TABLE "release"
    ADD media_processing TEXT;

ALTER TABLE "release"
    ADD edition TEXT;

ALTER TABLE "release"
    ADD cut TEXT;

ALTER TABLE "release"
    ADD hybrid BOOLEAN DEFAULT FALSE;

ALTER TABLE "release"
    ADD region TEXT;

ALTER TABLE "release"
    ADD other TEXT []   DEFAULT '{}' NOT NULL;

CREATE INDEX release_normalized_hash_index
    ON "release" (normalized_hash);

CREATE INDEX release_title_index
    ON "release" (title);

CREATE INDEX release_sub_title_index
    ON "release" (sub_title);

CREATE INDEX release_season_index
    ON "release" (season);

CREATE INDEX release_episode_index
    ON "release" (episode);

CREATE INDEX release_year_index
    ON "release" (year);

CREATE INDEX release_month_index
    ON "release" (month);

CREATE INDEX release_day_index
    ON "release" (day);

CREATE INDEX release_resolution_index
    ON "release" (resolution);

CREATE INDEX release_source_index
    ON "release" (source);

CREATE INDEX release_codec_index
    ON "release" (codec);

CREATE INDEX release_container_index
    ON "release" (container);

CREATE INDEX release_hdr_index
    ON "release" (hdr);

CREATE INDEX release_audio_index
    ON "release" (audio);

CREATE INDEX release_audio_channels_index
    ON "release" (audio_channels);

CREATE INDEX release_release_group_index
    ON "release" (release_group);

CREATE INDEX release_proper_index
    ON "release" (proper);

CREATE INDEX release_repack_index
    ON "release" (repack);

CREATE INDEX release_website_index
    ON "release" (website);

CREATE INDEX release_media_processing_index
    ON "release" (media_processing);

CREATE INDEX release_language_index
    ON "release" (language);

CREATE INDEX release_region_index
    ON "release" (region);

CREATE INDEX release_edition_index
    ON "release" (edition);

CREATE INDEX release_cut_index
    ON "release" (cut);

CREATE INDEX release_hybrid_index
    ON "release" (hybrid);
`,
	`UPDATE irc_channel
    SET name = '#ptp-announce'
    WHERE name = '#ptp-announce-dev' AND NOT EXISTS (SELECT 1 FROM irc_channel WHERE name = '#ptp-announce');
`,
	`UPDATE irc_network
  SET invite_command = REPLACE(invite_command, '#ptp-announce-dev', '#ptp-announce')
  WHERE invite_command LIKE '%#ptp-announce-dev%';
`,
	`UPDATE filter
	SET announce_types = '{"NEW"}'
	WHERE announce_types = '{}';
`,
	`
	ALTER TABLE list
		ADD COLUMN skip_clean_sanitize BOOLEAN DEFAULT FALSE;
`,
	`UPDATE irc_network
	SET
    	auth_mechanism = 'NONE',
    	auth_account = '',
    	auth_password = ''
	WHERE server = 'irc.rocket-hd.cc'
    	AND auth_mechanism != 'NONE';

	UPDATE irc_channel
	SET password = NULL
	WHERE password IS NOT NULL
    	AND network_id IN (
        	SELECT id
        	FROM irc_network
        	WHERE server = 'irc.rocket-hd.cc'
    	);
`,
	`CREATE TABLE sessions (
    token TEXT PRIMARY KEY,
    data BLOB NOT NULL,
    expiry REAL NOT NULL
);

CREATE INDEX sessions_expiry_idx ON sessions(expiry);
`,
<<<<<<< HEAD
	`
	ALTER TABLE list
		ADD COLUMN include_year BOOLEAN DEFAULT FALSE;
=======
	`INSERT INTO irc_network (
    enabled, name, server, port, tls, pass, nick,
    auth_mechanism, auth_account, auth_password,
    invite_command, use_bouncer, bouncer_addr, bot_mode,
    connected, connected_since, use_proxy, proxy_id,
    created_at, updated_at
)
SELECT
    enabled, 'ULCX', 'irc.upload.cx', port, tls, pass, nick,
    auth_mechanism, auth_account, auth_password,
    invite_command, use_bouncer, bouncer_addr, bot_mode,
    connected, connected_since, use_proxy, proxy_id,
    CURRENT_TIMESTAMP, CURRENT_TIMESTAMP
FROM irc_network
WHERE id IN (
    SELECT network_id
    FROM irc_channel
    WHERE name = '#ulcx-announce'
);

INSERT INTO irc_channel (enabled, name, password, detached, network_id)
SELECT c.enabled, '#announce', c.password, c.detached,
	  (SELECT MAX(id) FROM irc_network WHERE name = 'ULCX' AND server = 'irc.upload.cx')
FROM irc_channel c
WHERE c.name = '#ulcx-announce';

DELETE FROM irc_channel
WHERE name = '#ulcx-announce';
>>>>>>> 0088aea9
`,
}<|MERGE_RESOLUTION|>--- conflicted
+++ resolved
@@ -552,6 +552,7 @@
     include_alternate_titles BOOLEAN,
     include_year             BOOLEAN DEFAULT FALSE,
     skip_clean_sanitize      BOOLEAN DEFAULT FALSE,
+    include_year             BOOLEAN DEFAULT FALSE,
     last_refresh_time        TIMESTAMP,
     last_refresh_status      TEXT,
     last_refresh_data        TEXT,
@@ -2036,11 +2037,6 @@
 
 CREATE INDEX sessions_expiry_idx ON sessions(expiry);
 `,
-<<<<<<< HEAD
-	`
-	ALTER TABLE list
-		ADD COLUMN include_year BOOLEAN DEFAULT FALSE;
-=======
 	`INSERT INTO irc_network (
     enabled, name, server, port, tls, pass, nick,
     auth_mechanism, auth_account, auth_password,
@@ -2069,6 +2065,9 @@
 
 DELETE FROM irc_channel
 WHERE name = '#ulcx-announce';
->>>>>>> 0088aea9
+`,
+	`
+	ALTER TABLE list
+		ADD COLUMN include_year BOOLEAN DEFAULT FALSE;
 `,
 }