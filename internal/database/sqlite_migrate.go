--- conflicted
+++ resolved
@@ -1838,15 +1838,6 @@
   ALTER TABLE filter
   ADD COLUMN except_record_labels TEXT DEFAULT '';
 `,
-<<<<<<< HEAD
-	`UPDATE irc_channel 
-    SET name = '#ptp-announce'
-    WHERE name = '#ptp-announce-dev';
-`,
-	`UPDATE irc_network
-  SET invite_command = REPLACE(invite_command, '#ptp-announce-dev', '#ptp-announce')
-  WHERE invite_command LIKE '%#ptp-announce-dev%';
-=======
 	`CREATE TABLE release_profile_duplicate
 (
     id            INTEGER PRIMARY KEY AUTOINCREMENT,
@@ -1993,6 +1984,13 @@
 
 CREATE INDEX release_hybrid_index
     ON "release" (hybrid);
->>>>>>> 4009554d
+`,
+  `UPDATE irc_channel 
+    SET name = '#ptp-announce'
+    WHERE name = '#ptp-announce-dev';
+`,
+  `UPDATE irc_network
+  SET invite_command = REPLACE(invite_command, '#ptp-announce-dev', '#ptp-announce')
+  WHERE invite_command LIKE '%#ptp-announce-dev%';
 `,
 }