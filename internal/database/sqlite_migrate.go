--- conflicted
+++ resolved
@@ -1733,7 +1733,10 @@
 CREATE INDEX filter_priority_index
     ON filter (priority);
 `,
-<<<<<<< HEAD
+	`UPDATE irc_network
+    SET server = 'irc.fuzer.xyz'
+    WHERE server = 'irc.fuzer.me';
+`,
 	`CREATE TABLE release_profile_duplicate
 (
     id            INTEGER PRIMARY KEY AUTOINCREMENT,
@@ -1879,10 +1882,5 @@
 
 CREATE INDEX release_hybrid_index
     ON "release" (hybrid);
-=======
-	`UPDATE irc_network
-    SET server = 'irc.fuzer.xyz'
-    WHERE server = 'irc.fuzer.me';
->>>>>>> 1e76f33e
 `,
 }