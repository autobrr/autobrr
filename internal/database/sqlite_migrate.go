// Copyright (c) 2021 - 2025, Ludvig Lundgren and the autobrr contributors.
// SPDX-License-Identifier: GPL-2.0-or-later

package database

const sqliteSchema = `
CREATE TABLE users
(
    id         INTEGER PRIMARY KEY,
    username   TEXT NOT NULL,
    password   TEXT NOT NULL,
    created_at TIMESTAMP DEFAULT CURRENT_TIMESTAMP,
    updated_at TIMESTAMP DEFAULT CURRENT_TIMESTAMP,
    UNIQUE (username)
);

CREATE TABLE proxy
(
    id             INTEGER PRIMARY KEY,
    enabled        BOOLEAN,
    name           TEXT NOT NULL,
	type           TEXT NOT NULL,
    addr           TEXT NOT NULL,
	auth_user      TEXT,
	auth_pass      TEXT,
    timeout        INTEGER,
    created_at     TIMESTAMP DEFAULT CURRENT_TIMESTAMP,
    updated_at     TIMESTAMP DEFAULT CURRENT_TIMESTAMP
);

CREATE TABLE indexer
(
    id                  INTEGER PRIMARY KEY,
    identifier          TEXT,
    identifier_external TEXT,
	implementation      TEXT,
	base_url            TEXT,
    enabled             BOOLEAN,
    name                TEXT NOT NULL,
    settings            TEXT,
    use_proxy           BOOLEAN DEFAULT FALSE,
    proxy_id            INTEGER,
    created_at          TIMESTAMP DEFAULT CURRENT_TIMESTAMP,
    updated_at          TIMESTAMP DEFAULT CURRENT_TIMESTAMP,
    FOREIGN KEY (proxy_id) REFERENCES proxy(id) ON DELETE SET NULL,
    UNIQUE (identifier)
);

CREATE INDEX indexer_identifier_index
    ON indexer (identifier);

CREATE TABLE irc_network
(
    id                  INTEGER PRIMARY KEY,
    enabled             BOOLEAN,
    name                TEXT NOT NULL,
    server              TEXT NOT NULL,
    port                INTEGER NOT NULL,
    tls                 BOOLEAN,
    pass                TEXT,
    nick                TEXT,
    auth_mechanism      TEXT,
    auth_account        TEXT,
    auth_password       TEXT,
    invite_command      TEXT,
    use_bouncer         BOOLEAN,
    bouncer_addr        TEXT,
    bot_mode            BOOLEAN DEFAULT FALSE,
    connected           BOOLEAN,
    connected_since     TIMESTAMP,
    use_proxy           BOOLEAN DEFAULT FALSE,
    proxy_id            INTEGER,
    created_at          TIMESTAMP DEFAULT CURRENT_TIMESTAMP,
    updated_at          TIMESTAMP DEFAULT CURRENT_TIMESTAMP,
    FOREIGN KEY (proxy_id) REFERENCES proxy(id) ON DELETE SET NULL,
    UNIQUE (server, port, nick)
);

CREATE TABLE irc_channel
(
    id          INTEGER PRIMARY KEY,
    enabled     BOOLEAN,
    name        TEXT NOT NULL,
    password    TEXT,
    detached    BOOLEAN,
    network_id  INTEGER NOT NULL,
    FOREIGN KEY (network_id) REFERENCES irc_network(id),
    UNIQUE (network_id, name)
);

CREATE TABLE release_profile_duplicate
(
    id            INTEGER PRIMARY KEY AUTOINCREMENT,
    name          TEXT NOT NULL,
    protocol      BOOLEAN DEFAULT FALSE,
    release_name  BOOLEAN DEFAULT FALSE,
    hash          BOOLEAN DEFAULT FALSE,
    title         BOOLEAN DEFAULT FALSE,
    sub_title     BOOLEAN DEFAULT FALSE,
    year          BOOLEAN DEFAULT FALSE,
    month         BOOLEAN DEFAULT FALSE,
    day           BOOLEAN DEFAULT FALSE,
    source        BOOLEAN DEFAULT FALSE,
    resolution    BOOLEAN DEFAULT FALSE,
    codec         BOOLEAN DEFAULT FALSE,
    container     BOOLEAN DEFAULT FALSE,
    dynamic_range BOOLEAN DEFAULT FALSE,
    audio         BOOLEAN DEFAULT FALSE,
    release_group BOOLEAN DEFAULT FALSE,
    season        BOOLEAN DEFAULT FALSE,
    episode       BOOLEAN DEFAULT FALSE,
    website       BOOLEAN DEFAULT FALSE,
    proper        BOOLEAN DEFAULT FALSE,
    repack        BOOLEAN DEFAULT FALSE,
    edition       BOOLEAN DEFAULT FALSE,
    language      BOOLEAN DEFAULT FALSE
);

INSERT INTO release_profile_duplicate (id, name, protocol, release_name, hash, title, sub_title, year, month, day, source, resolution, codec, container, dynamic_range, audio, release_group, season, episode, website, proper, repack, edition, language)
VALUES (1, 'Exact release', 0, 1, 1, 0, 0, 0, 0, 0, 0, 0, 0, 0, 0, 0, 0, 0, 0, 0, 0, 0, 0, 0),
       (2, 'Movie', 0, 0, 0, 1, 0, 1, 0, 0, 0, 1, 0, 0, 0, 0, 0, 0, 0, 0, 0, 0, 0, 0),
       (3, 'TV', 0, 0, 0, 1, 0, 1, 1, 1, 0, 0, 0, 0, 0, 0, 0, 1, 1, 0, 0, 0, 0, 0);

CREATE TABLE filter
(
    id                             INTEGER PRIMARY KEY AUTOINCREMENT,
    enabled                        BOOLEAN,
    name                           TEXT NOT NULL,
    min_size                       TEXT,
    max_size                       TEXT,
    delay                          INTEGER,
    priority                       INTEGER   DEFAULT 0 NOT NULL,
    max_downloads                  INTEGER   DEFAULT 0,
    max_downloads_unit             TEXT,
	announce_types                 TEXT []   DEFAULT '{}',
    match_releases                 TEXT,
    except_releases                TEXT,
    use_regex                      BOOLEAN,
    match_release_groups           TEXT,
    except_release_groups          TEXT,
    match_release_tags             TEXT,
    except_release_tags            TEXT,
    use_regex_release_tags         BOOLEAN DEFAULT FALSE,
    match_description              TEXT,
    except_description             TEXT,
    use_regex_description          BOOLEAN DEFAULT FALSE,
    scene                          BOOLEAN,
    freeleech                      BOOLEAN,
    freeleech_percent              TEXT,
    smart_episode                  BOOLEAN DEFAULT FALSE,
    shows                          TEXT,
    seasons                        TEXT,
    episodes                       TEXT,
    resolutions                    TEXT []   DEFAULT '{}' NOT NULL,
    codecs                         TEXT []   DEFAULT '{}' NOT NULL,
    sources                        TEXT []   DEFAULT '{}' NOT NULL,
    containers                     TEXT []   DEFAULT '{}' NOT NULL,
    match_hdr                      TEXT []   DEFAULT '{}',
    except_hdr                     TEXT []   DEFAULT '{}',
    match_other                    TEXT []   DEFAULT '{}',
    except_other                   TEXT []   DEFAULT '{}',
    years                          TEXT,
    months                         TEXT,
    days                           TEXT,
    artists                        TEXT,
    albums                         TEXT,
    release_types_match            TEXT []   DEFAULT '{}',
    release_types_ignore           TEXT []   DEFAULT '{}',
    formats                        TEXT []   DEFAULT '{}',
    quality                        TEXT []   DEFAULT '{}',
    media                          TEXT []   DEFAULT '{}',
    log_score                      INTEGER,
    has_log                        BOOLEAN,
    has_cue                        BOOLEAN,
    perfect_flac                   BOOLEAN,
    match_categories               TEXT,
    except_categories              TEXT,
    match_uploaders                TEXT,
    except_uploaders               TEXT,
    match_record_labels            TEXT,
    except_record_labels           TEXT,
    match_language                 TEXT []   DEFAULT '{}',
    except_language                TEXT []   DEFAULT '{}',
    tags                           TEXT,
    except_tags                    TEXT,
    tags_match_logic               TEXT,
    except_tags_match_logic        TEXT,
    origins                        TEXT []   DEFAULT '{}',
    except_origins                 TEXT []   DEFAULT '{}',
    created_at                     TIMESTAMP DEFAULT CURRENT_TIMESTAMP,
    updated_at                     TIMESTAMP DEFAULT CURRENT_TIMESTAMP,
    min_seeders                    INTEGER DEFAULT 0,
    max_seeders                    INTEGER DEFAULT 0,
    min_leechers                   INTEGER DEFAULT 0,
    max_leechers                   INTEGER DEFAULT 0,
    release_profile_duplicate_id   INTEGER,
    FOREIGN KEY (release_profile_duplicate_id) REFERENCES release_profile_duplicate(id) ON DELETE SET NULL
);

CREATE INDEX filter_enabled_index
    ON filter (enabled);

CREATE INDEX filter_priority_index
    ON filter (priority);

CREATE TABLE filter_external
(
    id                                  INTEGER PRIMARY KEY,
    name                                TEXT     NOT NULL,
    idx                                 INTEGER,
    type                                TEXT,
    enabled                             BOOLEAN,
    exec_cmd                            TEXT,
    exec_args                           TEXT,
    exec_expect_status                  INTEGER,
    webhook_host                        TEXT,
    webhook_method                      TEXT,
    webhook_data                        TEXT,
    webhook_headers                     TEXT,
    webhook_expect_status               INTEGER,
    webhook_retry_status                TEXT,
    webhook_retry_attempts              INTEGER,
    webhook_retry_delay_seconds         INTEGER,
    filter_id                           INTEGER NOT NULL,
    FOREIGN KEY (filter_id)             REFERENCES filter(id) ON DELETE CASCADE
);

CREATE INDEX filter_external_filter_id_index
    ON filter_external(filter_id);

CREATE TABLE filter_indexer
(
    filter_id  INTEGER,
    indexer_id INTEGER,
    FOREIGN KEY (filter_id) REFERENCES filter(id),
    FOREIGN KEY (indexer_id) REFERENCES indexer(id) ON DELETE CASCADE,
    PRIMARY KEY (filter_id, indexer_id)
);

CREATE TABLE client
(
    id       		INTEGER PRIMARY KEY,
    name     		TEXT NOT NULL,
    enabled  		BOOLEAN,
    type     		TEXT,
    host     		TEXT NOT NULL,
    port     		INTEGER,
    tls      		BOOLEAN,
    tls_skip_verify BOOLEAN,
    username 		TEXT,
    password 		TEXT,
    settings 		JSON
);

CREATE TABLE action
(
    id                      INTEGER PRIMARY KEY,
    name                    TEXT,
    type                    TEXT,
    enabled                 BOOLEAN,
    exec_cmd                TEXT,
    exec_args               TEXT,
    watch_folder            TEXT,
    category                TEXT,
    tags                    TEXT,
    label                   TEXT,
    save_path               TEXT,
    download_path           TEXT,
    paused                  BOOLEAN,
    ignore_rules            BOOLEAN,
    first_last_piece_prio   BOOLEAN DEFAULT false,
    skip_hash_check         BOOLEAN DEFAULT false,
    content_layout          TEXT,
    limit_upload_speed      INT,
    limit_download_speed    INT,
    limit_ratio             REAL,
    limit_seed_time         INT,
    priority                TEXT,
    reannounce_skip         BOOLEAN DEFAULT false,
    reannounce_delete       BOOLEAN DEFAULT false,
    reannounce_interval     INTEGER DEFAULT 7,
    reannounce_max_attempts INTEGER DEFAULT 50,
    webhook_host            TEXT,
    webhook_method          TEXT,
    webhook_type            TEXT,
    webhook_data            TEXT,
    webhook_headers         TEXT[] DEFAULT '{}',
    external_client_id      INTEGER,
    external_client         TEXT,
    client_id               INTEGER,
    filter_id               INTEGER,
    FOREIGN KEY (filter_id) REFERENCES filter (id),
    FOREIGN KEY (client_id) REFERENCES client (id) ON DELETE SET NULL
);

CREATE TABLE "release"
(
    id                INTEGER PRIMARY KEY,
    filter_status     TEXT,
    rejections        TEXT []   DEFAULT '{}' NOT NULL,
    indexer           TEXT,
    filter            TEXT,
    protocol          TEXT,
    implementation    TEXT,
    timestamp         TIMESTAMP DEFAULT CURRENT_TIMESTAMP,
    announce_type     TEXT      DEFAULT 'NEW',
    info_url          TEXT,
    download_url      TEXT,
    group_id          TEXT,
    torrent_id        TEXT,
    torrent_name      TEXT,
    normalized_hash   TEXT,
    size              INTEGER,
    title             TEXT,
    sub_title         TEXT,
    category          TEXT,
    season            INTEGER,
    episode           INTEGER,
    year              INTEGER,
    month             INTEGER,
    day               INTEGER,
    resolution        TEXT,
    source            TEXT,
    codec             TEXT,
    container         TEXT,
    hdr               TEXT,
    audio             TEXT,
    audio_channels    TEXT,
    release_group     TEXT,
    region            TEXT,
    language          TEXT,
    edition           TEXT,
    cut               TEXT,
    hybrid            BOOLEAN,
    proper            BOOLEAN,
    repack            BOOLEAN,
    website           TEXT,
    media_processing  TEXT,
    type              TEXT,
    origin            TEXT,
    tags              TEXT []   DEFAULT '{}' NOT NULL,
    uploader          TEXT,
    pre_time          TEXT,
    other             TEXT []   DEFAULT '{}' NOT NULL,
    filter_id         INTEGER
        REFERENCES filter
            ON DELETE SET NULL
);

CREATE INDEX release_filter_id_index
    ON "release" (filter_id);

CREATE INDEX release_indexer_index
    ON "release" (indexer);

CREATE INDEX release_timestamp_index
    ON "release" (timestamp DESC);

CREATE INDEX release_torrent_name_index
    ON "release" (torrent_name);

CREATE INDEX release_normalized_hash_index
    ON "release" (normalized_hash);

CREATE INDEX release_title_index
    ON "release" (title);

CREATE INDEX release_sub_title_index
    ON "release" (sub_title);

CREATE INDEX release_season_index
    ON "release" (season);

CREATE INDEX release_episode_index
    ON "release" (episode);

CREATE INDEX release_year_index
    ON "release" (year);

CREATE INDEX release_month_index
    ON "release" (month);

CREATE INDEX release_day_index
    ON "release" (day);

CREATE INDEX release_resolution_index
    ON "release" (resolution);

CREATE INDEX release_source_index
    ON "release" (source);

CREATE INDEX release_codec_index
    ON "release" (codec);

CREATE INDEX release_container_index
    ON "release" (container);

CREATE INDEX release_hdr_index
    ON "release" (hdr);

CREATE INDEX release_audio_index
    ON "release" (audio);

CREATE INDEX release_audio_channels_index
    ON "release" (audio_channels);

CREATE INDEX release_release_group_index
    ON "release" (release_group);

CREATE INDEX release_language_index
    ON "release" (language);

CREATE INDEX release_proper_index
    ON "release" (proper);

CREATE INDEX release_repack_index
    ON "release" (repack);

CREATE INDEX release_website_index
    ON "release" (website);

CREATE INDEX release_media_processing_index
    ON "release" (media_processing);

CREATE INDEX release_region_index
    ON "release" (region);

CREATE INDEX release_edition_index
    ON "release" (edition);

CREATE INDEX release_cut_index
    ON "release" (cut);

CREATE INDEX release_hybrid_index
    ON "release" (hybrid);

CREATE TABLE release_action_status
(
	id            INTEGER PRIMARY KEY,
	status        TEXT,
	action        TEXT NOT NULL,
	action_id     INTEGER
        CONSTRAINT release_action_status_action_id_fk
            REFERENCES action,
	type          TEXT NOT NULL,
	client        TEXT,
	filter        TEXT,
    filter_id     INTEGER
        CONSTRAINT release_action_status_filter_id_fk
            REFERENCES filter,
	rejections    TEXT []   DEFAULT '{}' NOT NULL,
	timestamp     TIMESTAMP DEFAULT CURRENT_TIMESTAMP,
	raw           TEXT,
	log           TEXT,
    release_id    INTEGER NOT NULL
        CONSTRAINT release_action_status_release_id_fkey
            REFERENCES "release"
            ON DELETE CASCADE
);

CREATE INDEX release_action_status_status_index
    ON release_action_status (status);

CREATE INDEX release_action_status_release_id_index
    ON release_action_status (release_id);

CREATE INDEX release_action_status_filter_id_index
    ON release_action_status (filter_id);

CREATE TABLE notification
(
	id         INTEGER PRIMARY KEY,
	name       TEXT,
	type       TEXT,
	enabled    BOOLEAN,
	events     TEXT []   DEFAULT '{}' NOT NULL,
	token      TEXT,
	api_key    TEXT,
	webhook    TEXT,
	title      TEXT,
	icon       TEXT,
	host       TEXT,
	username   TEXT,
	password   TEXT,
	channel    TEXT,
	rooms      TEXT,
	targets    TEXT,
	devices    TEXT,
	topic      TEXT,
	priority   INTEGER DEFAULT 0,
	created_at TIMESTAMP DEFAULT CURRENT_TIMESTAMP,
	updated_at TIMESTAMP DEFAULT CURRENT_TIMESTAMP
);

CREATE TABLE feed
(
	id            INTEGER PRIMARY KEY,
	indexer       TEXT,
	name          TEXT,
	type          TEXT,
	enabled       BOOLEAN,
	url           TEXT,
	interval      INTEGER,
	timeout       INTEGER DEFAULT 60,
	max_age       INTEGER DEFAULT 0,
	categories    TEXT []   DEFAULT '{}' NOT NULL,
	capabilities  TEXT []   DEFAULT '{}' NOT NULL,
	api_key       TEXT,
	cookie        TEXT,
	settings      TEXT,
    indexer_id    INTEGER,
    last_run      TIMESTAMP,
    last_run_data TEXT,
    created_at    TIMESTAMP DEFAULT CURRENT_TIMESTAMP,
    updated_at    TIMESTAMP DEFAULT CURRENT_TIMESTAMP,
    FOREIGN KEY (indexer_id) REFERENCES indexer(id) ON DELETE SET NULL
);

CREATE TABLE feed_cache
(
	feed_id INTEGER NOT NULL,
	key     TEXT,
	value   TEXT,
	ttl     TIMESTAMP,
	FOREIGN KEY (feed_id) REFERENCES feed (id) ON DELETE cascade
);

CREATE INDEX feed_cache_feed_id_key_index
    ON feed_cache (feed_id, key);

CREATE TABLE api_key
(
    name       TEXT,
    key        TEXT PRIMARY KEY,
    scopes     TEXT []   DEFAULT '{}' NOT NULL,
    created_at TIMESTAMP DEFAULT CURRENT_TIMESTAMP
);

CREATE TABLE list
(
    id                       INTEGER PRIMARY KEY,
    name                     TEXT                 NOT NULL,
    enabled                  BOOLEAN,
    type                     TEXT                 NOT NULL,
    client_id                INTEGER,
    url                      TEXT,
    headers                  TEXT [] DEFAULT '{}' NOT NULL,
    api_key                  TEXT,
    match_release            BOOLEAN,
    tags_included            TEXT [] DEFAULT '{}' NOT NULL,
    tags_excluded            TEXT [] DEFAULT '{}' NOT NULL,
    include_unmonitored      BOOLEAN,
    include_alternate_titles BOOLEAN,
    skip_clean_sanitize      BOOLEAN DEFAULT FALSE,
    last_refresh_time        TIMESTAMP,
    last_refresh_status      TEXT,
    last_refresh_data        TEXT,
    created_at               TIMESTAMP DEFAULT CURRENT_TIMESTAMP,
    updated_at               TIMESTAMP DEFAULT CURRENT_TIMESTAMP,
    FOREIGN KEY (client_id) REFERENCES client (id) ON DELETE SET NULL
);

CREATE TABLE list_filter
(
    list_id   INTEGER,
    filter_id INTEGER,
    FOREIGN KEY (list_id) REFERENCES list(id) ON DELETE CASCADE,
    FOREIGN KEY (filter_id) REFERENCES filter(id) ON DELETE CASCADE,
    PRIMARY KEY (list_id, filter_id)
);

CREATE TABLE sessions (
    token TEXT PRIMARY KEY,
    data BLOB NOT NULL,
    expiry REAL NOT NULL
);

CREATE INDEX sessions_expiry_idx ON sessions(expiry);
`

var sqliteMigrations = []string{
	"",
	`
	CREATE TABLE "release"
	(
		id                INTEGER PRIMARY KEY,
		filter_status     TEXT,
		push_status       TEXT,
		rejections        TEXT []   DEFAULT '{}' NOT NULL,
		indexer           TEXT,
		filter            TEXT,
		protocol          TEXT,
		implementation    TEXT,
		timestamp         TIMESTAMP DEFAULT CURRENT_TIMESTAMP,
		group_id          TEXT,
		torrent_id        TEXT,
		torrent_name      TEXT,
		size              INTEGER,
		raw               TEXT,
		title             TEXT,
		category          TEXT,
		season            INTEGER,
		episode           INTEGER,
		year              INTEGER,
		resolution        TEXT,
		source            TEXT,
		codec             TEXT,
		container         TEXT,
		hdr               TEXT,
		audio             TEXT,
		release_group     TEXT,
		region            TEXT,
		language          TEXT,
		edition           TEXT,
		unrated           BOOLEAN,
		hybrid            BOOLEAN,
		proper            BOOLEAN,
		repack            BOOLEAN,
		website           TEXT,
		artists           TEXT []   DEFAULT '{}' NOT NULL,
		type              TEXT,
		format            TEXT,
		bitrate           TEXT,
		log_score         INTEGER,
		has_log           BOOLEAN,
		has_cue           BOOLEAN,
		is_scene          BOOLEAN,
		origin            TEXT,
		tags              TEXT []   DEFAULT '{}' NOT NULL,
		freeleech         BOOLEAN,
		freeleech_percent INTEGER,
		uploader          TEXT,
		pre_time          TEXT
	);
	`,
	`
	CREATE TABLE release_action_status
	(
		id            INTEGER PRIMARY KEY,
		status        TEXT,
		action        TEXT NOT NULL,
		type          TEXT NOT NULL,
		rejections    TEXT []   DEFAULT '{}' NOT NULL,
    	timestamp     TIMESTAMP DEFAULT CURRENT_TIMESTAMP,
		raw           TEXT,
		log           TEXT,
		release_id    INTEGER NOT NULL,
		FOREIGN KEY (release_id) REFERENCES "release"(id)
	);

	INSERT INTO "release_action_status" (status, action, type, timestamp, release_id)
	SELECT push_status, 'DEFAULT', 'QBITTORRENT', timestamp, id FROM "release";

	ALTER TABLE "release"
	DROP COLUMN push_status;
	`,
	`
	ALTER TABLE "filter"
		ADD COLUMN match_hdr TEXT []   DEFAULT '{}';

	ALTER TABLE "filter"
		ADD COLUMN except_hdr TEXT []   DEFAULT '{}';
	`,
	`
	ALTER TABLE "release"
		RENAME COLUMN bitrate TO quality;

	ALTER TABLE "filter"
		ADD COLUMN artists TEXT;

	ALTER TABLE "filter"
		ADD COLUMN albums TEXT;

	ALTER TABLE "filter"
		ADD COLUMN release_types_match TEXT []   DEFAULT '{}';

	ALTER TABLE "filter"
		ADD COLUMN release_types_ignore TEXT []   DEFAULT '{}';

	ALTER TABLE "filter"
		ADD COLUMN formats TEXT []   DEFAULT '{}';

	ALTER TABLE "filter"
		ADD COLUMN quality TEXT []   DEFAULT '{}';

	ALTER TABLE "filter"
		ADD COLUMN log_score INTEGER;

	ALTER TABLE "filter"
		ADD COLUMN has_log BOOLEAN;

	ALTER TABLE "filter"
		ADD COLUMN has_cue BOOLEAN;

	ALTER TABLE "filter"
		ADD COLUMN perfect_flac BOOLEAN;
	`,
	`
	ALTER TABLE "filter"
		ADD COLUMN media TEXT []   DEFAULT '{}';
	`,
	`
	ALTER TABLE "filter"
		ADD COLUMN priority INTEGER DEFAULT 0 NOT NULL;
	`,
	`
	ALTER TABLE "client"
		ADD COLUMN tls_skip_verify BOOLEAN DEFAULT FALSE;

	ALTER TABLE "client"
		RENAME COLUMN ssl TO tls;
	`,
	`
	ALTER TABLE "action"
		ADD COLUMN webhook_host TEXT;

	ALTER TABLE "action"
		ADD COLUMN webhook_data TEXT;

	ALTER TABLE "action"
		ADD COLUMN webhook_method TEXT;

	ALTER TABLE "action"
		ADD COLUMN webhook_type TEXT;

	ALTER TABLE "action"
		ADD COLUMN webhook_headers TEXT []   DEFAULT '{}';
	`,
	`
CREATE TABLE action_dg_tmp
(
    id                   INTEGER PRIMARY KEY,
    name                 TEXT,
    type                 TEXT,
    enabled              BOOLEAN,
    exec_cmd             TEXT,
    exec_args            TEXT,
    watch_folder         TEXT,
    category             TEXT,
    tags                 TEXT,
    label                TEXT,
    save_path            TEXT,
    paused               BOOLEAN,
    ignore_rules         BOOLEAN,
    limit_upload_speed   INT,
    limit_download_speed INT,
    client_id            INTEGER
        CONSTRAINT action_client_id_fkey
            REFERENCES client
            ON DELETE SET NULL,
	filter_id            INTEGER
        CONSTRAINT action_filter_id_fkey
            REFERENCES filter,
    webhook_host         TEXT,
    webhook_data         TEXT,
    webhook_method       TEXT,
    webhook_type         TEXT,
    webhook_headers      TEXT [] default '{}'
);

INSERT INTO action_dg_tmp(id, name, type, enabled, exec_cmd, exec_args, watch_folder, category, tags, label, save_path,
                          paused, ignore_rules, limit_upload_speed, limit_download_speed, client_id, filter_id,
                          webhook_host, webhook_data, webhook_method, webhook_type, webhook_headers)
SELECT id,
       name,
       type,
       enabled,
       exec_cmd,
       exec_args,
       watch_folder,
       category,
       tags,
       label,
       save_path,
       paused,
       ignore_rules,
       limit_upload_speed,
       limit_download_speed,
       client_id,
       filter_id,
       webhook_host,
       webhook_data,
       webhook_method,
       webhook_type,
       webhook_headers
FROM action;

DROP TABLE action;

ALTER TABLE action_dg_tmp
    RENAME TO action;
	`,
	`
CREATE TABLE filter_indexer_dg_tmp
(
    filter_id  INTEGER
        CONSTRAINT filter_indexer_filter_id_fkey
            REFERENCES filter,
    indexer_id INTEGER
        CONSTRAINT filter_indexer_indexer_id_fkey
            REFERENCES indexer
            ON DELETE CASCADE,
    PRIMARY KEY (filter_id, indexer_id)
);

INSERT INTO filter_indexer_dg_tmp(filter_id, indexer_id)
SELECT filter_id, indexer_id
FROM filter_indexer;

DROP TABLE filter_indexer;

ALTER TABLE filter_indexer_dg_tmp
    RENAME TO filter_indexer;
	`,
	`
CREATE TABLE release_action_status_dg_tmp
(
    id         INTEGER PRIMARY KEY,
    status     TEXT,
    action     TEXT    not null,
    type       TEXT    not null,
    rejections TEXT []   default '{}' not null,
    timestamp  TIMESTAMP default CURRENT_TIMESTAMP,
    raw        TEXT,
    log        TEXT,
    release_id INTEGER not null
        CONSTRAINT release_action_status_release_id_fkey
            REFERENCES "release"
            ON DELETE CASCADE
);

INSERT INTO release_action_status_dg_tmp(id, status, action, type, rejections, timestamp, raw, log, release_id)
SELECT id,
       status,
       action,
       type,
       rejections,
       timestamp,
       raw,
       log,
       release_id
FROM release_action_status;

DROP TABLE release_action_status;

ALTER TABLE release_action_status_dg_tmp
    RENAME TO release_action_status;
	`,
	`
	CREATE TABLE notification
	(
		id         INTEGER PRIMARY KEY,
		name       TEXT,
		type       TEXT,
		enabled    BOOLEAN,
		events     TEXT []   DEFAULT '{}' NOT NULL,
		token      TEXT,
		api_key    TEXT,
		webhook    TEXT,
		title      TEXT,
		icon       TEXT,
		host       TEXT,
		username   TEXT,
		password   TEXT,
		channel    TEXT,
		rooms      TEXT,
		targets    TEXT,
		devices    TEXT,
		created_at TIMESTAMP DEFAULT CURRENT_TIMESTAMP,
		updated_at TIMESTAMP DEFAULT CURRENT_TIMESTAMP
	);
	`,
	`
	CREATE TABLE feed
	(
		id           INTEGER PRIMARY KEY,
		indexer      TEXT,
		name         TEXT,
		type         TEXT,
		enabled      BOOLEAN,
		url          TEXT,
		interval     INTEGER,
		categories   TEXT []   DEFAULT '{}' NOT NULL,
		capabilities TEXT []   DEFAULT '{}' NOT NULL,
		api_key      TEXT,
		settings     TEXT,
		indexer_id   INTEGER,
		created_at   TIMESTAMP DEFAULT CURRENT_TIMESTAMP,
		updated_at   TIMESTAMP DEFAULT CURRENT_TIMESTAMP,
		FOREIGN KEY (indexer_id) REFERENCES indexer(id) ON DELETE SET NULL
	);

	CREATE TABLE feed_cache
	(
		bucket TEXT,
		key    TEXT,
        value  TEXT,
		ttl    TIMESTAMP
	);
	`,
	`
	ALTER TABLE indexer
		ADD COLUMN implementation TEXT;
	`,
	`
	ALTER TABLE "release"
		RENAME COLUMN release_group TO "group";

	ALTER TABLE "release"
		DROP COLUMN raw;

	ALTER TABLE "release"
		DROP COLUMN audio;

	ALTER TABLE "release"
		DROP COLUMN region;

	ALTER TABLE "release"
		DROP COLUMN language;

	ALTER TABLE "release"
		DROP COLUMN edition;

	ALTER TABLE "release"
		DROP COLUMN unrated;

	ALTER TABLE "release"
		DROP COLUMN hybrid;

	ALTER TABLE "release"
		DROP COLUMN artists;

	ALTER TABLE "release"
		DROP COLUMN format;

	ALTER TABLE "release"
		DROP COLUMN quality;

	ALTER TABLE "release"
		DROP COLUMN log_score;

	ALTER TABLE "release"
		DROP COLUMN has_log;

	ALTER TABLE "release"
		DROP COLUMN has_cue;

	ALTER TABLE "release"
		DROP COLUMN is_scene;

	ALTER TABLE "release"
		DROP COLUMN freeleech;

	ALTER TABLE "release"
		DROP COLUMN freeleech_percent;

	ALTER TABLE "filter"
		ADD COLUMN origins TEXT []   DEFAULT '{}';
	`,
	`
	ALTER TABLE "filter"
		ADD COLUMN match_other TEXT []   DEFAULT '{}';

	ALTER TABLE "filter"
		ADD COLUMN except_other TEXT []   DEFAULT '{}';
	`,
	`
	ALTER TABLE "release"
		RENAME COLUMN "group" TO "release_group";
	`,
	`
	ALTER TABLE "action"
		ADD COLUMN reannounce_skip BOOLEAN DEFAULT false;

	ALTER TABLE "action"
		ADD COLUMN reannounce_delete BOOLEAN DEFAULT false;

	ALTER TABLE "action"
		ADD COLUMN reannounce_interval INTEGER DEFAULT 7;

	ALTER TABLE "action"
		ADD COLUMN reannounce_max_attempts INTEGER DEFAULT 50;
	`,
	`
	ALTER TABLE "action"
		ADD COLUMN limit_ratio REAL DEFAULT 0;

	ALTER TABLE "action"
		ADD COLUMN limit_seed_time INTEGER DEFAULT 0;
	`,
	`
alter table filter
    add max_downloads INTEGER default 0;

alter table filter
    add max_downloads_unit TEXT;

create table release_dg_tmp
(
    id             INTEGER
        primary key,
    filter_status  TEXT,
    rejections     TEXT []   default '{}' not null,
    indexer        TEXT,
    filter         TEXT,
    protocol       TEXT,
    implementation TEXT,
    timestamp      TIMESTAMP default CURRENT_TIMESTAMP,
    group_id       TEXT,
    torrent_id     TEXT,
    torrent_name   TEXT,
    size           INTEGER,
    title          TEXT,
    category       TEXT,
    season         INTEGER,
    episode        INTEGER,
    year           INTEGER,
    resolution     TEXT,
    source         TEXT,
    codec          TEXT,
    container      TEXT,
    hdr            TEXT,
    release_group  TEXT,
    proper         BOOLEAN,
    repack         BOOLEAN,
    website        TEXT,
    type           TEXT,
    origin         TEXT,
    tags           TEXT []   default '{}' not null,
    uploader       TEXT,
    pre_time       TEXT,
    filter_id      INTEGER
        CONSTRAINT release_filter_id_fk
            REFERENCES filter
            ON DELETE SET NULL
);

INSERT INTO release_dg_tmp(id, filter_status, rejections, indexer, filter, protocol, implementation, timestamp,
                           group_id, torrent_id, torrent_name, size, title, category, season, episode, year, resolution,
                           source, codec, container, hdr, release_group, proper, repack, website, type, origin, tags,
                           uploader, pre_time)
SELECT id,
       filter_status,
       rejections,
       indexer,
       filter,
       protocol,
       implementation,
       timestamp,
       group_id,
       torrent_id,
       torrent_name,
       size,
       title,
       category,
       season,
       episode,
       year,
       resolution,
       source,
       codec,
       container,
       hdr,
       release_group,
       proper,
       repack,
       website,
       type,
       origin,
       tags,
       uploader,
       pre_time
FROM "release";

DROP TABLE "release";

ALTER TABLE release_dg_tmp
    RENAME TO "release";

CREATE INDEX release_filter_id_index
    ON "release" (filter_id);
	`,
	`
CREATE INDEX release_action_status_release_id_index
    ON release_action_status (release_id);

CREATE INDEX release_indexer_index
    ON "release" (indexer);

CREATE INDEX release_timestamp_index
    ON "release" (timestamp DESC);

CREATE INDEX release_torrent_name_index
    ON "release" (torrent_name);

CREATE INDEX indexer_identifier_index
    ON indexer (identifier);
	`,
	`
	ALTER TABLE release_action_status
		ADD COLUMN client TEXT;

	ALTER TABLE release_action_status
		ADD COLUMN filter TEXT;
	`,
	`
	ALTER TABLE filter
		ADD COLUMN external_script_enabled BOOLEAN DEFAULT FALSE;

	ALTER TABLE filter
		ADD COLUMN external_script_cmd TEXT;

	ALTER TABLE filter
		ADD COLUMN external_script_args TEXT;

	ALTER TABLE filter
		ADD COLUMN external_script_expect_status INTEGER;

	ALTER TABLE filter
		ADD COLUMN external_webhook_enabled BOOLEAN DEFAULT FALSE;

	ALTER TABLE filter
		ADD COLUMN external_webhook_host TEXT;

	ALTER TABLE filter
		ADD COLUMN external_webhook_data TEXT;

	ALTER TABLE filter
		ADD COLUMN external_webhook_expect_status INTEGER;
	`,
	`
	ALTER TABLE action
		ADD COLUMN skip_hash_check BOOLEAN DEFAULT FALSE;

	ALTER TABLE action
		ADD COLUMN content_layout TEXT;
	`,
	`
	ALTER TABLE filter
		ADD COLUMN except_origins TEXT []   DEFAULT '{}';
	`,
	`CREATE TABLE api_key
	(
		name       TEXT,
		key        TEXT PRIMARY KEY,
		scopes     TEXT []   DEFAULT '{}' NOT NULL,
		created_at TIMESTAMP DEFAULT CURRENT_TIMESTAMP
	);
	`,
	`ALTER TABLE feed
     	ADD COLUMN timeout INTEGER DEFAULT 60;
    `,
	`ALTER TABLE feed
     	ADD COLUMN max_age INTEGER DEFAULT 3600;

	ALTER TABLE feed
     	ADD COLUMN last_run TIMESTAMP;

	ALTER TABLE feed
     	ADD COLUMN last_run_data TEXT;

	ALTER TABLE feed
     	ADD COLUMN cookie TEXT;
    `,
	`ALTER TABLE filter
		ADD COLUMN match_release_tags TEXT;

	ALTER TABLE filter
		ADD COLUMN except_release_tags TEXT;

	ALTER TABLE filter
		ADD COLUMN use_regex_release_tags BOOLEAN DEFAULT FALSE;
	`,
	`
CREATE TABLE irc_network_dg_tmp
(
    id              INTEGER
        primary key,
    enabled         BOOLEAN,
    name            TEXT    not null,
    server          TEXT    not null,
    port            INTEGER not null,
    tls             BOOLEAN,
    pass            TEXT,
    nick            TEXT,
    auth_mechanism  TEXT,
    auth_account    TEXT,
    auth_password   TEXT,
    invite_command  TEXT,
    connected       BOOLEAN,
    connected_since TIMESTAMP,
    created_at      TIMESTAMP default CURRENT_TIMESTAMP,
    updated_at      TIMESTAMP default CURRENT_TIMESTAMP,
    unique (server, port, nick)
);

INSERT INTO irc_network_dg_tmp(id, enabled, name, server, port, tls, pass, nick, auth_mechanism, auth_account, auth_password, invite_command,
                               connected, connected_since, created_at, updated_at)
SELECT id,
       enabled,
       name,
       server,
       port,
       tls,
       pass,
       nickserv_account,
       'SASL_PLAIN',
       nickserv_account,
       nickserv_password,
       invite_command,
       connected,
       connected_since,
       created_at,
       updated_at
FROM irc_network;

DROP TABLE irc_network;

ALTER TABLE irc_network_dg_tmp
    RENAME TO irc_network;
	`,
	`ALTER TABLE indexer
     	ADD COLUMN base_url TEXT;
    `,
	`ALTER TABLE "filter"
	ADD COLUMN smart_episode BOOLEAN DEFAULT false;
	`,
	`ALTER TABLE "filter"
		ADD COLUMN match_language TEXT []   DEFAULT '{}';

	ALTER TABLE "filter"
		ADD COLUMN except_language TEXT []   DEFAULT '{}';
	`,
	`CREATE TABLE release_action_status_dg_tmp
(
    id         INTEGER
        PRIMARY KEY,
    status     TEXT,
    action     TEXT                   NOT NULL,
    type       TEXT                   NOT NULL,
    rejections TEXT      DEFAULT '{}' NOT NULL,
    timestamp  TIMESTAMP DEFAULT CURRENT_TIMESTAMP,
    raw        TEXT,
    log        TEXT,
    release_id INTEGER                NOT NULL
        constraint release_action_status_release_id_fkey
            references "release"
            on delete cascade,
    client     TEXT,
    filter     TEXT,
    filter_id  INTEGER
        CONSTRAINT release_action_status_filter_id_fk
            REFERENCES filter
);

INSERT INTO release_action_status_dg_tmp(id, status, action, type, rejections, timestamp, raw, log, release_id, client, filter)
SELECT id,
       status,
       action,
       type,
       rejections,
       timestamp,
       raw,
       log,
       release_id,
       client,
       filter
FROM release_action_status;

DROP TABLE release_action_status;

ALTER TABLE release_action_status_dg_tmp
    RENAME TO release_action_status;

CREATE INDEX release_action_status_filter_id_index
    ON release_action_status (filter_id);

CREATE INDEX release_action_status_release_id_index
    ON release_action_status (release_id);

CREATE INDEX release_action_status_status_index
    ON release_action_status (status);

UPDATE release_action_status
SET filter_id = (SELECT f.id
FROM filter f WHERE f.name = release_action_status.filter);
	`,
	`ALTER TABLE "release"
ADD COLUMN info_url TEXT;

ALTER TABLE "release"
ADD COLUMN download_url TEXT;
	`,
	`ALTER TABLE filter
		ADD COLUMN tags_match_logic TEXT;

	ALTER TABLE filter
		ADD COLUMN except_tags_match_logic TEXT;

    UPDATE filter
    SET tags_match_logic = 'ANY'
    WHERE tags IS NOT NULL;

    UPDATE filter
    SET except_tags_match_logic = 'ANY'
    WHERE except_tags IS NOT NULL;
	`,
	`ALTER TABLE notification
ADD COLUMN priority INTEGER DEFAULT 0;`,
	`ALTER TABLE notification
ADD COLUMN topic text;`,
	`ALTER TABLE filter
		ADD COLUMN match_description TEXT;

	ALTER TABLE filter
		ADD COLUMN except_description TEXT;

	ALTER TABLE filter
		ADD COLUMN use_regex_description BOOLEAN DEFAULT FALSE;`,
	`create table release_action_status_dg_tmp
(
    id         INTEGER
        primary key,
    status     TEXT,
    action     TEXT                   not null,
    action_id  INTEGER
        constraint release_action_status_action_id_fk
            references action,
    type       TEXT                   not null,
    rejections TEXT      default '{}' not null,
    timestamp  TIMESTAMP default CURRENT_TIMESTAMP,
    raw        TEXT,
    log        TEXT,
    release_id INTEGER                not null
        constraint release_action_status_release_id_fkey
            references "release"
            on delete cascade,
    client     TEXT,
    filter     TEXT,
    filter_id  INTEGER
        constraint release_action_status_filter_id_fk
            references filter
);

insert into release_action_status_dg_tmp(id, status, action, type, rejections, timestamp, raw, log, release_id, client,
                                         filter, filter_id)
select id,
       status,
       action,
       type,
       rejections,
       timestamp,
       raw,
       log,
       release_id,
       client,
       filter,
       filter_id
from release_action_status;

drop table release_action_status;

alter table release_action_status_dg_tmp
    rename to release_action_status;

create index release_action_status_filter_id_index
    on release_action_status (filter_id);

create index release_action_status_release_id_index
    on release_action_status (release_id);

create index release_action_status_status_index
    on release_action_status (status);`,
	`ALTER TABLE irc_network
ADD COLUMN use_bouncer BOOLEAN DEFAULT FALSE;

ALTER TABLE irc_network
ADD COLUMN bouncer_addr TEXT;`,
	`CREATE TABLE filter_external
(
    id                      INTEGER PRIMARY KEY,
    name                    TEXT     NOT NULL,
    idx                     INTEGER,
    type                    TEXT,
    enabled                 BOOLEAN,
    exec_cmd                TEXT,
    exec_args               TEXT,
    exec_expect_status      INTEGER,
    webhook_host            TEXT,
    webhook_method          TEXT,
    webhook_data            TEXT,
    webhook_headers         TEXT,
    webhook_expect_status   INTEGER,
    filter_id               INTEGER NOT NULL,
    FOREIGN KEY (filter_id) REFERENCES filter(id) ON DELETE CASCADE
);

INSERT INTO "filter_external" (name, type, enabled, exec_cmd, exec_args, exec_expect_status, filter_id)
SELECT 'exec', 'EXEC', external_script_enabled, external_script_cmd, external_script_args, external_script_expect_status, id FROM "filter" WHERE external_script_enabled = true;

INSERT INTO "filter_external" (name, type, enabled, webhook_host, webhook_data, webhook_method, webhook_expect_status, filter_id)
SELECT 'webhook', 'WEBHOOK', external_webhook_enabled, external_webhook_host, external_webhook_data, 'POST', external_webhook_expect_status, id FROM "filter" WHERE external_webhook_enabled = true;

create table filter_dg_tmp
(
    id                      INTEGER primary key,
    enabled                 BOOLEAN,
    name                    TEXT     not null,
    min_size                TEXT,
    max_size                TEXT,
    delay                   INTEGER,
    match_releases          TEXT,
    except_releases         TEXT,
    use_regex               BOOLEAN,
    match_release_groups    TEXT,
    except_release_groups   TEXT,
    scene                   BOOLEAN,
    freeleech               BOOLEAN,
    freeleech_percent       TEXT,
    shows                   TEXT,
    seasons                 TEXT,
    episodes                TEXT,
    resolutions             TEXT      default '{}' not null,
    codecs                  TEXT      default '{}' not null,
    sources                 TEXT      default '{}' not null,
    containers              TEXT      default '{}' not null,
    match_hdr               TEXT      default '{}',
    except_hdr              TEXT      default '{}',
    years                   TEXT,
    artists                 TEXT,
    albums                  TEXT,
    release_types_match     TEXT      default '{}',
    release_types_ignore    TEXT      default '{}',
    formats                 TEXT      default '{}',
    quality                 TEXT      default '{}',
    media                   TEXT      default '{}',
    log_score               INTEGER,
    has_log                 BOOLEAN,
    has_cue                 BOOLEAN,
    perfect_flac            BOOLEAN,
    match_categories        TEXT,
    except_categories       TEXT,
    match_uploaders         TEXT,
    except_uploaders        TEXT,
    tags                    TEXT,
    except_tags             TEXT,
    created_at              TIMESTAMP default CURRENT_TIMESTAMP,
    updated_at              TIMESTAMP default CURRENT_TIMESTAMP,
    priority                INTEGER   default 0    not null,
    origins                 TEXT      default '{}',
    match_other             TEXT      default '{}',
    except_other            TEXT      default '{}',
    max_downloads           INTEGER   default 0,
    max_downloads_unit      TEXT,
    except_origins          TEXT      default '{}',
    match_release_tags      TEXT,
    except_release_tags     TEXT,
    use_regex_release_tags  BOOLEAN   default FALSE,
    smart_episode           BOOLEAN   default false,
    match_language          TEXT      default '{}',
    except_language         TEXT      default '{}',
    tags_match_logic        TEXT,
    except_tags_match_logic TEXT,
    match_description       TEXT,
    except_description      TEXT,
    use_regex_description   BOOLEAN   default FALSE
);

insert into filter_dg_tmp(id, enabled, name, min_size, max_size, delay, match_releases, except_releases, use_regex,
                          match_release_groups, except_release_groups, scene, freeleech, freeleech_percent, shows,
                          seasons, episodes, resolutions, codecs, sources, containers, match_hdr, except_hdr, years,
                          artists, albums, release_types_match, release_types_ignore, formats, quality, media,
                          log_score, has_log, has_cue, perfect_flac, match_categories, except_categories,
                          match_uploaders, except_uploaders, tags, except_tags, created_at, updated_at, priority,
                          origins, match_other, except_other, max_downloads, max_downloads_unit, except_origins,
                          match_release_tags, except_release_tags, use_regex_release_tags, smart_episode,
                          match_language, except_language, tags_match_logic, except_tags_match_logic, match_description,
                          except_description, use_regex_description)
select id,
       enabled,
       name,
       min_size,
       max_size,
       delay,
       match_releases,
       except_releases,
       use_regex,
       match_release_groups,
       except_release_groups,
       scene,
       freeleech,
       freeleech_percent,
       shows,
       seasons,
       episodes,
       resolutions,
       codecs,
       sources,
       containers,
       match_hdr,
       except_hdr,
       years,
       artists,
       albums,
       release_types_match,
       release_types_ignore,
       formats,
       quality,
       media,
       log_score,
       has_log,
       has_cue,
       perfect_flac,
       match_categories,
       except_categories,
       match_uploaders,
       except_uploaders,
       tags,
       except_tags,
       created_at,
       updated_at,
       priority,
       origins,
       match_other,
       except_other,
       max_downloads,
       max_downloads_unit,
       except_origins,
       match_release_tags,
       except_release_tags,
       use_regex_release_tags,
       smart_episode,
       match_language,
       except_language,
       tags_match_logic,
       except_tags_match_logic,
       match_description,
       except_description,
       use_regex_description
from filter;

drop table filter;

alter table filter_dg_tmp
    rename to filter;
`,
	`DROP TABLE IF EXISTS feed_cache;

CREATE TABLE feed_cache
(
	feed_id INTEGER NOT NULL,
	key     TEXT,
	value   TEXT,
	ttl     TIMESTAMP,
	FOREIGN KEY (feed_id) REFERENCES feed (id) ON DELETE cascade
);

CREATE INDEX feed_cache_feed_id_key_index
    ON feed_cache (feed_id, key);
`,
	`ALTER TABLE action
ADD COLUMN external_client_id INTEGER;
`,
	`ALTER TABLE filter_external
ADD COLUMN external_webhook_retry_status TEXT;

ALTER TABLE filter_external
	ADD COLUMN external_webhook_retry_attempts INTEGER;

ALTER TABLE filter_external
	ADD COLUMN external_webhook_retry_delay_seconds INTEGER;

ALTER TABLE filter_external
	ADD COLUMN external_webhook_retry_max_jitter_seconds INTEGER;
`,
	`
CREATE TABLE filter_external_dg_tmp
(
    id                               INTEGER PRIMARY KEY,
    name                             TEXT    NOT NULL,
    idx                              INTEGER,
    type                             TEXT,
    enabled                          BOOLEAN,
    exec_cmd                         TEXT,
    exec_args                        TEXT,
    exec_expect_status               INTEGER,
    webhook_host                     TEXT,
    webhook_method                   TEXT,
    webhook_data                     TEXT,
    webhook_headers                  TEXT,
    webhook_expect_status            INTEGER,
    webhook_retry_status             TEXT,
    webhook_retry_attempts           INTEGER,
    webhook_retry_delay_seconds      INTEGER,
    webhook_retry_max_jitter_seconds INTEGER,
    filter_id                        INTEGER NOT NULL
        REFERENCES filter
            ON DELETE CASCADE
);

INSERT INTO filter_external_dg_tmp(id, name, idx, type, enabled, exec_cmd, exec_args, exec_expect_status, webhook_host,
                                   webhook_method, webhook_data, webhook_headers, webhook_expect_status, filter_id,
                                   webhook_retry_status, webhook_retry_attempts, webhook_retry_delay_seconds,
                                   webhook_retry_max_jitter_seconds)
SELECT id,
       name,
       idx,
       type,
       enabled,
       exec_cmd,
       exec_args,
       exec_expect_status,
       webhook_host,
       webhook_method,
       webhook_data,
       webhook_headers,
       webhook_expect_status,
       filter_id,
       external_webhook_retry_status,
       external_webhook_retry_attempts,
       external_webhook_retry_delay_seconds,
       external_webhook_retry_max_jitter_seconds
FROM filter_external;

DROP TABLE filter_external;

ALTER TABLE filter_external_dg_tmp
    RENAME TO filter_external;
`,
	`ALTER TABLE filter_external
	DROP COLUMN webhook_retry_max_jitter_seconds;
`,
	`ALTER TABLE irc_network
	ADD COLUMN bot_mode BOOLEAN DEFAULT FALSE;
`,
	`CREATE TABLE feed_dg_tmp
(
    id            INTEGER PRIMARY KEY,
    indexer       TEXT,
    name          TEXT,
    type          TEXT,
    enabled       BOOLEAN,
    url           TEXT,
    interval      INTEGER,
    capabilities  TEXT      DEFAULT '{}' NOT NULL,
    api_key       TEXT,
    settings      TEXT,
    indexer_id    INTEGER
        REFERENCES indexer
            ON DELETE CASCADE,
    created_at    TIMESTAMP DEFAULT CURRENT_TIMESTAMP,
    updated_at    TIMESTAMP DEFAULT CURRENT_TIMESTAMP,
    timeout       INTEGER   DEFAULT 60,
    max_age       INTEGER   DEFAULT 0,
    last_run      TIMESTAMP,
    last_run_data TEXT,
    cookie        TEXT
);

INSERT INTO feed_dg_tmp(id, indexer, name, type, enabled, url, interval, capabilities, api_key, settings, indexer_id,
                        created_at, updated_at, timeout, max_age, last_run, last_run_data, cookie)
SELECT id,
       indexer,
       name,
       type,
       enabled,
       url,
       interval,
       capabilities,
       api_key,
       settings,
       indexer_id,
       created_at,
       updated_at,
       timeout,
       max_age,
       last_run,
       last_run_data,
       cookie
FROM feed;

DROP TABLE feed;

ALTER TABLE feed_dg_tmp
    RENAME TO feed;
`,
	`ALTER TABLE action
	ADD COLUMN priority TEXT;
`,
	`ALTER TABLE action
	ADD COLUMN external_client TEXT;
`, `
ALTER TABLE filter
    ADD COLUMN min_seeders INTEGER DEFAULT 0;

ALTER TABLE filter
    ADD COLUMN max_seeders INTEGER DEFAULT 0;

ALTER TABLE filter
    ADD COLUMN min_leechers INTEGER DEFAULT 0;

ALTER TABLE filter
    ADD COLUMN max_leechers INTEGER DEFAULT 0;
`,
	`UPDATE irc_network
    SET server = 'irc.nebulance.io'
    WHERE server = 'irc.nebulance.cc';
`,
	`UPDATE  irc_network
    SET server = 'irc.animefriends.moe',
        name = CASE
			WHEN name = 'AnimeBytes-IRC' THEN 'AnimeBytes'
        	ELSE name
        END
	WHERE server = 'irc.animebytes.tv';
`,
	`ALTER TABLE action
    ADD COLUMN first_last_piece_prio BOOLEAN DEFAULT false;
`,
	`ALTER TABLE indexer
    ADD COLUMN identifier_external TEXT;

	UPDATE indexer
    SET identifier_external = name;
`,
	`ALTER TABLE "release"
ADD COLUMN month INTEGER;

ALTER TABLE "release"
ADD COLUMN day INTEGER;

ALTER TABLE filter
ADD COLUMN months TEXT;

ALTER TABLE filter
ADD COLUMN days TEXT;
`,
	`CREATE TABLE proxy
(
    id             INTEGER PRIMARY KEY,
    enabled        BOOLEAN,
    name           TEXT NOT NULL,
	type           TEXT NOT NULL,
    addr           TEXT NOT NULL,
	auth_user      TEXT,
	auth_pass      TEXT,
    timeout        INTEGER,
    created_at     TIMESTAMP DEFAULT CURRENT_TIMESTAMP,
    updated_at     TIMESTAMP DEFAULT CURRENT_TIMESTAMP
);

ALTER TABLE indexer
    ADD proxy_id INTEGER
        CONSTRAINT indexer_proxy_id_fk
            REFERENCES proxy(id)
            ON DELETE SET NULL;

ALTER TABLE indexer
    ADD use_proxy BOOLEAN DEFAULT FALSE;

ALTER TABLE irc_network
    ADD use_proxy BOOLEAN DEFAULT FALSE;

ALTER TABLE irc_network
    ADD proxy_id INTEGER
        CONSTRAINT irc_network_proxy_id_fk
            REFERENCES proxy(id)
            ON DELETE SET NULL;
`,
	`UPDATE indexer
	SET base_url = 'https://fuzer.xyz/'
	WHERE base_url = 'https://fuzer.me/';
`,
	`CREATE INDEX filter_external_filter_id_index
    ON filter_external(filter_id);

CREATE INDEX filter_enabled_index
    ON filter (enabled);

CREATE INDEX filter_priority_index
    ON filter (priority);
`,
	`UPDATE irc_network
    SET server = 'irc.fuzer.xyz'
    WHERE server = 'irc.fuzer.me';
`,
	`UPDATE irc_network
	SET server = 'irc.scenehd.org'
	WHERE server = 'irc.scenehd.eu';

UPDATE irc_network
	SET server = 'irc.p2p-network.net', name = 'P2P-Network', nick = nick || '_0'
	WHERE server = 'irc.librairc.net';

UPDATE irc_network
	SET server = 'irc.atw-inter.net', name = 'ATW-Inter'
	WHERE server = 'irc.ircnet.com';
`,
	`UPDATE indexer
	SET base_url = 'https://redacted.sh/'
	WHERE base_url = 'https://redacted.ch/';
`,
	`UPDATE irc_network
    SET port = '6697', tls = true
    WHERE server = 'irc.seedpool.org';
`,
	`ALTER TABLE "release"
	ADD COLUMN announce_type TEXT DEFAULT 'NEW';

	ALTER TABLE filter
	ADD COLUMN announce_types TEXT []   DEFAULT '{}';
`,
	`CREATE TABLE list
(
    id                       INTEGER PRIMARY KEY,
    name                     TEXT                 NOT NULL,
    enabled                  BOOLEAN,
    type                     TEXT                 NOT NULL,
    client_id                INTEGER,
    url                      TEXT,
    headers                  TEXT [] DEFAULT '{}' NOT NULL,
    api_key                  TEXT,
    match_release            BOOLEAN,
    tags_included            TEXT [] DEFAULT '{}' NOT NULL,
    tags_excluded            TEXT [] DEFAULT '{}' NOT NULL,
    include_unmonitored      BOOLEAN,
    include_alternate_titles BOOLEAN,
    last_refresh_time        TIMESTAMP,
    last_refresh_status      TEXT,
    last_refresh_data        TEXT,
    created_at               TIMESTAMP DEFAULT CURRENT_TIMESTAMP,
    updated_at               TIMESTAMP DEFAULT CURRENT_TIMESTAMP,
    FOREIGN KEY (client_id) REFERENCES client (id) ON DELETE SET NULL
);

CREATE TABLE list_filter
(
    list_id   INTEGER,
    filter_id INTEGER,
    FOREIGN KEY (list_id) REFERENCES list(id) ON DELETE CASCADE,
    FOREIGN KEY (filter_id) REFERENCES filter(id) ON DELETE CASCADE,
    PRIMARY KEY (list_id, filter_id)
);
`,
	`ALTER TABLE filter
  ADD COLUMN match_record_labels TEXT DEFAULT '';

  ALTER TABLE filter
  ADD COLUMN except_record_labels TEXT DEFAULT '';
`,
	`CREATE TABLE release_profile_duplicate
(
    id            INTEGER PRIMARY KEY AUTOINCREMENT,
    name          TEXT NOT NULL,
    protocol      BOOLEAN DEFAULT FALSE,
    release_name  BOOLEAN DEFAULT FALSE,
    hash          BOOLEAN DEFAULT FALSE,
    title         BOOLEAN DEFAULT FALSE,
    sub_title     BOOLEAN DEFAULT FALSE,
    year          BOOLEAN DEFAULT FALSE,
    month         BOOLEAN DEFAULT FALSE,
    day           BOOLEAN DEFAULT FALSE,
    source        BOOLEAN DEFAULT FALSE,
    resolution    BOOLEAN DEFAULT FALSE,
    codec         BOOLEAN DEFAULT FALSE,
    container     BOOLEAN DEFAULT FALSE,
    dynamic_range BOOLEAN DEFAULT FALSE,
    audio         BOOLEAN DEFAULT FALSE,
    release_group BOOLEAN DEFAULT FALSE,
    season        BOOLEAN DEFAULT FALSE,
    episode       BOOLEAN DEFAULT FALSE,
    website       BOOLEAN DEFAULT FALSE,
    proper        BOOLEAN DEFAULT FALSE,
    repack        BOOLEAN DEFAULT FALSE,
    edition       BOOLEAN DEFAULT FALSE,
    language      BOOLEAN DEFAULT FALSE
);

INSERT INTO release_profile_duplicate (id, name, protocol, release_name, hash, title, sub_title, year, month, day, source, resolution, codec, container, dynamic_range, audio, release_group, season, episode, website, proper, repack, edition, language)
VALUES (1, 'Exact release', 0, 1, 1, 0, 0, 0, 0, 0, 0, 0, 0, 0, 0, 0, 0, 0, 0, 0, 0, 0, 0, 0),
       (2, 'Movie', 0, 0, 0, 1, 0, 1, 0, 0, 0, 1, 0, 0, 0, 0, 0, 0, 0, 0, 0, 0, 0, 0),
       (3, 'TV', 0, 0, 0, 1, 0, 1, 1, 1, 0, 0, 0, 0, 0, 0, 0, 1, 1, 0, 0, 0, 0, 0);

ALTER TABLE filter
    ADD COLUMN release_profile_duplicate_id INTEGER
        CONSTRAINT filter_release_profile_duplicate_id_fk
            REFERENCES release_profile_duplicate (id)
            ON DELETE SET NULL;

ALTER TABLE "release"
    ADD normalized_hash TEXT;

ALTER TABLE "release"
    ADD sub_title TEXT;

ALTER TABLE "release"
    ADD audio TEXT;

ALTER TABLE "release"
    ADD audio_channels TEXT;

ALTER TABLE "release"
    ADD language TEXT;

ALTER TABLE "release"
    ADD media_processing TEXT;

ALTER TABLE "release"
    ADD edition TEXT;

ALTER TABLE "release"
    ADD cut TEXT;

ALTER TABLE "release"
    ADD hybrid BOOLEAN DEFAULT FALSE;

ALTER TABLE "release"
    ADD region TEXT;

ALTER TABLE "release"
    ADD other TEXT []   DEFAULT '{}' NOT NULL;

CREATE INDEX release_normalized_hash_index
    ON "release" (normalized_hash);

CREATE INDEX release_title_index
    ON "release" (title);

CREATE INDEX release_sub_title_index
    ON "release" (sub_title);

CREATE INDEX release_season_index
    ON "release" (season);

CREATE INDEX release_episode_index
    ON "release" (episode);

CREATE INDEX release_year_index
    ON "release" (year);

CREATE INDEX release_month_index
    ON "release" (month);

CREATE INDEX release_day_index
    ON "release" (day);

CREATE INDEX release_resolution_index
    ON "release" (resolution);

CREATE INDEX release_source_index
    ON "release" (source);

CREATE INDEX release_codec_index
    ON "release" (codec);

CREATE INDEX release_container_index
    ON "release" (container);

CREATE INDEX release_hdr_index
    ON "release" (hdr);

CREATE INDEX release_audio_index
    ON "release" (audio);

CREATE INDEX release_audio_channels_index
    ON "release" (audio_channels);

CREATE INDEX release_release_group_index
    ON "release" (release_group);

CREATE INDEX release_proper_index
    ON "release" (proper);

CREATE INDEX release_repack_index
    ON "release" (repack);

CREATE INDEX release_website_index
    ON "release" (website);

CREATE INDEX release_media_processing_index
    ON "release" (media_processing);

CREATE INDEX release_language_index
    ON "release" (language);

CREATE INDEX release_region_index
    ON "release" (region);

CREATE INDEX release_edition_index
    ON "release" (edition);

CREATE INDEX release_cut_index
    ON "release" (cut);

CREATE INDEX release_hybrid_index
    ON "release" (hybrid);
`,
	`UPDATE irc_channel
    SET name = '#ptp-announce'
    WHERE name = '#ptp-announce-dev' AND NOT EXISTS (SELECT 1 FROM irc_channel WHERE name = '#ptp-announce');
`,
	`UPDATE irc_network
  SET invite_command = REPLACE(invite_command, '#ptp-announce-dev', '#ptp-announce')
  WHERE invite_command LIKE '%#ptp-announce-dev%';
`,
	`UPDATE filter
	SET announce_types = '{"NEW"}'
	WHERE announce_types = '{}';
`,
	`
	ALTER TABLE list
		ADD COLUMN skip_clean_sanitize BOOLEAN DEFAULT FALSE;
`,
	`UPDATE irc_network 
	SET 
    	auth_mechanism = 'NONE',
    	auth_account = '',
    	auth_password = ''
	WHERE server = 'irc.rocket-hd.cc' 
    	AND auth_mechanism != 'NONE';

	UPDATE irc_channel 
	SET password = NULL
	WHERE password IS NOT NULL
    	AND network_id IN (
        	SELECT id 
        	FROM irc_network 
        	WHERE server = 'irc.rocket-hd.cc'
    	);
`,
<<<<<<< HEAD
	`ALTER TABLE action
		ADD COLUMN download_path TEXT;
=======
	`CREATE TABLE sessions (
    token TEXT PRIMARY KEY,
    data BLOB NOT NULL,
    expiry REAL NOT NULL
);

CREATE INDEX sessions_expiry_idx ON sessions(expiry);
`,
	`INSERT INTO irc_network (
    enabled, name, server, port, tls, pass, nick,
    auth_mechanism, auth_account, auth_password,
    invite_command, use_bouncer, bouncer_addr, bot_mode,
    connected, connected_since, use_proxy, proxy_id,
    created_at, updated_at
)
SELECT
    enabled, 'ULCX', 'irc.upload.cx', port, tls, pass, nick,
    auth_mechanism, auth_account, auth_password,
    invite_command, use_bouncer, bouncer_addr, bot_mode,
    connected, connected_since, use_proxy, proxy_id,
    CURRENT_TIMESTAMP, CURRENT_TIMESTAMP
FROM irc_network
WHERE id IN (
    SELECT network_id
    FROM irc_channel
    WHERE name = '#ulcx-announce'
);

INSERT INTO irc_channel (enabled, name, password, detached, network_id)
SELECT c.enabled, '#announce', c.password, c.detached,
	  (SELECT MAX(id) FROM irc_network WHERE name = 'ULCX' AND server = 'irc.upload.cx')
FROM irc_channel c
WHERE c.name = '#ulcx-announce';

DELETE FROM irc_channel
WHERE name = '#ulcx-announce';
`,
	`-- Update macro with typo
UPDATE filter_external
SET
    exec_cmd = REPLACE(REPLACE(exec_cmd, '{{ .CurrenTimeUnixMS }}', '{{ .CurrentTimeUnixMS }}'), '{{.CurrenTimeUnixMS}}', '{{ .CurrentTimeUnixMS }}'),
    exec_args = REPLACE(REPLACE(exec_args, '{{ .CurrenTimeUnixMS }}', '{{ .CurrentTimeUnixMS }}'), '{{.CurrenTimeUnixMS}}', '{{ .CurrentTimeUnixMS }}'),
    webhook_data = REPLACE(REPLACE(webhook_data, '{{ .CurrenTimeUnixMS }}', '{{ .CurrentTimeUnixMS }}'), '{{.CurrenTimeUnixMS}}', '{{ .CurrentTimeUnixMS }}')
WHERE
    exec_cmd LIKE '%{{ .CurrenTimeUnixMS }}%' OR exec_cmd LIKE '%{{.CurrenTimeUnixMS}}%'
    OR exec_args LIKE '%{{ .CurrenTimeUnixMS }}%' OR exec_args LIKE '%{{.CurrenTimeUnixMS}}%'
    OR webhook_data LIKE '%{{ .CurrenTimeUnixMS }}%' OR webhook_data LIKE '%{{.CurrenTimeUnixMS}}%';

UPDATE action
SET
    exec_cmd = REPLACE(REPLACE(exec_cmd, '{{ .CurrenTimeUnixMS }}', '{{ .CurrentTimeUnixMS }}'), '{{.CurrenTimeUnixMS}}', '{{ .CurrentTimeUnixMS }}'),
    exec_args = REPLACE(REPLACE(exec_args, '{{ .CurrenTimeUnixMS }}', '{{ .CurrentTimeUnixMS }}'), '{{.CurrenTimeUnixMS}}', '{{ .CurrentTimeUnixMS }}'),
    watch_folder = REPLACE(REPLACE(watch_folder, '{{ .CurrenTimeUnixMS }}', '{{ .CurrentTimeUnixMS }}'), '{{.CurrenTimeUnixMS}}', '{{ .CurrentTimeUnixMS }}'),
    category = REPLACE(REPLACE(category, '{{ .CurrenTimeUnixMS }}', '{{ .CurrentTimeUnixMS }}'), '{{.CurrenTimeUnixMS}}', '{{ .CurrentTimeUnixMS }}'),
    tags = REPLACE(REPLACE(tags, '{{ .CurrenTimeUnixMS }}', '{{ .CurrentTimeUnixMS }}'), '{{.CurrenTimeUnixMS}}', '{{ .CurrentTimeUnixMS }}'),
    label = REPLACE(REPLACE(label, '{{ .CurrenTimeUnixMS }}', '{{ .CurrentTimeUnixMS }}'), '{{.CurrenTimeUnixMS}}', '{{ .CurrentTimeUnixMS }}'),
    save_path = REPLACE(REPLACE(save_path, '{{ .CurrenTimeUnixMS }}', '{{ .CurrentTimeUnixMS }}'), '{{.CurrenTimeUnixMS}}', '{{ .CurrentTimeUnixMS }}'),
    webhook_data = REPLACE(REPLACE(webhook_data, '{{ .CurrenTimeUnixMS }}', '{{ .CurrentTimeUnixMS }}'), '{{.CurrenTimeUnixMS}}', '{{ .CurrentTimeUnixMS }}')
WHERE
    exec_cmd LIKE '%{{ .CurrenTimeUnixMS }}%' OR exec_cmd LIKE '%{{.CurrenTimeUnixMS}}%'
    OR exec_args LIKE '%{{ .CurrenTimeUnixMS }}%' OR exec_args LIKE '%{{.CurrenTimeUnixMS}}%'
    OR watch_folder LIKE '%{{ .CurrenTimeUnixMS }}%' OR watch_folder LIKE '%{{.CurrenTimeUnixMS}}%'
    OR category LIKE '%{{ .CurrenTimeUnixMS }}%' OR category LIKE '%{{.CurrenTimeUnixMS}}%'
    OR tags LIKE '%{{ .CurrenTimeUnixMS }}%' OR tags LIKE '%{{.CurrenTimeUnixMS}}%'
    OR label LIKE '%{{ .CurrenTimeUnixMS }}%' OR label LIKE '%{{.CurrenTimeUnixMS}}%'
    OR save_path LIKE '%{{ .CurrenTimeUnixMS }}%' OR save_path LIKE '%{{.CurrenTimeUnixMS}}%'
    OR webhook_data LIKE '%{{ .CurrenTimeUnixMS }}%' OR webhook_data LIKE '%{{.CurrenTimeUnixMS}}%';
>>>>>>> 5595e68b
`,
}<|MERGE_RESOLUTION|>--- conflicted
+++ resolved
@@ -2028,10 +2028,6 @@
         	WHERE server = 'irc.rocket-hd.cc'
     	);
 `,
-<<<<<<< HEAD
-	`ALTER TABLE action
-		ADD COLUMN download_path TEXT;
-=======
 	`CREATE TABLE sessions (
     token TEXT PRIMARY KEY,
     data BLOB NOT NULL,
@@ -2099,6 +2095,8 @@
     OR label LIKE '%{{ .CurrenTimeUnixMS }}%' OR label LIKE '%{{.CurrenTimeUnixMS}}%'
     OR save_path LIKE '%{{ .CurrenTimeUnixMS }}%' OR save_path LIKE '%{{.CurrenTimeUnixMS}}%'
     OR webhook_data LIKE '%{{ .CurrenTimeUnixMS }}%' OR webhook_data LIKE '%{{.CurrenTimeUnixMS}}%';
->>>>>>> 5595e68b
+`,
+	`ALTER TABLE action
+		ADD COLUMN download_path TEXT;
 `,
 }