// Copyright (c) 2021 - 2024, Ludvig Lundgren and the autobrr contributors.
// SPDX-License-Identifier: GPL-2.0-or-later

package database

const sqliteSchema = `
CREATE TABLE users
(
    id              INTEGER PRIMARY KEY,
    username        TEXT NOT NULL,
    password        TEXT NOT NULL,
    two_factor_auth BOOLEAN DEFAULT FALSE,
    tfa_secret      TEXT,
    created_at      TIMESTAMP DEFAULT CURRENT_TIMESTAMP,
    updated_at      TIMESTAMP DEFAULT CURRENT_TIMESTAMP,
    UNIQUE (username)
);

CREATE TABLE proxy
(
    id             INTEGER PRIMARY KEY,
    enabled        BOOLEAN,
    name           TEXT NOT NULL,
	type           TEXT NOT NULL,
    addr           TEXT NOT NULL,
	auth_user      TEXT,
	auth_pass      TEXT,
    timeout        INTEGER,
    created_at     TIMESTAMP DEFAULT CURRENT_TIMESTAMP,
    updated_at     TIMESTAMP DEFAULT CURRENT_TIMESTAMP
);

CREATE TABLE indexer
(
    id                  INTEGER PRIMARY KEY,
    identifier          TEXT,
    identifier_external TEXT,
	implementation      TEXT,
	base_url            TEXT,
    enabled             BOOLEAN,
    name                TEXT NOT NULL,
    settings            TEXT,
    use_proxy           BOOLEAN DEFAULT FALSE,
    proxy_id            INTEGER,
    created_at          TIMESTAMP DEFAULT CURRENT_TIMESTAMP,
    updated_at          TIMESTAMP DEFAULT CURRENT_TIMESTAMP,
    FOREIGN KEY (proxy_id) REFERENCES proxy(id) ON DELETE SET NULL,
    UNIQUE (identifier)
);

CREATE INDEX indexer_identifier_index
    ON indexer (identifier);

CREATE TABLE irc_network
(
    id                  INTEGER PRIMARY KEY,
    enabled             BOOLEAN,
    name                TEXT NOT NULL,
    server              TEXT NOT NULL,
    port                INTEGER NOT NULL,
    tls                 BOOLEAN,
    pass                TEXT,
    nick                TEXT,
    auth_mechanism      TEXT,
    auth_account        TEXT,
    auth_password       TEXT,
    invite_command      TEXT,
    use_bouncer         BOOLEAN,
    bouncer_addr        TEXT,
    bot_mode            BOOLEAN DEFAULT FALSE,
    connected           BOOLEAN,
    connected_since     TIMESTAMP,
    use_proxy           BOOLEAN DEFAULT FALSE,
    proxy_id            INTEGER,
    created_at          TIMESTAMP DEFAULT CURRENT_TIMESTAMP,
    updated_at          TIMESTAMP DEFAULT CURRENT_TIMESTAMP,
    FOREIGN KEY (proxy_id) REFERENCES proxy(id) ON DELETE SET NULL,
    UNIQUE (server, port, nick)
);

CREATE TABLE irc_channel
(
    id          INTEGER PRIMARY KEY,
    enabled     BOOLEAN,
    name        TEXT NOT NULL,
    password    TEXT,
    detached    BOOLEAN,
    network_id  INTEGER NOT NULL,
    FOREIGN KEY (network_id) REFERENCES irc_network(id),
    UNIQUE (network_id, name)
);

CREATE TABLE filter
(
    id                             INTEGER PRIMARY KEY,
    enabled                        BOOLEAN,
    name                           TEXT NOT NULL,
    min_size                       TEXT,
    max_size                       TEXT,
    delay                          INTEGER,
    priority                       INTEGER   DEFAULT 0 NOT NULL,
    max_downloads                  INTEGER   DEFAULT 0,
    max_downloads_unit             TEXT,
    match_releases                 TEXT,
    except_releases                TEXT,
    use_regex                      BOOLEAN,
    match_release_groups           TEXT,
    except_release_groups          TEXT,
    match_release_tags             TEXT,
    except_release_tags            TEXT,
    use_regex_release_tags         BOOLEAN DEFAULT FALSE,
    match_description              TEXT,
    except_description             TEXT,
    use_regex_description          BOOLEAN DEFAULT FALSE,
    scene                          BOOLEAN,
    freeleech                      BOOLEAN,
    freeleech_percent              TEXT,
    smart_episode                  BOOLEAN DEFAULT FALSE,
    shows                          TEXT,
    seasons                        TEXT,
    episodes                       TEXT,
    resolutions                    TEXT []   DEFAULT '{}' NOT NULL,
    codecs                         TEXT []   DEFAULT '{}' NOT NULL,
    sources                        TEXT []   DEFAULT '{}' NOT NULL,
    containers                     TEXT []   DEFAULT '{}' NOT NULL,
    match_hdr                      TEXT []   DEFAULT '{}',
    except_hdr                     TEXT []   DEFAULT '{}',
    match_other                    TEXT []   DEFAULT '{}',
    except_other                   TEXT []   DEFAULT '{}',
    years                          TEXT,
    months                         TEXT,
    days                           TEXT,
    artists                        TEXT,
    albums                         TEXT,
    release_types_match            TEXT []   DEFAULT '{}',
    release_types_ignore           TEXT []   DEFAULT '{}',
    formats                        TEXT []   DEFAULT '{}',
    quality                        TEXT []   DEFAULT '{}',
    media                          TEXT []   DEFAULT '{}',
    log_score                      INTEGER,
    has_log                        BOOLEAN,
    has_cue                        BOOLEAN,
    perfect_flac                   BOOLEAN,
    match_categories               TEXT,
    except_categories              TEXT,
    match_uploaders                TEXT,
    except_uploaders               TEXT,
    match_language                 TEXT []   DEFAULT '{}',
    except_language                TEXT []   DEFAULT '{}',
    tags                           TEXT,
    except_tags                    TEXT,
    tags_match_logic               TEXT,
    except_tags_match_logic        TEXT,
    origins                        TEXT []   DEFAULT '{}',
    except_origins                 TEXT []   DEFAULT '{}',
    created_at                     TIMESTAMP DEFAULT CURRENT_TIMESTAMP,
    updated_at                     TIMESTAMP DEFAULT CURRENT_TIMESTAMP,
    min_seeders                    INTEGER DEFAULT 0,
    max_seeders                    INTEGER DEFAULT 0,
    min_leechers                   INTEGER DEFAULT 0,
    max_leechers                   INTEGER DEFAULT 0
);

CREATE INDEX filter_enabled_index
    ON filter (enabled);

CREATE INDEX filter_priority_index
    ON filter (priority);

CREATE TABLE filter_external
(
    id                                  INTEGER PRIMARY KEY,
    name                                TEXT     NOT NULL,
    idx                                 INTEGER,
    type                                TEXT,
    enabled                             BOOLEAN,
    exec_cmd                            TEXT,
    exec_args                           TEXT,
    exec_expect_status                  INTEGER,
    webhook_host                        TEXT,
    webhook_method                      TEXT,
    webhook_data                        TEXT,
    webhook_headers                     TEXT,
    webhook_expect_status               INTEGER,
    webhook_retry_status                TEXT,
    webhook_retry_attempts              INTEGER,
    webhook_retry_delay_seconds         INTEGER,
    filter_id                           INTEGER NOT NULL,
    FOREIGN KEY (filter_id)             REFERENCES filter(id) ON DELETE CASCADE
);

CREATE INDEX filter_external_filter_id_index
    ON filter_external(filter_id);

CREATE TABLE filter_indexer
(
    filter_id  INTEGER,
    indexer_id INTEGER,
    FOREIGN KEY (filter_id) REFERENCES filter(id),
    FOREIGN KEY (indexer_id) REFERENCES indexer(id) ON DELETE CASCADE,
    PRIMARY KEY (filter_id, indexer_id)
);

CREATE TABLE client
(
    id       		INTEGER PRIMARY KEY,
    name     		TEXT NOT NULL,
    enabled  		BOOLEAN,
    type     		TEXT,
    host     		TEXT NOT NULL,
    port     		INTEGER,
    tls      		BOOLEAN,
    tls_skip_verify BOOLEAN,
    username 		TEXT,
    password 		TEXT,
    settings 		JSON
);

CREATE TABLE action
(
    id                      INTEGER PRIMARY KEY,
    name                    TEXT,
    type                    TEXT,
    enabled                 BOOLEAN,
    exec_cmd                TEXT,
    exec_args               TEXT,
    watch_folder            TEXT,
    category                TEXT,
    tags                    TEXT,
    label                   TEXT,
    save_path               TEXT,
    paused                  BOOLEAN,
    ignore_rules            BOOLEAN,
    first_last_piece_prio   BOOLEAN DEFAULT false,
    skip_hash_check         BOOLEAN DEFAULT false,
    content_layout          TEXT,
    limit_upload_speed      INT,
    limit_download_speed    INT,
    limit_ratio             REAL,
    limit_seed_time         INT,
    priority                TEXT,
    reannounce_skip         BOOLEAN DEFAULT false,
    reannounce_delete       BOOLEAN DEFAULT false,
    reannounce_interval     INTEGER DEFAULT 7,
    reannounce_max_attempts INTEGER DEFAULT 50,
    webhook_host            TEXT,
    webhook_method          TEXT,
    webhook_type            TEXT,
    webhook_data            TEXT,
    webhook_headers         TEXT[] DEFAULT '{}',
    external_client_id      INTEGER,
    external_client         TEXT,
    client_id               INTEGER,
    filter_id               INTEGER,
    FOREIGN KEY (filter_id) REFERENCES filter (id),
    FOREIGN KEY (client_id) REFERENCES client (id) ON DELETE SET NULL
);

CREATE TABLE "release"
(
    id                INTEGER PRIMARY KEY,
    filter_status     TEXT,
    rejections        TEXT []   DEFAULT '{}' NOT NULL,
    indexer           TEXT,
    filter            TEXT,
    protocol          TEXT,
    implementation    TEXT,
    timestamp         TIMESTAMP DEFAULT CURRENT_TIMESTAMP,
    info_url          TEXT,
    download_url      TEXT,
    group_id          TEXT,
    torrent_id        TEXT,
    torrent_name      TEXT,
    size              INTEGER,
    title             TEXT,
    category          TEXT,
    season            INTEGER,
    episode           INTEGER,
    year              INTEGER,
    month             INTEGER,
    day               INTEGER,
    resolution        TEXT,
    source            TEXT,
    codec             TEXT,
    container         TEXT,
    hdr               TEXT,
    release_group     TEXT,
    proper            BOOLEAN,
    repack            BOOLEAN,
    website           TEXT,
    type              TEXT,
    origin            TEXT,
    tags              TEXT []   DEFAULT '{}' NOT NULL,
    uploader          TEXT,
    pre_time          TEXT,
    filter_id         INTEGER
        REFERENCES filter
            ON DELETE SET NULL
);

CREATE INDEX release_filter_id_index
    ON "release" (filter_id);

CREATE INDEX release_indexer_index
    ON "release" (indexer);

CREATE INDEX release_timestamp_index
    ON "release" (timestamp DESC);

CREATE INDEX release_torrent_name_index
    ON "release" (torrent_name);

CREATE TABLE release_action_status
(
	id            INTEGER PRIMARY KEY,
	status        TEXT,
	action        TEXT NOT NULL,
	action_id     INTEGER
        CONSTRAINT release_action_status_action_id_fk
            REFERENCES action,
	type          TEXT NOT NULL,
	client        TEXT,
	filter        TEXT,
    filter_id     INTEGER
        CONSTRAINT release_action_status_filter_id_fk
            REFERENCES filter,
	rejections    TEXT []   DEFAULT '{}' NOT NULL,
	timestamp     TIMESTAMP DEFAULT CURRENT_TIMESTAMP,
	raw           TEXT,
	log           TEXT,
    release_id    INTEGER NOT NULL
        CONSTRAINT release_action_status_release_id_fkey
            REFERENCES "release"
            ON DELETE CASCADE
);

CREATE INDEX release_action_status_status_index
    ON release_action_status (status);

CREATE INDEX release_action_status_release_id_index
    ON release_action_status (release_id);

CREATE INDEX release_action_status_filter_id_index
    ON release_action_status (filter_id);

CREATE TABLE notification
(
	id         INTEGER PRIMARY KEY,
	name       TEXT,
	type       TEXT,
	enabled    BOOLEAN,
	events     TEXT []   DEFAULT '{}' NOT NULL,
	token      TEXT,
	api_key    TEXT,
	webhook    TEXT,
	title      TEXT,
	icon       TEXT,
	host       TEXT,
	username   TEXT,
	password   TEXT,
	channel    TEXT,
	rooms      TEXT,
	targets    TEXT,
	devices    TEXT,
	topic      TEXT,
	priority   INTEGER DEFAULT 0,
	created_at TIMESTAMP DEFAULT CURRENT_TIMESTAMP,
	updated_at TIMESTAMP DEFAULT CURRENT_TIMESTAMP
);

CREATE TABLE feed
(
	id            INTEGER PRIMARY KEY,
	indexer       TEXT,
	name          TEXT,
	type          TEXT,
	enabled       BOOLEAN,
	url           TEXT,
	interval      INTEGER,
	timeout       INTEGER DEFAULT 60,
	max_age       INTEGER DEFAULT 0,
	categories    TEXT []   DEFAULT '{}' NOT NULL,
	capabilities  TEXT []   DEFAULT '{}' NOT NULL,
	api_key       TEXT,
	cookie        TEXT,
	settings      TEXT,
    indexer_id    INTEGER,
    last_run      TIMESTAMP,
    last_run_data TEXT,
    created_at    TIMESTAMP DEFAULT CURRENT_TIMESTAMP,
    updated_at    TIMESTAMP DEFAULT CURRENT_TIMESTAMP,
    FOREIGN KEY (indexer_id) REFERENCES indexer(id) ON DELETE SET NULL
);

CREATE TABLE feed_cache
(
	feed_id INTEGER NOT NULL,
	key     TEXT,
	value   TEXT,
	ttl     TIMESTAMP,
	FOREIGN KEY (feed_id) REFERENCES feed (id) ON DELETE cascade
);

CREATE INDEX feed_cache_feed_id_key_index
    ON feed_cache (feed_id, key);

CREATE TABLE api_key
(
    name       TEXT,
    key        TEXT PRIMARY KEY,
    scopes     TEXT []   DEFAULT '{}' NOT NULL,
    created_at TIMESTAMP DEFAULT CURRENT_TIMESTAMP
);
`

var sqliteMigrations = []string{
	"",
	`
	CREATE TABLE "release"
	(
		id                INTEGER PRIMARY KEY,
		filter_status     TEXT,
		push_status       TEXT,
		rejections        TEXT []   DEFAULT '{}' NOT NULL,
		indexer           TEXT,
		filter            TEXT,
		protocol          TEXT,
		implementation    TEXT,
		timestamp         TIMESTAMP DEFAULT CURRENT_TIMESTAMP,
		group_id          TEXT,
		torrent_id        TEXT,
		torrent_name      TEXT,
		size              INTEGER,
		raw               TEXT,
		title             TEXT,
		category          TEXT,
		season            INTEGER,
		episode           INTEGER,
		year              INTEGER,
		resolution        TEXT,
		source            TEXT,
		codec             TEXT,
		container         TEXT,
		hdr               TEXT,
		audio             TEXT,
		release_group     TEXT,
		region            TEXT,
		language          TEXT,
		edition           TEXT,
		unrated           BOOLEAN,
		hybrid            BOOLEAN,
		proper            BOOLEAN,
		repack            BOOLEAN,
		website           TEXT,
		artists           TEXT []   DEFAULT '{}' NOT NULL,
		type              TEXT,
		format            TEXT,
		bitrate           TEXT,
		log_score         INTEGER,
		has_log           BOOLEAN,
		has_cue           BOOLEAN,
		is_scene          BOOLEAN,
		origin            TEXT,
		tags              TEXT []   DEFAULT '{}' NOT NULL,
		freeleech         BOOLEAN,
		freeleech_percent INTEGER,
		uploader          TEXT,
		pre_time          TEXT
	);
	`,
	`
	CREATE TABLE release_action_status
	(
		id            INTEGER PRIMARY KEY,
		status        TEXT,
		action        TEXT NOT NULL,
		type          TEXT NOT NULL,
		rejections    TEXT []   DEFAULT '{}' NOT NULL,
    	timestamp     TIMESTAMP DEFAULT CURRENT_TIMESTAMP,
		raw           TEXT,
		log           TEXT,
		release_id    INTEGER NOT NULL,
		FOREIGN KEY (release_id) REFERENCES "release"(id)
	);

	INSERT INTO "release_action_status" (status, action, type, timestamp, release_id)
	SELECT push_status, 'DEFAULT', 'QBITTORRENT', timestamp, id FROM "release";

	ALTER TABLE "release"
	DROP COLUMN push_status;
	`,
	`
	ALTER TABLE "filter"
		ADD COLUMN match_hdr TEXT []   DEFAULT '{}';

	ALTER TABLE "filter"
		ADD COLUMN except_hdr TEXT []   DEFAULT '{}';
	`,
	`
	ALTER TABLE "release"
		RENAME COLUMN bitrate TO quality;

	ALTER TABLE "filter"
		ADD COLUMN artists TEXT;

	ALTER TABLE "filter"
		ADD COLUMN albums TEXT;

	ALTER TABLE "filter"
		ADD COLUMN release_types_match TEXT []   DEFAULT '{}';

	ALTER TABLE "filter"
		ADD COLUMN release_types_ignore TEXT []   DEFAULT '{}';

	ALTER TABLE "filter"
		ADD COLUMN formats TEXT []   DEFAULT '{}';

	ALTER TABLE "filter"
		ADD COLUMN quality TEXT []   DEFAULT '{}';

	ALTER TABLE "filter"
		ADD COLUMN log_score INTEGER;

	ALTER TABLE "filter"
		ADD COLUMN has_log BOOLEAN;

	ALTER TABLE "filter"
		ADD COLUMN has_cue BOOLEAN;

	ALTER TABLE "filter"
		ADD COLUMN perfect_flac BOOLEAN;
	`,
	`
	ALTER TABLE "filter"
		ADD COLUMN media TEXT []   DEFAULT '{}';
	`,
	`
	ALTER TABLE "filter"
		ADD COLUMN priority INTEGER DEFAULT 0 NOT NULL;
	`,
	`
	ALTER TABLE "client"
		ADD COLUMN tls_skip_verify BOOLEAN DEFAULT FALSE;

	ALTER TABLE "client"
		RENAME COLUMN ssl TO tls;
	`,
	`
	ALTER TABLE "action"
		ADD COLUMN webhook_host TEXT;

	ALTER TABLE "action"
		ADD COLUMN webhook_data TEXT;

	ALTER TABLE "action"
		ADD COLUMN webhook_method TEXT;

	ALTER TABLE "action"
		ADD COLUMN webhook_type TEXT;

	ALTER TABLE "action"
		ADD COLUMN webhook_headers TEXT []   DEFAULT '{}';
	`,
	`
CREATE TABLE action_dg_tmp
(
    id                   INTEGER PRIMARY KEY,
    name                 TEXT,
    type                 TEXT,
    enabled              BOOLEAN,
    exec_cmd             TEXT,
    exec_args            TEXT,
    watch_folder         TEXT,
    category             TEXT,
    tags                 TEXT,
    label                TEXT,
    save_path            TEXT,
    paused               BOOLEAN,
    ignore_rules         BOOLEAN,
    limit_upload_speed   INT,
    limit_download_speed INT,
    client_id            INTEGER
        CONSTRAINT action_client_id_fkey
            REFERENCES client
            ON DELETE SET NULL,
	filter_id            INTEGER
        CONSTRAINT action_filter_id_fkey
            REFERENCES filter,
    webhook_host         TEXT,
    webhook_data         TEXT,
    webhook_method       TEXT,
    webhook_type         TEXT,
    webhook_headers      TEXT [] default '{}'
);

INSERT INTO action_dg_tmp(id, name, type, enabled, exec_cmd, exec_args, watch_folder, category, tags, label, save_path,
                          paused, ignore_rules, limit_upload_speed, limit_download_speed, client_id, filter_id,
                          webhook_host, webhook_data, webhook_method, webhook_type, webhook_headers)
SELECT id,
       name,
       type,
       enabled,
       exec_cmd,
       exec_args,
       watch_folder,
       category,
       tags,
       label,
       save_path,
       paused,
       ignore_rules,
       limit_upload_speed,
       limit_download_speed,
       client_id,
       filter_id,
       webhook_host,
       webhook_data,
       webhook_method,
       webhook_type,
       webhook_headers
FROM action;

DROP TABLE action;

ALTER TABLE action_dg_tmp
    RENAME TO action;
	`,
	`
CREATE TABLE filter_indexer_dg_tmp
(
    filter_id  INTEGER
        CONSTRAINT filter_indexer_filter_id_fkey
            REFERENCES filter,
    indexer_id INTEGER
        CONSTRAINT filter_indexer_indexer_id_fkey
            REFERENCES indexer
            ON DELETE CASCADE,
    PRIMARY KEY (filter_id, indexer_id)
);

INSERT INTO filter_indexer_dg_tmp(filter_id, indexer_id)
SELECT filter_id, indexer_id
FROM filter_indexer;

DROP TABLE filter_indexer;

ALTER TABLE filter_indexer_dg_tmp
    RENAME TO filter_indexer;
	`,
	`
CREATE TABLE release_action_status_dg_tmp
(
    id         INTEGER PRIMARY KEY,
    status     TEXT,
    action     TEXT    not null,
    type       TEXT    not null,
    rejections TEXT []   default '{}' not null,
    timestamp  TIMESTAMP default CURRENT_TIMESTAMP,
    raw        TEXT,
    log        TEXT,
    release_id INTEGER not null
        CONSTRAINT release_action_status_release_id_fkey
            REFERENCES "release"
            ON DELETE CASCADE
);

INSERT INTO release_action_status_dg_tmp(id, status, action, type, rejections, timestamp, raw, log, release_id)
SELECT id,
       status,
       action,
       type,
       rejections,
       timestamp,
       raw,
       log,
       release_id
FROM release_action_status;

DROP TABLE release_action_status;

ALTER TABLE release_action_status_dg_tmp
    RENAME TO release_action_status;
	`,
	`
	CREATE TABLE notification
	(
		id         INTEGER PRIMARY KEY,
		name       TEXT,
		type       TEXT,
		enabled    BOOLEAN,
		events     TEXT []   DEFAULT '{}' NOT NULL,
		token      TEXT,
		api_key    TEXT,
		webhook    TEXT,
		title      TEXT,
		icon       TEXT,
		host       TEXT,
		username   TEXT,
		password   TEXT,
		channel    TEXT,
		rooms      TEXT,
		targets    TEXT,
		devices    TEXT,
		created_at TIMESTAMP DEFAULT CURRENT_TIMESTAMP,
		updated_at TIMESTAMP DEFAULT CURRENT_TIMESTAMP
	);
	`,
	`
	CREATE TABLE feed
	(
		id           INTEGER PRIMARY KEY,
		indexer      TEXT,
		name         TEXT,
		type         TEXT,
		enabled      BOOLEAN,
		url          TEXT,
		interval     INTEGER,
		categories   TEXT []   DEFAULT '{}' NOT NULL,
		capabilities TEXT []   DEFAULT '{}' NOT NULL,
		api_key      TEXT,
		settings     TEXT,
		indexer_id   INTEGER,
		created_at   TIMESTAMP DEFAULT CURRENT_TIMESTAMP,
		updated_at   TIMESTAMP DEFAULT CURRENT_TIMESTAMP,
		FOREIGN KEY (indexer_id) REFERENCES indexer(id) ON DELETE SET NULL
	);

	CREATE TABLE feed_cache
	(
		bucket TEXT,
		key    TEXT,
        value  TEXT,
		ttl    TIMESTAMP
	);
	`,
	`
	ALTER TABLE indexer
		ADD COLUMN implementation TEXT;
	`,
	`
	ALTER TABLE "release"
		RENAME COLUMN release_group TO "group";

	ALTER TABLE "release"
		DROP COLUMN raw;

	ALTER TABLE "release"
		DROP COLUMN audio;

	ALTER TABLE "release"
		DROP COLUMN region;

	ALTER TABLE "release"
		DROP COLUMN language;

	ALTER TABLE "release"
		DROP COLUMN edition;

	ALTER TABLE "release"
		DROP COLUMN unrated;

	ALTER TABLE "release"
		DROP COLUMN hybrid;

	ALTER TABLE "release"
		DROP COLUMN artists;

	ALTER TABLE "release"
		DROP COLUMN format;

	ALTER TABLE "release"
		DROP COLUMN quality;

	ALTER TABLE "release"
		DROP COLUMN log_score;

	ALTER TABLE "release"
		DROP COLUMN has_log;

	ALTER TABLE "release"
		DROP COLUMN has_cue;

	ALTER TABLE "release"
		DROP COLUMN is_scene;

	ALTER TABLE "release"
		DROP COLUMN freeleech;

	ALTER TABLE "release"
		DROP COLUMN freeleech_percent;

	ALTER TABLE "filter"
		ADD COLUMN origins TEXT []   DEFAULT '{}';
	`,
	`
	ALTER TABLE "filter"
		ADD COLUMN match_other TEXT []   DEFAULT '{}';

	ALTER TABLE "filter"
		ADD COLUMN except_other TEXT []   DEFAULT '{}';
	`,
	`
	ALTER TABLE "release"
		RENAME COLUMN "group" TO "release_group";
	`,
	`
	ALTER TABLE "action"
		ADD COLUMN reannounce_skip BOOLEAN DEFAULT false;

	ALTER TABLE "action"
		ADD COLUMN reannounce_delete BOOLEAN DEFAULT false;

	ALTER TABLE "action"
		ADD COLUMN reannounce_interval INTEGER DEFAULT 7;

	ALTER TABLE "action"
		ADD COLUMN reannounce_max_attempts INTEGER DEFAULT 50;
	`,
	`
	ALTER TABLE "action"
		ADD COLUMN limit_ratio REAL DEFAULT 0;

	ALTER TABLE "action"
		ADD COLUMN limit_seed_time INTEGER DEFAULT 0;
	`,
	`
alter table filter
    add max_downloads INTEGER default 0;

alter table filter
    add max_downloads_unit TEXT;

create table release_dg_tmp
(
    id             INTEGER
        primary key,
    filter_status  TEXT,
    rejections     TEXT []   default '{}' not null,
    indexer        TEXT,
    filter         TEXT,
    protocol       TEXT,
    implementation TEXT,
    timestamp      TIMESTAMP default CURRENT_TIMESTAMP,
    group_id       TEXT,
    torrent_id     TEXT,
    torrent_name   TEXT,
    size           INTEGER,
    title          TEXT,
    category       TEXT,
    season         INTEGER,
    episode        INTEGER,
    year           INTEGER,
    resolution     TEXT,
    source         TEXT,
    codec          TEXT,
    container      TEXT,
    hdr            TEXT,
    release_group  TEXT,
    proper         BOOLEAN,
    repack         BOOLEAN,
    website        TEXT,
    type           TEXT,
    origin         TEXT,
    tags           TEXT []   default '{}' not null,
    uploader       TEXT,
    pre_time       TEXT,
    filter_id      INTEGER
        CONSTRAINT release_filter_id_fk
            REFERENCES filter
            ON DELETE SET NULL
);

INSERT INTO release_dg_tmp(id, filter_status, rejections, indexer, filter, protocol, implementation, timestamp,
                           group_id, torrent_id, torrent_name, size, title, category, season, episode, year, resolution,
                           source, codec, container, hdr, release_group, proper, repack, website, type, origin, tags,
                           uploader, pre_time)
SELECT id,
       filter_status,
       rejections,
       indexer,
       filter,
       protocol,
       implementation,
       timestamp,
       group_id,
       torrent_id,
       torrent_name,
       size,
       title,
       category,
       season,
       episode,
       year,
       resolution,
       source,
       codec,
       container,
       hdr,
       release_group,
       proper,
       repack,
       website,
       type,
       origin,
       tags,
       uploader,
       pre_time
FROM "release";

DROP TABLE "release";

ALTER TABLE release_dg_tmp
    RENAME TO "release";

CREATE INDEX release_filter_id_index
    ON "release" (filter_id);
	`,
	`
CREATE INDEX release_action_status_release_id_index
    ON release_action_status (release_id);

CREATE INDEX release_indexer_index
    ON "release" (indexer);

CREATE INDEX release_timestamp_index
    ON "release" (timestamp DESC);

CREATE INDEX release_torrent_name_index
    ON "release" (torrent_name);

CREATE INDEX indexer_identifier_index
    ON indexer (identifier);
	`,
	`
	ALTER TABLE release_action_status
		ADD COLUMN client TEXT;

	ALTER TABLE release_action_status
		ADD COLUMN filter TEXT;
	`,
	`
	ALTER TABLE filter
		ADD COLUMN external_script_enabled BOOLEAN DEFAULT FALSE;

	ALTER TABLE filter
		ADD COLUMN external_script_cmd TEXT;

	ALTER TABLE filter
		ADD COLUMN external_script_args TEXT;

	ALTER TABLE filter
		ADD COLUMN external_script_expect_status INTEGER;

	ALTER TABLE filter
		ADD COLUMN external_webhook_enabled BOOLEAN DEFAULT FALSE;

	ALTER TABLE filter
		ADD COLUMN external_webhook_host TEXT;

	ALTER TABLE filter
		ADD COLUMN external_webhook_data TEXT;

	ALTER TABLE filter
		ADD COLUMN external_webhook_expect_status INTEGER;
	`,
	`
	ALTER TABLE action
		ADD COLUMN skip_hash_check BOOLEAN DEFAULT FALSE;

	ALTER TABLE action
		ADD COLUMN content_layout TEXT;
	`,
	`
	ALTER TABLE filter
		ADD COLUMN except_origins TEXT []   DEFAULT '{}';
	`,
	`CREATE TABLE api_key
	(
		name       TEXT,
		key        TEXT PRIMARY KEY,
		scopes     TEXT []   DEFAULT '{}' NOT NULL,
		created_at TIMESTAMP DEFAULT CURRENT_TIMESTAMP
	);
	`,
	`ALTER TABLE feed
     	ADD COLUMN timeout INTEGER DEFAULT 60;
    `,
	`ALTER TABLE feed
     	ADD COLUMN max_age INTEGER DEFAULT 3600;

	ALTER TABLE feed
     	ADD COLUMN last_run TIMESTAMP;

	ALTER TABLE feed
     	ADD COLUMN last_run_data TEXT;

	ALTER TABLE feed
     	ADD COLUMN cookie TEXT;
    `,
	`ALTER TABLE filter
		ADD COLUMN match_release_tags TEXT;

	ALTER TABLE filter
		ADD COLUMN except_release_tags TEXT;

	ALTER TABLE filter
		ADD COLUMN use_regex_release_tags BOOLEAN DEFAULT FALSE;
	`,
	`
CREATE TABLE irc_network_dg_tmp
(
    id              INTEGER
        primary key,
    enabled         BOOLEAN,
    name            TEXT    not null,
    server          TEXT    not null,
    port            INTEGER not null,
    tls             BOOLEAN,
    pass            TEXT,
    nick            TEXT,
    auth_mechanism  TEXT,
    auth_account    TEXT,
    auth_password   TEXT,
    invite_command  TEXT,
    connected       BOOLEAN,
    connected_since TIMESTAMP,
    created_at      TIMESTAMP default CURRENT_TIMESTAMP,
    updated_at      TIMESTAMP default CURRENT_TIMESTAMP,
    unique (server, port, nick)
);

INSERT INTO irc_network_dg_tmp(id, enabled, name, server, port, tls, pass, nick, auth_mechanism, auth_account, auth_password, invite_command,
                               connected, connected_since, created_at, updated_at)
SELECT id,
       enabled,
       name,
       server,
       port,
       tls,
       pass,
       nickserv_account,
       'SASL_PLAIN',
       nickserv_account,
       nickserv_password,
       invite_command,
       connected,
       connected_since,
       created_at,
       updated_at
FROM irc_network;

DROP TABLE irc_network;

ALTER TABLE irc_network_dg_tmp
    RENAME TO irc_network;
	`,
	`ALTER TABLE indexer
     	ADD COLUMN base_url TEXT;
    `,
	`ALTER TABLE "filter"
	ADD COLUMN smart_episode BOOLEAN DEFAULT false;
	`,
	`ALTER TABLE "filter"
		ADD COLUMN match_language TEXT []   DEFAULT '{}';

	ALTER TABLE "filter"
		ADD COLUMN except_language TEXT []   DEFAULT '{}';
	`,
	`CREATE TABLE release_action_status_dg_tmp
(
    id         INTEGER
        PRIMARY KEY,
    status     TEXT,
    action     TEXT                   NOT NULL,
    type       TEXT                   NOT NULL,
    rejections TEXT      DEFAULT '{}' NOT NULL,
    timestamp  TIMESTAMP DEFAULT CURRENT_TIMESTAMP,
    raw        TEXT,
    log        TEXT,
    release_id INTEGER                NOT NULL
        constraint release_action_status_release_id_fkey
            references "release"
            on delete cascade,
    client     TEXT,
    filter     TEXT,
    filter_id  INTEGER
        CONSTRAINT release_action_status_filter_id_fk
            REFERENCES filter
);

INSERT INTO release_action_status_dg_tmp(id, status, action, type, rejections, timestamp, raw, log, release_id, client, filter)
SELECT id,
       status,
       action,
       type,
       rejections,
       timestamp,
       raw,
       log,
       release_id,
       client,
       filter
FROM release_action_status;

DROP TABLE release_action_status;

ALTER TABLE release_action_status_dg_tmp
    RENAME TO release_action_status;

CREATE INDEX release_action_status_filter_id_index
    ON release_action_status (filter_id);

CREATE INDEX release_action_status_release_id_index
    ON release_action_status (release_id);

CREATE INDEX release_action_status_status_index
    ON release_action_status (status);

UPDATE release_action_status
SET filter_id = (SELECT f.id
FROM filter f WHERE f.name = release_action_status.filter);
	`,
	`ALTER TABLE "release"
ADD COLUMN info_url TEXT;

ALTER TABLE "release"
ADD COLUMN download_url TEXT;
	`,
	`ALTER TABLE filter
		ADD COLUMN tags_match_logic TEXT;

	ALTER TABLE filter
		ADD COLUMN except_tags_match_logic TEXT;

    UPDATE filter
    SET tags_match_logic = 'ANY'
    WHERE tags IS NOT NULL;

    UPDATE filter
    SET except_tags_match_logic = 'ANY'
    WHERE except_tags IS NOT NULL;
	`,
	`ALTER TABLE notification
ADD COLUMN priority INTEGER DEFAULT 0;`,
	`ALTER TABLE notification
ADD COLUMN topic text;`,
	`ALTER TABLE filter
		ADD COLUMN match_description TEXT;

	ALTER TABLE filter
		ADD COLUMN except_description TEXT;

	ALTER TABLE filter
		ADD COLUMN use_regex_description BOOLEAN DEFAULT FALSE;`,
	`create table release_action_status_dg_tmp
(
    id         INTEGER
        primary key,
    status     TEXT,
    action     TEXT                   not null,
    action_id  INTEGER
        constraint release_action_status_action_id_fk
            references action,
    type       TEXT                   not null,
    rejections TEXT      default '{}' not null,
    timestamp  TIMESTAMP default CURRENT_TIMESTAMP,
    raw        TEXT,
    log        TEXT,
    release_id INTEGER                not null
        constraint release_action_status_release_id_fkey
            references "release"
            on delete cascade,
    client     TEXT,
    filter     TEXT,
    filter_id  INTEGER
        constraint release_action_status_filter_id_fk
            references filter
);

insert into release_action_status_dg_tmp(id, status, action, type, rejections, timestamp, raw, log, release_id, client,
                                         filter, filter_id)
select id,
       status,
       action,
       type,
       rejections,
       timestamp,
       raw,
       log,
       release_id,
       client,
       filter,
       filter_id
from release_action_status;

drop table release_action_status;

alter table release_action_status_dg_tmp
    rename to release_action_status;

create index release_action_status_filter_id_index
    on release_action_status (filter_id);

create index release_action_status_release_id_index
    on release_action_status (release_id);

create index release_action_status_status_index
    on release_action_status (status);`,
	`ALTER TABLE irc_network
ADD COLUMN use_bouncer BOOLEAN DEFAULT FALSE;

ALTER TABLE irc_network
ADD COLUMN bouncer_addr TEXT;`,
	`CREATE TABLE filter_external
(
    id                      INTEGER PRIMARY KEY,
    name                    TEXT     NOT NULL,
    idx                     INTEGER,
    type                    TEXT,
    enabled                 BOOLEAN,
    exec_cmd                TEXT,
    exec_args               TEXT,
    exec_expect_status      INTEGER,
    webhook_host            TEXT,
    webhook_method          TEXT,
    webhook_data            TEXT,
    webhook_headers         TEXT,
    webhook_expect_status   INTEGER,
    filter_id               INTEGER NOT NULL,
    FOREIGN KEY (filter_id) REFERENCES filter(id) ON DELETE CASCADE
);

INSERT INTO "filter_external" (name, type, enabled, exec_cmd, exec_args, exec_expect_status, filter_id)
SELECT 'exec', 'EXEC', external_script_enabled, external_script_cmd, external_script_args, external_script_expect_status, id FROM "filter" WHERE external_script_enabled = true;

INSERT INTO "filter_external" (name, type, enabled, webhook_host, webhook_data, webhook_method, webhook_expect_status, filter_id)
SELECT 'webhook', 'WEBHOOK', external_webhook_enabled, external_webhook_host, external_webhook_data, 'POST', external_webhook_expect_status, id FROM "filter" WHERE external_webhook_enabled = true;

create table filter_dg_tmp
(
    id                      INTEGER primary key,
    enabled                 BOOLEAN,
    name                    TEXT     not null,
    min_size                TEXT,
    max_size                TEXT,
    delay                   INTEGER,
    match_releases          TEXT,
    except_releases         TEXT,
    use_regex               BOOLEAN,
    match_release_groups    TEXT,
    except_release_groups   TEXT,
    scene                   BOOLEAN,
    freeleech               BOOLEAN,
    freeleech_percent       TEXT,
    shows                   TEXT,
    seasons                 TEXT,
    episodes                TEXT,
    resolutions             TEXT      default '{}' not null,
    codecs                  TEXT      default '{}' not null,
    sources                 TEXT      default '{}' not null,
    containers              TEXT      default '{}' not null,
    match_hdr               TEXT      default '{}',
    except_hdr              TEXT      default '{}',
    years                   TEXT,
    artists                 TEXT,
    albums                  TEXT,
    release_types_match     TEXT      default '{}',
    release_types_ignore    TEXT      default '{}',
    formats                 TEXT      default '{}',
    quality                 TEXT      default '{}',
    media                   TEXT      default '{}',
    log_score               INTEGER,
    has_log                 BOOLEAN,
    has_cue                 BOOLEAN,
    perfect_flac            BOOLEAN,
    match_categories        TEXT,
    except_categories       TEXT,
    match_uploaders         TEXT,
    except_uploaders        TEXT,
    tags                    TEXT,
    except_tags             TEXT,
    created_at              TIMESTAMP default CURRENT_TIMESTAMP,
    updated_at              TIMESTAMP default CURRENT_TIMESTAMP,
    priority                INTEGER   default 0    not null,
    origins                 TEXT      default '{}',
    match_other             TEXT      default '{}',
    except_other            TEXT      default '{}',
    max_downloads           INTEGER   default 0,
    max_downloads_unit      TEXT,
    except_origins          TEXT      default '{}',
    match_release_tags      TEXT,
    except_release_tags     TEXT,
    use_regex_release_tags  BOOLEAN   default FALSE,
    smart_episode           BOOLEAN   default false,
    match_language          TEXT      default '{}',
    except_language         TEXT      default '{}',
    tags_match_logic        TEXT,
    except_tags_match_logic TEXT,
    match_description       TEXT,
    except_description      TEXT,
    use_regex_description   BOOLEAN   default FALSE
);

insert into filter_dg_tmp(id, enabled, name, min_size, max_size, delay, match_releases, except_releases, use_regex,
                          match_release_groups, except_release_groups, scene, freeleech, freeleech_percent, shows,
                          seasons, episodes, resolutions, codecs, sources, containers, match_hdr, except_hdr, years,
                          artists, albums, release_types_match, release_types_ignore, formats, quality, media,
                          log_score, has_log, has_cue, perfect_flac, match_categories, except_categories,
                          match_uploaders, except_uploaders, tags, except_tags, created_at, updated_at, priority,
                          origins, match_other, except_other, max_downloads, max_downloads_unit, except_origins,
                          match_release_tags, except_release_tags, use_regex_release_tags, smart_episode,
                          match_language, except_language, tags_match_logic, except_tags_match_logic, match_description,
                          except_description, use_regex_description)
select id,
       enabled,
       name,
       min_size,
       max_size,
       delay,
       match_releases,
       except_releases,
       use_regex,
       match_release_groups,
       except_release_groups,
       scene,
       freeleech,
       freeleech_percent,
       shows,
       seasons,
       episodes,
       resolutions,
       codecs,
       sources,
       containers,
       match_hdr,
       except_hdr,
       years,
       artists,
       albums,
       release_types_match,
       release_types_ignore,
       formats,
       quality,
       media,
       log_score,
       has_log,
       has_cue,
       perfect_flac,
       match_categories,
       except_categories,
       match_uploaders,
       except_uploaders,
       tags,
       except_tags,
       created_at,
       updated_at,
       priority,
       origins,
       match_other,
       except_other,
       max_downloads,
       max_downloads_unit,
       except_origins,
       match_release_tags,
       except_release_tags,
       use_regex_release_tags,
       smart_episode,
       match_language,
       except_language,
       tags_match_logic,
       except_tags_match_logic,
       match_description,
       except_description,
       use_regex_description
from filter;

drop table filter;

alter table filter_dg_tmp
    rename to filter;
`,
	`DROP TABLE IF EXISTS feed_cache;

CREATE TABLE feed_cache
(
	feed_id INTEGER NOT NULL,
	key     TEXT,
	value   TEXT,
	ttl     TIMESTAMP,
	FOREIGN KEY (feed_id) REFERENCES feed (id) ON DELETE cascade
);

CREATE INDEX feed_cache_feed_id_key_index
    ON feed_cache (feed_id, key);
`,
	`ALTER TABLE action
ADD COLUMN external_client_id INTEGER;
`,
	`ALTER TABLE filter_external
ADD COLUMN external_webhook_retry_status TEXT;

ALTER TABLE filter_external
	ADD COLUMN external_webhook_retry_attempts INTEGER;

ALTER TABLE filter_external
	ADD COLUMN external_webhook_retry_delay_seconds INTEGER;

ALTER TABLE filter_external
	ADD COLUMN external_webhook_retry_max_jitter_seconds INTEGER;
`,
	`
CREATE TABLE filter_external_dg_tmp
(
    id                               INTEGER PRIMARY KEY,
    name                             TEXT    NOT NULL,
    idx                              INTEGER,
    type                             TEXT,
    enabled                          BOOLEAN,
    exec_cmd                         TEXT,
    exec_args                        TEXT,
    exec_expect_status               INTEGER,
    webhook_host                     TEXT,
    webhook_method                   TEXT,
    webhook_data                     TEXT,
    webhook_headers                  TEXT,
    webhook_expect_status            INTEGER,
    webhook_retry_status             TEXT,
    webhook_retry_attempts           INTEGER,
    webhook_retry_delay_seconds      INTEGER,
    webhook_retry_max_jitter_seconds INTEGER,
    filter_id                        INTEGER NOT NULL
        REFERENCES filter
            ON DELETE CASCADE
);

INSERT INTO filter_external_dg_tmp(id, name, idx, type, enabled, exec_cmd, exec_args, exec_expect_status, webhook_host,
                                   webhook_method, webhook_data, webhook_headers, webhook_expect_status, filter_id,
                                   webhook_retry_status, webhook_retry_attempts, webhook_retry_delay_seconds,
                                   webhook_retry_max_jitter_seconds)
SELECT id,
       name,
       idx,
       type,
       enabled,
       exec_cmd,
       exec_args,
       exec_expect_status,
       webhook_host,
       webhook_method,
       webhook_data,
       webhook_headers,
       webhook_expect_status,
       filter_id,
       external_webhook_retry_status,
       external_webhook_retry_attempts,
       external_webhook_retry_delay_seconds,
       external_webhook_retry_max_jitter_seconds
FROM filter_external;

DROP TABLE filter_external;

ALTER TABLE filter_external_dg_tmp
    RENAME TO filter_external;
`,
	`ALTER TABLE filter_external
	DROP COLUMN webhook_retry_max_jitter_seconds;
`,
	`ALTER TABLE irc_network
	ADD COLUMN bot_mode BOOLEAN DEFAULT FALSE;
`,
	`CREATE TABLE feed_dg_tmp
(
    id            INTEGER PRIMARY KEY,
    indexer       TEXT,
    name          TEXT,
    type          TEXT,
    enabled       BOOLEAN,
    url           TEXT,
    interval      INTEGER,
    capabilities  TEXT      DEFAULT '{}' NOT NULL,
    api_key       TEXT,
    settings      TEXT,
    indexer_id    INTEGER
        REFERENCES indexer
            ON DELETE CASCADE,
    created_at    TIMESTAMP DEFAULT CURRENT_TIMESTAMP,
    updated_at    TIMESTAMP DEFAULT CURRENT_TIMESTAMP,
    timeout       INTEGER   DEFAULT 60,
    max_age       INTEGER   DEFAULT 0,
    last_run      TIMESTAMP,
    last_run_data TEXT,
    cookie        TEXT
);

INSERT INTO feed_dg_tmp(id, indexer, name, type, enabled, url, interval, capabilities, api_key, settings, indexer_id,
                        created_at, updated_at, timeout, max_age, last_run, last_run_data, cookie)
SELECT id,
       indexer,
       name,
       type,
       enabled,
       url,
       interval,
       capabilities,
       api_key,
       settings,
       indexer_id,
       created_at,
       updated_at,
       timeout,
       max_age,
       last_run,
       last_run_data,
       cookie
FROM feed;

DROP TABLE feed;

ALTER TABLE feed_dg_tmp
    RENAME TO feed;
`,
	`ALTER TABLE action
	ADD COLUMN priority TEXT;
`,
	`ALTER TABLE action
	ADD COLUMN external_client TEXT;
`, `
ALTER TABLE filter
    ADD COLUMN min_seeders INTEGER DEFAULT 0;

ALTER TABLE filter
    ADD COLUMN max_seeders INTEGER DEFAULT 0;

ALTER TABLE filter
    ADD COLUMN min_leechers INTEGER DEFAULT 0;

ALTER TABLE filter
    ADD COLUMN max_leechers INTEGER DEFAULT 0;
`,
	`UPDATE irc_network
    SET server = 'irc.nebulance.io'
    WHERE server = 'irc.nebulance.cc';
`,
	`UPDATE  irc_network
    SET server = 'irc.animefriends.moe',
        name = CASE  
			WHEN name = 'AnimeBytes-IRC' THEN 'AnimeBytes'
        	ELSE name
        END
	WHERE server = 'irc.animebytes.tv';
`,
	`ALTER TABLE action
    ADD COLUMN first_last_piece_prio BOOLEAN DEFAULT false;
`,
	`ALTER TABLE indexer
    ADD COLUMN identifier_external TEXT;

	UPDATE indexer
    SET identifier_external = name;
`,
	`ALTER TABLE "release"
ADD COLUMN month INTEGER;

ALTER TABLE "release"
ADD COLUMN day INTEGER;

ALTER TABLE filter
ADD COLUMN months TEXT;

ALTER TABLE filter
ADD COLUMN days TEXT;
`,
	`CREATE TABLE proxy
(
    id             INTEGER PRIMARY KEY,
    enabled        BOOLEAN,
    name           TEXT NOT NULL,
	type           TEXT NOT NULL,
    addr           TEXT NOT NULL,
	auth_user      TEXT,
	auth_pass      TEXT,
    timeout        INTEGER,
    created_at     TIMESTAMP DEFAULT CURRENT_TIMESTAMP,
    updated_at     TIMESTAMP DEFAULT CURRENT_TIMESTAMP
);

ALTER TABLE indexer
    ADD proxy_id INTEGER
        CONSTRAINT indexer_proxy_id_fk
            REFERENCES proxy(id)
            ON DELETE SET NULL;

ALTER TABLE indexer
    ADD use_proxy BOOLEAN DEFAULT FALSE;

ALTER TABLE irc_network
    ADD use_proxy BOOLEAN DEFAULT FALSE;

ALTER TABLE irc_network
    ADD proxy_id INTEGER
        CONSTRAINT irc_network_proxy_id_fk
            REFERENCES proxy(id)
            ON DELETE SET NULL;
`,
	`UPDATE indexer
	SET base_url = 'https://fuzer.xyz/'
	WHERE base_url = 'https://fuzer.me/';
`,
	`CREATE INDEX filter_external_filter_id_index
    ON filter_external(filter_id);

CREATE INDEX filter_enabled_index
    ON filter (enabled);

CREATE INDEX filter_priority_index
    ON filter (priority);
`,
	`UPDATE irc_network
    SET server = 'irc.fuzer.xyz'
    WHERE server = 'irc.fuzer.me';
`,
	`UPDATE irc_network
	SET server = 'irc.scenehd.org'
	WHERE server = 'irc.scenehd.eu';
	
UPDATE irc_network
	SET server = 'irc.p2p-network.net', name = 'P2P-Network', nick = nick || '_0'
	WHERE server = 'irc.librairc.net';
	
UPDATE irc_network
	SET server = 'irc.atw-inter.net', name = 'ATW-Inter'
	WHERE server = 'irc.ircnet.com';
`,
<<<<<<< HEAD
	`ALTER TABLE users
    ADD COLUMN two_factor_auth BOOLEAN DEFAULT FALSE;

    ALTER TABLE users
    ADD COLUMN tfa_secret TEXT DEFAULT NULL;
=======
	`UPDATE indexer
	SET base_url = 'https://redacted.sh/'
	WHERE base_url = 'https://redacted.ch/';
`,
	`UPDATE irc_network
    SET port = '6697', tls = true
    WHERE server = 'irc.seedpool.org';
>>>>>>> beff1ee4
`,
}<|MERGE_RESOLUTION|>--- conflicted
+++ resolved
@@ -1631,13 +1631,6 @@
 	SET server = 'irc.atw-inter.net', name = 'ATW-Inter'
 	WHERE server = 'irc.ircnet.com';
 `,
-<<<<<<< HEAD
-	`ALTER TABLE users
-    ADD COLUMN two_factor_auth BOOLEAN DEFAULT FALSE;
-
-    ALTER TABLE users
-    ADD COLUMN tfa_secret TEXT DEFAULT NULL;
-=======
 	`UPDATE indexer
 	SET base_url = 'https://redacted.sh/'
 	WHERE base_url = 'https://redacted.ch/';
@@ -1645,6 +1638,11 @@
 	`UPDATE irc_network
     SET port = '6697', tls = true
     WHERE server = 'irc.seedpool.org';
->>>>>>> beff1ee4
+`,
+	`ALTER TABLE users
+    ADD COLUMN two_factor_auth BOOLEAN DEFAULT FALSE;
+
+    ALTER TABLE users
+    ADD COLUMN tfa_secret TEXT DEFAULT NULL;
 `,
 }