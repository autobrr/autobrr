// Copyright (c) 2021 - 2023, Ludvig Lundgren and the autobrr contributors.
// SPDX-License-Identifier: GPL-2.0-or-later

package database

const sqliteSchema = `
CREATE TABLE users
(
    id         INTEGER PRIMARY KEY,
    username   TEXT NOT NULL,
    password   TEXT NOT NULL,
    created_at TIMESTAMP DEFAULT CURRENT_TIMESTAMP,
    updated_at TIMESTAMP DEFAULT CURRENT_TIMESTAMP,
    UNIQUE (username)
);

CREATE TABLE indexer
(
    id             INTEGER PRIMARY KEY,
    identifier     TEXT,
	implementation TEXT,
	base_url       TEXT,
    enabled        BOOLEAN,
    name           TEXT NOT NULL,
    settings       TEXT,
    created_at     TIMESTAMP DEFAULT CURRENT_TIMESTAMP,
    updated_at     TIMESTAMP DEFAULT CURRENT_TIMESTAMP,
    UNIQUE (identifier)
);

CREATE INDEX indexer_identifier_index
    ON indexer (identifier);

CREATE TABLE irc_network
(
    id                  INTEGER PRIMARY KEY,
    enabled             BOOLEAN,
    name                TEXT NOT NULL,
    server              TEXT NOT NULL,
    port                INTEGER NOT NULL,
    tls                 BOOLEAN,
    pass                TEXT,
    nick                TEXT,
    auth_mechanism      TEXT,
    auth_account        TEXT,
    auth_password       TEXT,
    invite_command      TEXT,
    use_bouncer         BOOLEAN,
    bouncer_addr        TEXT,
    bot_mode            BOOLEAN DEFAULT FALSE,
    connected           BOOLEAN,
    connected_since     TIMESTAMP,
    created_at          TIMESTAMP DEFAULT CURRENT_TIMESTAMP,
    updated_at          TIMESTAMP DEFAULT CURRENT_TIMESTAMP,
    UNIQUE (server, port, nick)
);

CREATE TABLE irc_channel
(
    id          INTEGER PRIMARY KEY,
    enabled     BOOLEAN,
    name        TEXT NOT NULL,
    password    TEXT,
    detached    BOOLEAN,
    network_id  INTEGER NOT NULL,
    FOREIGN KEY (network_id) REFERENCES irc_network(id),
    UNIQUE (network_id, name)
);

CREATE TABLE filter
(
    id                             INTEGER PRIMARY KEY,
    enabled                        BOOLEAN,
    name                           TEXT NOT NULL,
    min_size                       TEXT,
    max_size                       TEXT,
    delay                          INTEGER,
    priority                       INTEGER   DEFAULT 0 NOT NULL,
    max_downloads                  INTEGER   DEFAULT 0,
    max_downloads_unit             TEXT,
    match_releases                 TEXT,
    except_releases                TEXT,
    use_regex                      BOOLEAN,
    match_release_groups           TEXT,
    except_release_groups          TEXT,
    match_release_tags             TEXT,
    except_release_tags            TEXT,
    use_regex_release_tags         BOOLEAN DEFAULT FALSE,
    match_description              TEXT,
    except_description             TEXT,
    use_regex_description          BOOLEAN DEFAULT FALSE,
    scene                          BOOLEAN,
    freeleech                      BOOLEAN,
    freeleech_percent              TEXT,
    smart_episode                  BOOLEAN DEFAULT FALSE,
    shows                          TEXT,
    seasons                        TEXT,
    episodes                       TEXT,
    resolutions                    TEXT []   DEFAULT '{}' NOT NULL,
    codecs                         TEXT []   DEFAULT '{}' NOT NULL,
    sources                        TEXT []   DEFAULT '{}' NOT NULL,
    containers                     TEXT []   DEFAULT '{}' NOT NULL,
    match_hdr                      TEXT []   DEFAULT '{}',
    except_hdr                     TEXT []   DEFAULT '{}',
    match_other                    TEXT []   DEFAULT '{}',
    except_other                   TEXT []   DEFAULT '{}',
    years                          TEXT,
    artists                        TEXT,
    albums                         TEXT,
    release_types_match            TEXT []   DEFAULT '{}',
    release_types_ignore           TEXT []   DEFAULT '{}',
    formats                        TEXT []   DEFAULT '{}',
    quality                        TEXT []   DEFAULT '{}',
    media                          TEXT []   DEFAULT '{}',
    log_score                      INTEGER,
    has_log                        BOOLEAN,
    has_cue                        BOOLEAN,
    perfect_flac                   BOOLEAN,
    match_categories               TEXT,
    except_categories              TEXT,
    match_uploaders                TEXT,
    except_uploaders               TEXT,
    match_language                 TEXT []   DEFAULT '{}',
    except_language                TEXT []   DEFAULT '{}',
    tags                           TEXT,
    except_tags                    TEXT,
    tags_match_logic               TEXT,
    except_tags_match_logic        TEXT,
    origins                        TEXT []   DEFAULT '{}',
    except_origins                 TEXT []   DEFAULT '{}',
    created_at                     TIMESTAMP DEFAULT CURRENT_TIMESTAMP,
    updated_at                     TIMESTAMP DEFAULT CURRENT_TIMESTAMP
);

CREATE TABLE filter_external
(
    id                                  INTEGER PRIMARY KEY,
    name                                TEXT     NOT NULL,
    idx                                 INTEGER,
    type                                TEXT,
    enabled                             BOOLEAN,
    exec_cmd                            TEXT,
    exec_args                           TEXT,
    exec_expect_status                  INTEGER,
    webhook_host                        TEXT,
    webhook_method                      TEXT,
    webhook_data                        TEXT,
    webhook_headers                     TEXT,
    webhook_expect_status               INTEGER,
    webhook_retry_status                TEXT,
    webhook_retry_attempts              INTEGER,
    webhook_retry_delay_seconds         INTEGER,
    filter_id                           INTEGER NOT NULL,
    FOREIGN KEY (filter_id)             REFERENCES filter(id) ON DELETE CASCADE
);

CREATE TABLE filter_indexer
(
    filter_id  INTEGER,
    indexer_id INTEGER,
    FOREIGN KEY (filter_id) REFERENCES filter(id),
    FOREIGN KEY (indexer_id) REFERENCES indexer(id) ON DELETE CASCADE,
    PRIMARY KEY (filter_id, indexer_id)
);

CREATE TABLE client
(
    id       		INTEGER PRIMARY KEY,
    name     		TEXT NOT NULL,
    enabled  		BOOLEAN,
    type     		TEXT,
    host     		TEXT NOT NULL,
    port     		INTEGER,
    tls      		BOOLEAN,
    tls_skip_verify BOOLEAN,
    username 		TEXT,
    password 		TEXT,
    settings 		JSON
);

CREATE TABLE action
(
    id                      INTEGER PRIMARY KEY,
    name                    TEXT,
    type                    TEXT,
    enabled                 BOOLEAN,
    exec_cmd                TEXT,
    exec_args               TEXT,
    watch_folder            TEXT,
    category                TEXT,
    tags                    TEXT,
    label                   TEXT,
    save_path               TEXT,
    paused                  BOOLEAN,
    ignore_rules            BOOLEAN,
    skip_hash_check         BOOLEAN DEFAULT false,
    content_layout          TEXT,
    limit_upload_speed      INT,
    limit_download_speed    INT,
    limit_ratio             REAL,
    limit_seed_time         INT,
    action_priority         TEXT,
    reannounce_skip         BOOLEAN DEFAULT false,
    reannounce_delete       BOOLEAN DEFAULT false,
    reannounce_interval     INTEGER DEFAULT 7,
    reannounce_max_attempts INTEGER DEFAULT 50,
    webhook_host            TEXT,
    webhook_method          TEXT,
    webhook_type            TEXT,
    webhook_data            TEXT,
    webhook_headers         TEXT[] DEFAULT '{}',
    external_client_id      INTEGER,
    client_id               INTEGER,
    filter_id               INTEGER,
    FOREIGN KEY (filter_id) REFERENCES filter (id),
    FOREIGN KEY (client_id) REFERENCES client (id) ON DELETE SET NULL
);

CREATE TABLE "release"
(
    id                INTEGER PRIMARY KEY,
    filter_status     TEXT,
    rejections        TEXT []   DEFAULT '{}' NOT NULL,
    indexer           TEXT,
    filter            TEXT,
    protocol          TEXT,
    implementation    TEXT,
    timestamp         TIMESTAMP DEFAULT CURRENT_TIMESTAMP,
    info_url          TEXT,
    download_url      TEXT,
    group_id          TEXT,
    torrent_id        TEXT,
    torrent_name      TEXT,
    size              INTEGER,
    title             TEXT,
    category          TEXT,
    season            INTEGER,
    episode           INTEGER,
    year              INTEGER,
    resolution        TEXT,
    source            TEXT,
    codec             TEXT,
    container         TEXT,
    hdr               TEXT,
    release_group     TEXT,
    proper            BOOLEAN,
    repack            BOOLEAN,
    website           TEXT,
    type              TEXT,
    origin            TEXT,
    tags              TEXT []   DEFAULT '{}' NOT NULL,
    uploader          TEXT,
    pre_time          TEXT,
    filter_id         INTEGER
        REFERENCES filter
            ON DELETE SET NULL
);

CREATE INDEX release_filter_id_index
    ON "release" (filter_id);

CREATE INDEX release_indexer_index
    ON "release" (indexer);

CREATE INDEX release_timestamp_index
    ON "release" (timestamp DESC);

CREATE INDEX release_torrent_name_index
    ON "release" (torrent_name);

CREATE TABLE release_action_status
(
	id            INTEGER PRIMARY KEY,
	status        TEXT,
	action        TEXT NOT NULL,
	action_id     INTEGER
        CONSTRAINT release_action_status_action_id_fk
            REFERENCES action,
	type          TEXT NOT NULL,
	client        TEXT,
	filter        TEXT,
    filter_id     INTEGER
        CONSTRAINT release_action_status_filter_id_fk
            REFERENCES filter,
	rejections    TEXT []   DEFAULT '{}' NOT NULL,
	timestamp     TIMESTAMP DEFAULT CURRENT_TIMESTAMP,
	raw           TEXT,
	log           TEXT,
    release_id    INTEGER NOT NULL
        CONSTRAINT release_action_status_release_id_fkey
            REFERENCES "release"
            ON DELETE CASCADE
);

CREATE INDEX release_action_status_status_index
    ON release_action_status (status);

CREATE INDEX release_action_status_release_id_index
    ON release_action_status (release_id);

CREATE INDEX release_action_status_filter_id_index
    ON release_action_status (filter_id);

CREATE TABLE notification
(
	id         INTEGER PRIMARY KEY,
	name       TEXT,
	type       TEXT,
	enabled    BOOLEAN,
	events     TEXT []   DEFAULT '{}' NOT NULL,
	token      TEXT,
	api_key    TEXT,
	webhook    TEXT,
	title      TEXT,
	icon       TEXT,
	host       TEXT,
	username   TEXT,
	password   TEXT,
	channel    TEXT,
	rooms      TEXT,
	targets    TEXT,
	devices    TEXT,
	topic      TEXT,
	priority   INTEGER DEFAULT 0,
	created_at TIMESTAMP DEFAULT CURRENT_TIMESTAMP,
	updated_at TIMESTAMP DEFAULT CURRENT_TIMESTAMP
);

CREATE TABLE feed
(
	id            INTEGER PRIMARY KEY,
	indexer       TEXT,
	name          TEXT,
	type          TEXT,
	enabled       BOOLEAN,
	url           TEXT,
	interval      INTEGER,
	timeout       INTEGER DEFAULT 60,
	max_age       INTEGER DEFAULT 0,
	categories    TEXT []   DEFAULT '{}' NOT NULL,
	capabilities  TEXT []   DEFAULT '{}' NOT NULL,
	api_key       TEXT,
	cookie        TEXT,
	settings      TEXT,
    indexer_id    INTEGER,
    last_run      TIMESTAMP,
    last_run_data TEXT,
    created_at    TIMESTAMP DEFAULT CURRENT_TIMESTAMP,
    updated_at    TIMESTAMP DEFAULT CURRENT_TIMESTAMP,
    FOREIGN KEY (indexer_id) REFERENCES indexer(id) ON DELETE SET NULL
);

CREATE TABLE feed_cache
(
	feed_id INTEGER NOT NULL,
	key     TEXT,
	value   TEXT,
	ttl     TIMESTAMP,
	FOREIGN KEY (feed_id) REFERENCES feed (id) ON DELETE cascade
);

CREATE INDEX feed_cache_feed_id_key_index
    ON feed_cache (feed_id, key);

CREATE TABLE api_key
(
    name       TEXT,
    key        TEXT PRIMARY KEY,
    scopes     TEXT []   DEFAULT '{}' NOT NULL,
    created_at TIMESTAMP DEFAULT CURRENT_TIMESTAMP
);
`

var sqliteMigrations = []string{
	"",
	`
	CREATE TABLE "release"
	(
		id                INTEGER PRIMARY KEY,
		filter_status     TEXT,
		push_status       TEXT,
		rejections        TEXT []   DEFAULT '{}' NOT NULL,
		indexer           TEXT,
		filter            TEXT,
		protocol          TEXT,
		implementation    TEXT,
		timestamp         TIMESTAMP DEFAULT CURRENT_TIMESTAMP,
		group_id          TEXT,
		torrent_id        TEXT,
		torrent_name      TEXT,
		size              INTEGER,
		raw               TEXT,
		title             TEXT,
		category          TEXT,
		season            INTEGER,
		episode           INTEGER,
		year              INTEGER,
		resolution        TEXT,
		source            TEXT,
		codec             TEXT,
		container         TEXT,
		hdr               TEXT,
		audio             TEXT,
		release_group     TEXT,
		region            TEXT,
		language          TEXT,
		edition           TEXT,
		unrated           BOOLEAN,
		hybrid            BOOLEAN,
		proper            BOOLEAN,
		repack            BOOLEAN,
		website           TEXT,
		artists           TEXT []   DEFAULT '{}' NOT NULL,
		type              TEXT,
		format            TEXT,
		bitrate           TEXT,
		log_score         INTEGER,
		has_log           BOOLEAN,
		has_cue           BOOLEAN,
		is_scene          BOOLEAN,
		origin            TEXT,
		tags              TEXT []   DEFAULT '{}' NOT NULL,
		freeleech         BOOLEAN,
		freeleech_percent INTEGER,
		uploader          TEXT,
		pre_time          TEXT
	);
	`,
	`
	CREATE TABLE release_action_status
	(
		id            INTEGER PRIMARY KEY,
		status        TEXT,
		action        TEXT NOT NULL,
		type          TEXT NOT NULL,
		rejections    TEXT []   DEFAULT '{}' NOT NULL,
    	timestamp     TIMESTAMP DEFAULT CURRENT_TIMESTAMP,
		raw           TEXT,
		log           TEXT,
		release_id    INTEGER NOT NULL,
		FOREIGN KEY (release_id) REFERENCES "release"(id)
	);

	INSERT INTO "release_action_status" (status, action, type, timestamp, release_id)
	SELECT push_status, 'DEFAULT', 'QBITTORRENT', timestamp, id FROM "release";

	ALTER TABLE "release"
	DROP COLUMN push_status;
	`,
	`
	ALTER TABLE "filter"
		ADD COLUMN match_hdr TEXT []   DEFAULT '{}';

	ALTER TABLE "filter"
		ADD COLUMN except_hdr TEXT []   DEFAULT '{}';
	`,
	`
	ALTER TABLE "release"
		RENAME COLUMN bitrate TO quality;

	ALTER TABLE "filter"
		ADD COLUMN artists TEXT;

	ALTER TABLE "filter"
		ADD COLUMN albums TEXT;

	ALTER TABLE "filter"
		ADD COLUMN release_types_match TEXT []   DEFAULT '{}';

	ALTER TABLE "filter"
		ADD COLUMN release_types_ignore TEXT []   DEFAULT '{}';

	ALTER TABLE "filter"
		ADD COLUMN formats TEXT []   DEFAULT '{}';

	ALTER TABLE "filter"
		ADD COLUMN quality TEXT []   DEFAULT '{}';

	ALTER TABLE "filter"
		ADD COLUMN log_score INTEGER;

	ALTER TABLE "filter"
		ADD COLUMN has_log BOOLEAN;

	ALTER TABLE "filter"
		ADD COLUMN has_cue BOOLEAN;

	ALTER TABLE "filter"
		ADD COLUMN perfect_flac BOOLEAN;
	`,
	`
	ALTER TABLE "filter"
		ADD COLUMN media TEXT []   DEFAULT '{}';
	`,
	`
	ALTER TABLE "filter"
		ADD COLUMN priority INTEGER DEFAULT 0 NOT NULL;
	`,
	`
	ALTER TABLE "client"
		ADD COLUMN tls_skip_verify BOOLEAN DEFAULT FALSE;

	ALTER TABLE "client"
		RENAME COLUMN ssl TO tls;
	`,
	`
	ALTER TABLE "action"
		ADD COLUMN webhook_host TEXT;

	ALTER TABLE "action"
		ADD COLUMN webhook_data TEXT;

	ALTER TABLE "action"
		ADD COLUMN webhook_method TEXT;

	ALTER TABLE "action"
		ADD COLUMN webhook_type TEXT;

	ALTER TABLE "action"
		ADD COLUMN webhook_headers TEXT []   DEFAULT '{}';
	`,
	`
CREATE TABLE action_dg_tmp
(
    id                   INTEGER PRIMARY KEY,
    name                 TEXT,
    type                 TEXT,
    enabled              BOOLEAN,
    exec_cmd             TEXT,
    exec_args            TEXT,
    watch_folder         TEXT,
    category             TEXT,
    tags                 TEXT,
    label                TEXT,
    save_path            TEXT,
    paused               BOOLEAN,
    ignore_rules         BOOLEAN,
    limit_upload_speed   INT,
    limit_download_speed INT,
    client_id            INTEGER
        CONSTRAINT action_client_id_fkey
            REFERENCES client
            ON DELETE SET NULL,
	filter_id            INTEGER
        CONSTRAINT action_filter_id_fkey
            REFERENCES filter,
    webhook_host         TEXT,
    webhook_data         TEXT,
    webhook_method       TEXT,
    webhook_type         TEXT,
    webhook_headers      TEXT [] default '{}'
);

INSERT INTO action_dg_tmp(id, name, type, enabled, exec_cmd, exec_args, watch_folder, category, tags, label, save_path,
                          paused, ignore_rules, limit_upload_speed, limit_download_speed, client_id, filter_id,
                          webhook_host, webhook_data, webhook_method, webhook_type, webhook_headers)
SELECT id,
       name,
       type,
       enabled,
       exec_cmd,
       exec_args,
       watch_folder,
       category,
       tags,
       label,
       save_path,
       paused,
       ignore_rules,
       limit_upload_speed,
       limit_download_speed,
       client_id,
       filter_id,
       webhook_host,
       webhook_data,
       webhook_method,
       webhook_type,
       webhook_headers
FROM action;

DROP TABLE action;

ALTER TABLE action_dg_tmp
    RENAME TO action;
	`,
	`
CREATE TABLE filter_indexer_dg_tmp
(
    filter_id  INTEGER
        CONSTRAINT filter_indexer_filter_id_fkey
            REFERENCES filter,
    indexer_id INTEGER
        CONSTRAINT filter_indexer_indexer_id_fkey
            REFERENCES indexer
            ON DELETE CASCADE,
    PRIMARY KEY (filter_id, indexer_id)
);

INSERT INTO filter_indexer_dg_tmp(filter_id, indexer_id)
SELECT filter_id, indexer_id
FROM filter_indexer;

DROP TABLE filter_indexer;

ALTER TABLE filter_indexer_dg_tmp
    RENAME TO filter_indexer;
	`,
	`
CREATE TABLE release_action_status_dg_tmp
(
    id         INTEGER PRIMARY KEY,
    status     TEXT,
    action     TEXT    not null,
    type       TEXT    not null,
    rejections TEXT []   default '{}' not null,
    timestamp  TIMESTAMP default CURRENT_TIMESTAMP,
    raw        TEXT,
    log        TEXT,
    release_id INTEGER not null
        CONSTRAINT release_action_status_release_id_fkey
            REFERENCES "release"
            ON DELETE CASCADE
);

INSERT INTO release_action_status_dg_tmp(id, status, action, type, rejections, timestamp, raw, log, release_id)
SELECT id,
       status,
       action,
       type,
       rejections,
       timestamp,
       raw,
       log,
       release_id
FROM release_action_status;

DROP TABLE release_action_status;

ALTER TABLE release_action_status_dg_tmp
    RENAME TO release_action_status;
	`,
	`
	CREATE TABLE notification
	(
		id         INTEGER PRIMARY KEY,
		name       TEXT,
		type       TEXT,
		enabled    BOOLEAN,
		events     TEXT []   DEFAULT '{}' NOT NULL,
		token      TEXT,
		api_key    TEXT,
		webhook    TEXT,
		title      TEXT,
		icon       TEXT,
		host       TEXT,
		username   TEXT,
		password   TEXT,
		channel    TEXT,
		rooms      TEXT,
		targets    TEXT,
		devices    TEXT,
		created_at TIMESTAMP DEFAULT CURRENT_TIMESTAMP,
		updated_at TIMESTAMP DEFAULT CURRENT_TIMESTAMP
	);
	`,
	`
	CREATE TABLE feed
	(
		id           INTEGER PRIMARY KEY,
		indexer      TEXT,
		name         TEXT,
		type         TEXT,
		enabled      BOOLEAN,
		url          TEXT,
		interval     INTEGER,
		categories   TEXT []   DEFAULT '{}' NOT NULL,
		capabilities TEXT []   DEFAULT '{}' NOT NULL,
		api_key      TEXT,
		settings     TEXT,
		indexer_id   INTEGER,
		created_at   TIMESTAMP DEFAULT CURRENT_TIMESTAMP,
		updated_at   TIMESTAMP DEFAULT CURRENT_TIMESTAMP,
		FOREIGN KEY (indexer_id) REFERENCES indexer(id) ON DELETE SET NULL
	);

	CREATE TABLE feed_cache
	(
		bucket TEXT,
		key    TEXT,
        value  TEXT,
		ttl    TIMESTAMP
	);
	`,
	`
	ALTER TABLE indexer
		ADD COLUMN implementation TEXT;
	`,
	`
	ALTER TABLE "release"
		RENAME COLUMN release_group TO "group";

	ALTER TABLE "release"
		DROP COLUMN raw;

	ALTER TABLE "release"
		DROP COLUMN audio;

	ALTER TABLE "release"
		DROP COLUMN region;

	ALTER TABLE "release"
		DROP COLUMN language;

	ALTER TABLE "release"
		DROP COLUMN edition;

	ALTER TABLE "release"
		DROP COLUMN unrated;

	ALTER TABLE "release"
		DROP COLUMN hybrid;

	ALTER TABLE "release"
		DROP COLUMN artists;

	ALTER TABLE "release"
		DROP COLUMN format;

	ALTER TABLE "release"
		DROP COLUMN quality;

	ALTER TABLE "release"
		DROP COLUMN log_score;

	ALTER TABLE "release"
		DROP COLUMN has_log;

	ALTER TABLE "release"
		DROP COLUMN has_cue;

	ALTER TABLE "release"
		DROP COLUMN is_scene;

	ALTER TABLE "release"
		DROP COLUMN freeleech;

	ALTER TABLE "release"
		DROP COLUMN freeleech_percent;

	ALTER TABLE "filter"
		ADD COLUMN origins TEXT []   DEFAULT '{}';
	`,
	`
	ALTER TABLE "filter"
		ADD COLUMN match_other TEXT []   DEFAULT '{}';

	ALTER TABLE "filter"
		ADD COLUMN except_other TEXT []   DEFAULT '{}';
	`,
	`
	ALTER TABLE "release"
		RENAME COLUMN "group" TO "release_group";
	`,
	`
	ALTER TABLE "action"
		ADD COLUMN reannounce_skip BOOLEAN DEFAULT false;

	ALTER TABLE "action"
		ADD COLUMN reannounce_delete BOOLEAN DEFAULT false;

	ALTER TABLE "action"
		ADD COLUMN reannounce_interval INTEGER DEFAULT 7;

	ALTER TABLE "action"
		ADD COLUMN reannounce_max_attempts INTEGER DEFAULT 50;
	`,
	`
	ALTER TABLE "action"
		ADD COLUMN limit_ratio REAL DEFAULT 0;

	ALTER TABLE "action"
		ADD COLUMN limit_seed_time INTEGER DEFAULT 0;
	`,
	`
alter table filter
    add max_downloads INTEGER default 0;

alter table filter
    add max_downloads_unit TEXT;

create table release_dg_tmp
(
    id             INTEGER
        primary key,
    filter_status  TEXT,
    rejections     TEXT []   default '{}' not null,
    indexer        TEXT,
    filter         TEXT,
    protocol       TEXT,
    implementation TEXT,
    timestamp      TIMESTAMP default CURRENT_TIMESTAMP,
    group_id       TEXT,
    torrent_id     TEXT,
    torrent_name   TEXT,
    size           INTEGER,
    title          TEXT,
    category       TEXT,
    season         INTEGER,
    episode        INTEGER,
    year           INTEGER,
    resolution     TEXT,
    source         TEXT,
    codec          TEXT,
    container      TEXT,
    hdr            TEXT,
    release_group  TEXT,
    proper         BOOLEAN,
    repack         BOOLEAN,
    website        TEXT,
    type           TEXT,
    origin         TEXT,
    tags           TEXT []   default '{}' not null,
    uploader       TEXT,
    pre_time       TEXT,
    filter_id      INTEGER
        CONSTRAINT release_filter_id_fk
            REFERENCES filter
            ON DELETE SET NULL
);

INSERT INTO release_dg_tmp(id, filter_status, rejections, indexer, filter, protocol, implementation, timestamp,
                           group_id, torrent_id, torrent_name, size, title, category, season, episode, year, resolution,
                           source, codec, container, hdr, release_group, proper, repack, website, type, origin, tags,
                           uploader, pre_time)
SELECT id,
       filter_status,
       rejections,
       indexer,
       filter,
       protocol,
       implementation,
       timestamp,
       group_id,
       torrent_id,
       torrent_name,
       size,
       title,
       category,
       season,
       episode,
       year,
       resolution,
       source,
       codec,
       container,
       hdr,
       release_group,
       proper,
       repack,
       website,
       type,
       origin,
       tags,
       uploader,
       pre_time
FROM "release";

DROP TABLE "release";

ALTER TABLE release_dg_tmp
    RENAME TO "release";

CREATE INDEX release_filter_id_index
    ON "release" (filter_id);
	`,
	`
CREATE INDEX release_action_status_release_id_index
    ON release_action_status (release_id);

CREATE INDEX release_indexer_index
    ON "release" (indexer);

CREATE INDEX release_timestamp_index
    ON "release" (timestamp DESC);

CREATE INDEX release_torrent_name_index
    ON "release" (torrent_name);

CREATE INDEX indexer_identifier_index
    ON indexer (identifier);
	`,
	`
	ALTER TABLE release_action_status
		ADD COLUMN client TEXT;

	ALTER TABLE release_action_status
		ADD COLUMN filter TEXT;
	`,
	`
	ALTER TABLE filter
		ADD COLUMN external_script_enabled BOOLEAN DEFAULT FALSE;

	ALTER TABLE filter
		ADD COLUMN external_script_cmd TEXT;

	ALTER TABLE filter
		ADD COLUMN external_script_args TEXT;

	ALTER TABLE filter
		ADD COLUMN external_script_expect_status INTEGER;

	ALTER TABLE filter
		ADD COLUMN external_webhook_enabled BOOLEAN DEFAULT FALSE;

	ALTER TABLE filter
		ADD COLUMN external_webhook_host TEXT;

	ALTER TABLE filter
		ADD COLUMN external_webhook_data TEXT;

	ALTER TABLE filter
		ADD COLUMN external_webhook_expect_status INTEGER;
	`,
	`
	ALTER TABLE action
		ADD COLUMN skip_hash_check BOOLEAN DEFAULT FALSE;

	ALTER TABLE action
		ADD COLUMN content_layout TEXT;
	`,
	`
	ALTER TABLE filter
		ADD COLUMN except_origins TEXT []   DEFAULT '{}';
	`,
	`CREATE TABLE api_key
	(
		name       TEXT,
		key        TEXT PRIMARY KEY,
		scopes     TEXT []   DEFAULT '{}' NOT NULL,
		created_at TIMESTAMP DEFAULT CURRENT_TIMESTAMP
	);
	`,
	`ALTER TABLE feed
     	ADD COLUMN timeout INTEGER DEFAULT 60;
    `,
	`ALTER TABLE feed
     	ADD COLUMN max_age INTEGER DEFAULT 3600;

	ALTER TABLE feed
     	ADD COLUMN last_run TIMESTAMP;

	ALTER TABLE feed
     	ADD COLUMN last_run_data TEXT;

	ALTER TABLE feed
     	ADD COLUMN cookie TEXT;
    `,
	`ALTER TABLE filter
		ADD COLUMN match_release_tags TEXT;

	ALTER TABLE filter
		ADD COLUMN except_release_tags TEXT;

	ALTER TABLE filter
		ADD COLUMN use_regex_release_tags BOOLEAN DEFAULT FALSE;
	`,
	`
CREATE TABLE irc_network_dg_tmp
(
    id              INTEGER
        primary key,
    enabled         BOOLEAN,
    name            TEXT    not null,
    server          TEXT    not null,
    port            INTEGER not null,
    tls             BOOLEAN,
    pass            TEXT,
    nick            TEXT,
    auth_mechanism  TEXT,
    auth_account    TEXT,
    auth_password   TEXT,
    invite_command  TEXT,
    connected       BOOLEAN,
    connected_since TIMESTAMP,
    created_at      TIMESTAMP default CURRENT_TIMESTAMP,
    updated_at      TIMESTAMP default CURRENT_TIMESTAMP,
    unique (server, port, nick)
);

INSERT INTO irc_network_dg_tmp(id, enabled, name, server, port, tls, pass, nick, auth_mechanism, auth_account, auth_password, invite_command,
                               connected, connected_since, created_at, updated_at)
SELECT id,
       enabled,
       name,
       server,
       port,
       tls,
       pass,
       nickserv_account,
       'SASL_PLAIN',
       nickserv_account,
       nickserv_password,
       invite_command,
       connected,
       connected_since,
       created_at,
       updated_at
FROM irc_network;

DROP TABLE irc_network;

ALTER TABLE irc_network_dg_tmp
    RENAME TO irc_network;
	`,
	`ALTER TABLE indexer
     	ADD COLUMN base_url TEXT;
    `,
	`ALTER TABLE "filter"
	ADD COLUMN smart_episode BOOLEAN DEFAULT false;
	`,
	`ALTER TABLE "filter"
		ADD COLUMN match_language TEXT []   DEFAULT '{}';

	ALTER TABLE "filter"
		ADD COLUMN except_language TEXT []   DEFAULT '{}';
	`,
	`CREATE TABLE release_action_status_dg_tmp
(
    id         INTEGER
        PRIMARY KEY,
    status     TEXT,
    action     TEXT                   NOT NULL,
    type       TEXT                   NOT NULL,
    rejections TEXT      DEFAULT '{}' NOT NULL,
    timestamp  TIMESTAMP DEFAULT CURRENT_TIMESTAMP,
    raw        TEXT,
    log        TEXT,
    release_id INTEGER                NOT NULL
        constraint release_action_status_release_id_fkey
            references "release"
            on delete cascade,
    client     TEXT,
    filter     TEXT,
    filter_id  INTEGER
        CONSTRAINT release_action_status_filter_id_fk
            REFERENCES filter
);

INSERT INTO release_action_status_dg_tmp(id, status, action, type, rejections, timestamp, raw, log, release_id, client, filter)
SELECT id,
       status,
       action,
       type,
       rejections,
       timestamp,
       raw,
       log,
       release_id,
       client,
       filter
FROM release_action_status;

DROP TABLE release_action_status;

ALTER TABLE release_action_status_dg_tmp
    RENAME TO release_action_status;

CREATE INDEX release_action_status_filter_id_index
    ON release_action_status (filter_id);

CREATE INDEX release_action_status_release_id_index
    ON release_action_status (release_id);

CREATE INDEX release_action_status_status_index
    ON release_action_status (status);

UPDATE release_action_status
SET filter_id = (SELECT f.id
FROM filter f WHERE f.name = release_action_status.filter);
	`,
	`ALTER TABLE "release"
ADD COLUMN info_url TEXT;

ALTER TABLE "release"
ADD COLUMN download_url TEXT;
	`,
	`ALTER TABLE filter
		ADD COLUMN tags_match_logic TEXT;

	ALTER TABLE filter
		ADD COLUMN except_tags_match_logic TEXT;

    UPDATE filter
    SET tags_match_logic = 'ANY'
    WHERE tags IS NOT NULL;

    UPDATE filter
    SET except_tags_match_logic = 'ANY'
    WHERE except_tags IS NOT NULL;
	`,
	`ALTER TABLE notification
ADD COLUMN priority INTEGER DEFAULT 0;`,
	`ALTER TABLE notification
ADD COLUMN topic text;`,
	`ALTER TABLE filter
		ADD COLUMN match_description TEXT;

	ALTER TABLE filter
		ADD COLUMN except_description TEXT;

	ALTER TABLE filter
		ADD COLUMN use_regex_description BOOLEAN DEFAULT FALSE;`,
	`create table release_action_status_dg_tmp
(
    id         INTEGER
        primary key,
    status     TEXT,
    action     TEXT                   not null,
    action_id  INTEGER
        constraint release_action_status_action_id_fk
            references action,
    type       TEXT                   not null,
    rejections TEXT      default '{}' not null,
    timestamp  TIMESTAMP default CURRENT_TIMESTAMP,
    raw        TEXT,
    log        TEXT,
    release_id INTEGER                not null
        constraint release_action_status_release_id_fkey
            references "release"
            on delete cascade,
    client     TEXT,
    filter     TEXT,
    filter_id  INTEGER
        constraint release_action_status_filter_id_fk
            references filter
);

insert into release_action_status_dg_tmp(id, status, action, type, rejections, timestamp, raw, log, release_id, client,
                                         filter, filter_id)
select id,
       status,
       action,
       type,
       rejections,
       timestamp,
       raw,
       log,
       release_id,
       client,
       filter,
       filter_id
from release_action_status;

drop table release_action_status;

alter table release_action_status_dg_tmp
    rename to release_action_status;

create index release_action_status_filter_id_index
    on release_action_status (filter_id);

create index release_action_status_release_id_index
    on release_action_status (release_id);

create index release_action_status_status_index
    on release_action_status (status);`,
	`ALTER TABLE irc_network
ADD COLUMN use_bouncer BOOLEAN DEFAULT FALSE;

ALTER TABLE irc_network
ADD COLUMN bouncer_addr TEXT;`,
	`CREATE TABLE filter_external
(
    id                      INTEGER PRIMARY KEY,
    name                    TEXT     NOT NULL,
    idx                     INTEGER,
    type                    TEXT,
    enabled                 BOOLEAN,
    exec_cmd                TEXT,
    exec_args               TEXT,
    exec_expect_status      INTEGER,
    webhook_host            TEXT,
    webhook_method          TEXT,
    webhook_data            TEXT,
    webhook_headers         TEXT,
    webhook_expect_status   INTEGER,
    filter_id               INTEGER NOT NULL,
    FOREIGN KEY (filter_id) REFERENCES filter(id) ON DELETE CASCADE
);

INSERT INTO "filter_external" (name, type, enabled, exec_cmd, exec_args, exec_expect_status, filter_id)
SELECT 'exec', 'EXEC', external_script_enabled, external_script_cmd, external_script_args, external_script_expect_status, id FROM "filter" WHERE external_script_enabled = true;

INSERT INTO "filter_external" (name, type, enabled, webhook_host, webhook_data, webhook_method, webhook_expect_status, filter_id)
SELECT 'webhook', 'WEBHOOK', external_webhook_enabled, external_webhook_host, external_webhook_data, 'POST', external_webhook_expect_status, id FROM "filter" WHERE external_webhook_enabled = true;

create table filter_dg_tmp
(
    id                      INTEGER primary key,
    enabled                 BOOLEAN,
    name                    TEXT     not null,
    min_size                TEXT,
    max_size                TEXT,
    delay                   INTEGER,
    match_releases          TEXT,
    except_releases         TEXT,
    use_regex               BOOLEAN,
    match_release_groups    TEXT,
    except_release_groups   TEXT,
    scene                   BOOLEAN,
    freeleech               BOOLEAN,
    freeleech_percent       TEXT,
    shows                   TEXT,
    seasons                 TEXT,
    episodes                TEXT,
    resolutions             TEXT      default '{}' not null,
    codecs                  TEXT      default '{}' not null,
    sources                 TEXT      default '{}' not null,
    containers              TEXT      default '{}' not null,
    match_hdr               TEXT      default '{}',
    except_hdr              TEXT      default '{}',
    years                   TEXT,
    artists                 TEXT,
    albums                  TEXT,
    release_types_match     TEXT      default '{}',
    release_types_ignore    TEXT      default '{}',
    formats                 TEXT      default '{}',
    quality                 TEXT      default '{}',
    media                   TEXT      default '{}',
    log_score               INTEGER,
    has_log                 BOOLEAN,
    has_cue                 BOOLEAN,
    perfect_flac            BOOLEAN,
    match_categories        TEXT,
    except_categories       TEXT,
    match_uploaders         TEXT,
    except_uploaders        TEXT,
    tags                    TEXT,
    except_tags             TEXT,
    created_at              TIMESTAMP default CURRENT_TIMESTAMP,
    updated_at              TIMESTAMP default CURRENT_TIMESTAMP,
    priority                INTEGER   default 0    not null,
    origins                 TEXT      default '{}',
    match_other             TEXT      default '{}',
    except_other            TEXT      default '{}',
    max_downloads           INTEGER   default 0,
    max_downloads_unit      TEXT,
    except_origins          TEXT      default '{}',
    match_release_tags      TEXT,
    except_release_tags     TEXT,
    use_regex_release_tags  BOOLEAN   default FALSE,
    smart_episode           BOOLEAN   default false,
    match_language          TEXT      default '{}',
    except_language         TEXT      default '{}',
    tags_match_logic        TEXT,
    except_tags_match_logic TEXT,
    match_description       TEXT,
    except_description      TEXT,
    use_regex_description   BOOLEAN   default FALSE
);

insert into filter_dg_tmp(id, enabled, name, min_size, max_size, delay, match_releases, except_releases, use_regex,
                          match_release_groups, except_release_groups, scene, freeleech, freeleech_percent, shows,
                          seasons, episodes, resolutions, codecs, sources, containers, match_hdr, except_hdr, years,
                          artists, albums, release_types_match, release_types_ignore, formats, quality, media,
                          log_score, has_log, has_cue, perfect_flac, match_categories, except_categories,
                          match_uploaders, except_uploaders, tags, except_tags, created_at, updated_at, priority,
                          origins, match_other, except_other, max_downloads, max_downloads_unit, except_origins,
                          match_release_tags, except_release_tags, use_regex_release_tags, smart_episode,
                          match_language, except_language, tags_match_logic, except_tags_match_logic, match_description,
                          except_description, use_regex_description)
select id,
       enabled,
       name,
       min_size,
       max_size,
       delay,
       match_releases,
       except_releases,
       use_regex,
       match_release_groups,
       except_release_groups,
       scene,
       freeleech,
       freeleech_percent,
       shows,
       seasons,
       episodes,
       resolutions,
       codecs,
       sources,
       containers,
       match_hdr,
       except_hdr,
       years,
       artists,
       albums,
       release_types_match,
       release_types_ignore,
       formats,
       quality,
       media,
       log_score,
       has_log,
       has_cue,
       perfect_flac,
       match_categories,
       except_categories,
       match_uploaders,
       except_uploaders,
       tags,
       except_tags,
       created_at,
       updated_at,
       priority,
       origins,
       match_other,
       except_other,
       max_downloads,
       max_downloads_unit,
       except_origins,
       match_release_tags,
       except_release_tags,
       use_regex_release_tags,
       smart_episode,
       match_language,
       except_language,
       tags_match_logic,
       except_tags_match_logic,
       match_description,
       except_description,
       use_regex_description
from filter;

drop table filter;

alter table filter_dg_tmp
    rename to filter;
`,
	`DROP TABLE IF EXISTS feed_cache;

CREATE TABLE feed_cache
(
	feed_id INTEGER NOT NULL,
	key     TEXT,
	value   TEXT,
	ttl     TIMESTAMP,
	FOREIGN KEY (feed_id) REFERENCES feed (id) ON DELETE cascade
);

CREATE INDEX feed_cache_feed_id_key_index
    ON feed_cache (feed_id, key);
`,
	`ALTER TABLE action
ADD COLUMN external_client_id INTEGER;
`,
	`ALTER TABLE filter_external
ADD COLUMN external_webhook_retry_status TEXT;

ALTER TABLE filter_external
	ADD COLUMN external_webhook_retry_attempts INTEGER;

ALTER TABLE filter_external
	ADD COLUMN external_webhook_retry_delay_seconds INTEGER;

ALTER TABLE filter_external
	ADD COLUMN external_webhook_retry_max_jitter_seconds INTEGER;
`,
	`
CREATE TABLE filter_external_dg_tmp
(
    id                               INTEGER PRIMARY KEY,
    name                             TEXT    NOT NULL,
    idx                              INTEGER,
    type                             TEXT,
    enabled                          BOOLEAN,
    exec_cmd                         TEXT,
    exec_args                        TEXT,
    exec_expect_status               INTEGER,
    webhook_host                     TEXT,
    webhook_method                   TEXT,
    webhook_data                     TEXT,
    webhook_headers                  TEXT,
    webhook_expect_status            INTEGER,
    webhook_retry_status             TEXT,
    webhook_retry_attempts           INTEGER,
    webhook_retry_delay_seconds      INTEGER,
    webhook_retry_max_jitter_seconds INTEGER,
    filter_id                        INTEGER NOT NULL
        REFERENCES filter
            ON DELETE CASCADE
);

INSERT INTO filter_external_dg_tmp(id, name, idx, type, enabled, exec_cmd, exec_args, exec_expect_status, webhook_host,
                                   webhook_method, webhook_data, webhook_headers, webhook_expect_status, filter_id,
                                   webhook_retry_status, webhook_retry_attempts, webhook_retry_delay_seconds,
                                   webhook_retry_max_jitter_seconds)
SELECT id,
       name,
       idx,
       type,
       enabled,
       exec_cmd,
       exec_args,
       exec_expect_status,
       webhook_host,
       webhook_method,
       webhook_data,
       webhook_headers,
       webhook_expect_status,
       filter_id,
       external_webhook_retry_status,
       external_webhook_retry_attempts,
       external_webhook_retry_delay_seconds,
       external_webhook_retry_max_jitter_seconds
FROM filter_external;

DROP TABLE filter_external;

ALTER TABLE filter_external_dg_tmp
    RENAME TO filter_external;
`,
	`ALTER TABLE filter_external
	DROP COLUMN webhook_retry_max_jitter_seconds;
`,
	`ALTER TABLE irc_network
	ADD COLUMN bot_mode BOOLEAN DEFAULT FALSE;
<<<<<<< HEAD
	`,
	`ALTER TABLE action
    ADD COLUMN action_priority TEXT;
    `,
=======
`,
	`CREATE TABLE feed_dg_tmp
(
    id            INTEGER PRIMARY KEY,
    indexer       TEXT,
    name          TEXT,
    type          TEXT,
    enabled       BOOLEAN,
    url           TEXT,
    interval      INTEGER,
    capabilities  TEXT      DEFAULT '{}' NOT NULL,
    api_key       TEXT,
    settings      TEXT,
    indexer_id    INTEGER
        REFERENCES indexer
            ON DELETE CASCADE,
    created_at    TIMESTAMP DEFAULT CURRENT_TIMESTAMP,
    updated_at    TIMESTAMP DEFAULT CURRENT_TIMESTAMP,
    timeout       INTEGER   DEFAULT 60,
    max_age       INTEGER   DEFAULT 0,
    last_run      TIMESTAMP,
    last_run_data TEXT,
    cookie        TEXT
);

INSERT INTO feed_dg_tmp(id, indexer, name, type, enabled, url, interval, capabilities, api_key, settings, indexer_id,
                        created_at, updated_at, timeout, max_age, last_run, last_run_data, cookie)
SELECT id,
       indexer,
       name,
       type,
       enabled,
       url,
       interval,
       capabilities,
       api_key,
       settings,
       indexer_id,
       created_at,
       updated_at,
       timeout,
       max_age,
       last_run,
       last_run_data,
       cookie
FROM feed;

DROP TABLE feed;

ALTER TABLE feed_dg_tmp
    RENAME TO feed;
`,
>>>>>>> 1563ce5e
}<|MERGE_RESOLUTION|>--- conflicted
+++ resolved
@@ -1425,12 +1425,9 @@
 `,
 	`ALTER TABLE irc_network
 	ADD COLUMN bot_mode BOOLEAN DEFAULT FALSE;
-<<<<<<< HEAD
-	`,
+`,
 	`ALTER TABLE action
     ADD COLUMN action_priority TEXT;
-    `,
-=======
 `,
 	`CREATE TABLE feed_dg_tmp
 (
@@ -1483,5 +1480,7 @@
 ALTER TABLE feed_dg_tmp
     RENAME TO feed;
 `,
->>>>>>> 1563ce5e
+  `ALTER TABLE action
+	ADD COLUMN action_priority TEXT;
+`,
 }