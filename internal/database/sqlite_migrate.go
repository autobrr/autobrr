// Copyright (c) 2021 - 2025, Ludvig Lundgren and the autobrr contributors.
// SPDX-License-Identifier: GPL-2.0-or-later

package database

const sqliteSchema = `
CREATE TABLE users
(
    id         INTEGER PRIMARY KEY,
    username   TEXT NOT NULL,
    password   TEXT NOT NULL,
    created_at TIMESTAMP DEFAULT CURRENT_TIMESTAMP,
    updated_at TIMESTAMP DEFAULT CURRENT_TIMESTAMP,
    UNIQUE (username)
);

CREATE TABLE proxy
(
    id             INTEGER PRIMARY KEY,
    enabled        BOOLEAN,
    name           TEXT NOT NULL,
	type           TEXT NOT NULL,
    addr           TEXT NOT NULL,
	auth_user      TEXT,
	auth_pass      TEXT,
    timeout        INTEGER,
    created_at     TIMESTAMP DEFAULT CURRENT_TIMESTAMP,
    updated_at     TIMESTAMP DEFAULT CURRENT_TIMESTAMP
);

CREATE TABLE indexer
(
    id                  INTEGER PRIMARY KEY,
    identifier          TEXT,
    identifier_external TEXT,
	implementation      TEXT,
	base_url            TEXT,
    enabled             BOOLEAN,
    name                TEXT NOT NULL,
    settings            TEXT,
    use_proxy           BOOLEAN DEFAULT FALSE,
    proxy_id            INTEGER,
    created_at          TIMESTAMP DEFAULT CURRENT_TIMESTAMP,
    updated_at          TIMESTAMP DEFAULT CURRENT_TIMESTAMP,
    FOREIGN KEY (proxy_id) REFERENCES proxy(id) ON DELETE SET NULL,
    UNIQUE (identifier)
);

CREATE INDEX indexer_identifier_index
    ON indexer (identifier);

CREATE TABLE irc_network
(
    id                  INTEGER PRIMARY KEY,
    enabled             BOOLEAN,
    name                TEXT NOT NULL,
    server              TEXT NOT NULL,
    port                INTEGER NOT NULL,
    tls                 BOOLEAN,
    pass                TEXT,
    nick                TEXT,
    auth_mechanism      TEXT,
    auth_account        TEXT,
    auth_password       TEXT,
    invite_command      TEXT,
    use_bouncer         BOOLEAN,
    bouncer_addr        TEXT,
    bot_mode            BOOLEAN DEFAULT FALSE,
    connected           BOOLEAN,
    connected_since     TIMESTAMP,
    use_proxy           BOOLEAN DEFAULT FALSE,
    proxy_id            INTEGER,
    created_at          TIMESTAMP DEFAULT CURRENT_TIMESTAMP,
    updated_at          TIMESTAMP DEFAULT CURRENT_TIMESTAMP,
    FOREIGN KEY (proxy_id) REFERENCES proxy(id) ON DELETE SET NULL,
    UNIQUE (server, port, nick)
);

CREATE TABLE irc_channel
(
    id          INTEGER PRIMARY KEY,
    enabled     BOOLEAN,
    name        TEXT NOT NULL,
    password    TEXT,
    detached    BOOLEAN,
    network_id  INTEGER NOT NULL,
    FOREIGN KEY (network_id) REFERENCES irc_network(id),
    UNIQUE (network_id, name)
);

CREATE TABLE release_profile_duplicate
(
    id            INTEGER PRIMARY KEY AUTOINCREMENT,
    name          TEXT NOT NULL,
    protocol      BOOLEAN DEFAULT FALSE,
    release_name  BOOLEAN DEFAULT FALSE,
    hash          BOOLEAN DEFAULT FALSE,
    title         BOOLEAN DEFAULT FALSE,
    sub_title     BOOLEAN DEFAULT FALSE,
    year          BOOLEAN DEFAULT FALSE,
    month         BOOLEAN DEFAULT FALSE,
    day           BOOLEAN DEFAULT FALSE,
    source        BOOLEAN DEFAULT FALSE,
    resolution    BOOLEAN DEFAULT FALSE,
    codec         BOOLEAN DEFAULT FALSE,
    container     BOOLEAN DEFAULT FALSE,
    dynamic_range BOOLEAN DEFAULT FALSE,
    audio         BOOLEAN DEFAULT FALSE,
    release_group BOOLEAN DEFAULT FALSE,
    season        BOOLEAN DEFAULT FALSE,
    episode       BOOLEAN DEFAULT FALSE,
    website       BOOLEAN DEFAULT FALSE,
    proper        BOOLEAN DEFAULT FALSE,
    repack        BOOLEAN DEFAULT FALSE,
    edition       BOOLEAN DEFAULT FALSE,
    language      BOOLEAN DEFAULT FALSE
);

INSERT INTO release_profile_duplicate (id, name, protocol, release_name, hash, title, sub_title, year, month, day, source, resolution, codec, container, dynamic_range, audio, release_group, season, episode, website, proper, repack, edition, language)
VALUES (1, 'Exact release', 0, 1, 1, 0, 0, 0, 0, 0, 0, 0, 0, 0, 0, 0, 0, 0, 0, 0, 0, 0, 0, 0),
       (2, 'Movie', 0, 0, 0, 1, 0, 1, 0, 0, 0, 1, 0, 0, 0, 0, 0, 0, 0, 0, 0, 0, 0, 0),
       (3, 'TV', 0, 0, 0, 1, 0, 1, 1, 1, 0, 0, 0, 0, 0, 0, 0, 1, 1, 0, 0, 0, 0, 0);

CREATE TABLE filter
(
    id                             INTEGER PRIMARY KEY AUTOINCREMENT,
    enabled                        BOOLEAN,
    name                           TEXT NOT NULL,
    min_size                       TEXT,
    max_size                       TEXT,
    delay                          INTEGER,
    priority                       INTEGER   DEFAULT 0 NOT NULL,
    max_downloads                  INTEGER   DEFAULT 0,
    max_downloads_unit             TEXT,
	announce_types                 TEXT []   DEFAULT '{}',
    match_releases                 TEXT,
    except_releases                TEXT,
    use_regex                      BOOLEAN,
    match_release_groups           TEXT,
    except_release_groups          TEXT,
    match_release_tags             TEXT,
    except_release_tags            TEXT,
    use_regex_release_tags         BOOLEAN DEFAULT FALSE,
    match_description              TEXT,
    except_description             TEXT,
    use_regex_description          BOOLEAN DEFAULT FALSE,
    scene                          BOOLEAN,
    freeleech                      BOOLEAN,
    freeleech_percent              TEXT,
    smart_episode                  BOOLEAN DEFAULT FALSE,
    shows                          TEXT,
    seasons                        TEXT,
    episodes                       TEXT,
    resolutions                    TEXT []   DEFAULT '{}' NOT NULL,
    codecs                         TEXT []   DEFAULT '{}' NOT NULL,
    sources                        TEXT []   DEFAULT '{}' NOT NULL,
    containers                     TEXT []   DEFAULT '{}' NOT NULL,
    match_hdr                      TEXT []   DEFAULT '{}',
    except_hdr                     TEXT []   DEFAULT '{}',
    match_other                    TEXT []   DEFAULT '{}',
    except_other                   TEXT []   DEFAULT '{}',
    years                          TEXT,
    months                         TEXT,
    days                           TEXT,
    artists                        TEXT,
    albums                         TEXT,
    release_types_match            TEXT []   DEFAULT '{}',
    release_types_ignore           TEXT []   DEFAULT '{}',
    formats                        TEXT []   DEFAULT '{}',
    quality                        TEXT []   DEFAULT '{}',
    media                          TEXT []   DEFAULT '{}',
    log_score                      INTEGER,
    has_log                        BOOLEAN,
    has_cue                        BOOLEAN,
    perfect_flac                   BOOLEAN,
    match_categories               TEXT,
    except_categories              TEXT,
    match_uploaders                TEXT,
    except_uploaders               TEXT,
    match_record_labels            TEXT,
    except_record_labels           TEXT,
    match_language                 TEXT []   DEFAULT '{}',
    except_language                TEXT []   DEFAULT '{}',
    tags                           TEXT,
    except_tags                    TEXT,
    tags_match_logic               TEXT,
    except_tags_match_logic        TEXT,
    origins                        TEXT []   DEFAULT '{}',
    except_origins                 TEXT []   DEFAULT '{}',
    created_at                     TIMESTAMP DEFAULT CURRENT_TIMESTAMP,
    updated_at                     TIMESTAMP DEFAULT CURRENT_TIMESTAMP,
    min_seeders                    INTEGER DEFAULT 0,
    max_seeders                    INTEGER DEFAULT 0,
    min_leechers                   INTEGER DEFAULT 0,
    max_leechers                   INTEGER DEFAULT 0,
    release_profile_duplicate_id   INTEGER,
    webhook_continue_on_error      BOOLEAN DEFAULT FALSE,
    FOREIGN KEY (release_profile_duplicate_id) REFERENCES release_profile_duplicate(id) ON DELETE SET NULL
);

CREATE INDEX filter_enabled_index
    ON filter (enabled);

CREATE INDEX filter_priority_index
    ON filter (priority);

CREATE TABLE filter_external
(
    id                                  INTEGER PRIMARY KEY,
    name                                TEXT     NOT NULL,
    idx                                 INTEGER,
    type                                TEXT,
    enabled                             BOOLEAN,
    exec_cmd                            TEXT,
    exec_args                           TEXT,
    exec_expect_status                  INTEGER,
    webhook_host                        TEXT,
    webhook_method                      TEXT,
    webhook_data                        TEXT,
    webhook_headers                     TEXT,
    webhook_expect_status               INTEGER,
    webhook_retry_status                TEXT,
    webhook_retry_attempts              INTEGER,
    webhook_retry_delay_seconds         INTEGER,
    filter_id                           INTEGER NOT NULL,
    FOREIGN KEY (filter_id)             REFERENCES filter(id) ON DELETE CASCADE
);

CREATE INDEX filter_external_filter_id_index
    ON filter_external(filter_id);

CREATE TABLE filter_indexer
(
    filter_id  INTEGER,
    indexer_id INTEGER,
    FOREIGN KEY (filter_id) REFERENCES filter(id),
    FOREIGN KEY (indexer_id) REFERENCES indexer(id) ON DELETE CASCADE,
    PRIMARY KEY (filter_id, indexer_id)
);

CREATE TABLE client
(
    id       		INTEGER PRIMARY KEY,
    name     		TEXT NOT NULL,
    enabled  		BOOLEAN,
    type     		TEXT,
    host     		TEXT NOT NULL,
    port     		INTEGER,
    tls      		BOOLEAN,
    tls_skip_verify BOOLEAN,
    username 		TEXT,
    password 		TEXT,
    settings 		JSON
);

CREATE TABLE action
(
    id                      INTEGER PRIMARY KEY,
    name                    TEXT,
    type                    TEXT,
    enabled                 BOOLEAN,
    exec_cmd                TEXT,
    exec_args               TEXT,
    watch_folder            TEXT,
    category                TEXT,
    tags                    TEXT,
    label                   TEXT,
    save_path               TEXT,
    download_path           TEXT,
    paused                  BOOLEAN,
    ignore_rules            BOOLEAN,
    first_last_piece_prio   BOOLEAN DEFAULT false,
    skip_hash_check         BOOLEAN DEFAULT false,
    content_layout          TEXT,
    limit_upload_speed      INT,
    limit_download_speed    INT,
    limit_ratio             REAL,
    limit_seed_time         INT,
    priority                TEXT,
    reannounce_skip         BOOLEAN DEFAULT false,
    reannounce_delete       BOOLEAN DEFAULT false,
    reannounce_interval     INTEGER DEFAULT 7,
    reannounce_max_attempts INTEGER DEFAULT 50,
    webhook_host            TEXT,
    webhook_method          TEXT,
    webhook_type            TEXT,
    webhook_data            TEXT,
    webhook_headers         TEXT[] DEFAULT '{}',
    external_client_id      INTEGER,
    external_client         TEXT,
    client_id               INTEGER,
    filter_id               INTEGER,
    FOREIGN KEY (filter_id) REFERENCES filter (id),
    FOREIGN KEY (client_id) REFERENCES client (id) ON DELETE SET NULL
);

CREATE TABLE "release"
(
    id                INTEGER PRIMARY KEY,
    filter_status     TEXT,
    rejections        TEXT []   DEFAULT '{}' NOT NULL,
    indexer           TEXT,
    filter            TEXT,
    protocol          TEXT,
    implementation    TEXT,
    timestamp         TIMESTAMP DEFAULT CURRENT_TIMESTAMP,
    announce_type     TEXT      DEFAULT 'NEW',
    info_url          TEXT,
    download_url      TEXT,
    group_id          TEXT,
    torrent_id        TEXT,
    torrent_name      TEXT,
    normalized_hash   TEXT,
    size              INTEGER,
    title             TEXT,
    sub_title         TEXT,
    category          TEXT,
    season            INTEGER,
    episode           INTEGER,
    year              INTEGER,
    month             INTEGER,
    day               INTEGER,
    resolution        TEXT,
    source            TEXT,
    codec             TEXT,
    container         TEXT,
    hdr               TEXT,
    audio             TEXT,
    audio_channels    TEXT,
    release_group     TEXT,
    region            TEXT,
    language          TEXT,
    edition           TEXT,
    cut               TEXT,
    hybrid            BOOLEAN,
    proper            BOOLEAN,
    repack            BOOLEAN,
    website           TEXT,
    media_processing  TEXT,
    type              TEXT,
    origin            TEXT,
    tags              TEXT []   DEFAULT '{}' NOT NULL,
    uploader          TEXT,
    pre_time          TEXT,
    other             TEXT []   DEFAULT '{}' NOT NULL,
    filter_id         INTEGER
        REFERENCES filter
            ON DELETE SET NULL
);

CREATE INDEX release_filter_id_index
    ON "release" (filter_id);

CREATE INDEX release_indexer_index
    ON "release" (indexer);

CREATE INDEX release_timestamp_index
    ON "release" (timestamp DESC);

CREATE INDEX release_torrent_name_index
    ON "release" (torrent_name);

CREATE INDEX release_normalized_hash_index
    ON "release" (normalized_hash);

CREATE INDEX release_title_index
    ON "release" (title);

CREATE INDEX release_sub_title_index
    ON "release" (sub_title);

CREATE INDEX release_season_index
    ON "release" (season);

CREATE INDEX release_episode_index
    ON "release" (episode);

CREATE INDEX release_year_index
    ON "release" (year);

CREATE INDEX release_month_index
    ON "release" (month);

CREATE INDEX release_day_index
    ON "release" (day);

CREATE INDEX release_resolution_index
    ON "release" (resolution);

CREATE INDEX release_source_index
    ON "release" (source);

CREATE INDEX release_codec_index
    ON "release" (codec);

CREATE INDEX release_container_index
    ON "release" (container);

CREATE INDEX release_hdr_index
    ON "release" (hdr);

CREATE INDEX release_audio_index
    ON "release" (audio);

CREATE INDEX release_audio_channels_index
    ON "release" (audio_channels);

CREATE INDEX release_release_group_index
    ON "release" (release_group);

CREATE INDEX release_language_index
    ON "release" (language);

CREATE INDEX release_proper_index
    ON "release" (proper);

CREATE INDEX release_repack_index
    ON "release" (repack);

CREATE INDEX release_website_index
    ON "release" (website);

CREATE INDEX release_media_processing_index
    ON "release" (media_processing);

CREATE INDEX release_region_index
    ON "release" (region);

CREATE INDEX release_edition_index
    ON "release" (edition);

CREATE INDEX release_cut_index
    ON "release" (cut);

CREATE INDEX release_hybrid_index
    ON "release" (hybrid);

CREATE TABLE release_action_status
(
	id            INTEGER PRIMARY KEY,
	status        TEXT,
	action        TEXT NOT NULL,
	action_id     INTEGER
        CONSTRAINT release_action_status_action_id_fk
            REFERENCES action,
	type          TEXT NOT NULL,
	client        TEXT,
	filter        TEXT,
    filter_id     INTEGER
        CONSTRAINT release_action_status_filter_id_fk
            REFERENCES filter,
	rejections    TEXT []   DEFAULT '{}' NOT NULL,
	timestamp     TIMESTAMP DEFAULT CURRENT_TIMESTAMP,
	raw           TEXT,
	log           TEXT,
    release_id    INTEGER NOT NULL
        CONSTRAINT release_action_status_release_id_fkey
            REFERENCES "release"
            ON DELETE CASCADE
);

CREATE INDEX release_action_status_status_index
    ON release_action_status (status);

CREATE INDEX release_action_status_release_id_index
    ON release_action_status (release_id);

CREATE INDEX release_action_status_filter_id_index
    ON release_action_status (filter_id);

CREATE TABLE notification
(
	id         INTEGER PRIMARY KEY,
	name       TEXT,
	type       TEXT,
	enabled    BOOLEAN,
	events     TEXT []   DEFAULT '{}' NOT NULL,
	token      TEXT,
	api_key    TEXT,
	webhook    TEXT,
	title      TEXT,
	icon       TEXT,
	host       TEXT,
	username   TEXT,
	password   TEXT,
	channel    TEXT,
	rooms      TEXT,
	targets    TEXT,
	devices    TEXT,
	topic      TEXT,
	priority   INTEGER DEFAULT 0,
	created_at TIMESTAMP DEFAULT CURRENT_TIMESTAMP,
	updated_at TIMESTAMP DEFAULT CURRENT_TIMESTAMP
);

CREATE TABLE feed
(
	id            INTEGER PRIMARY KEY,
	indexer       TEXT,
	name          TEXT,
	type          TEXT,
	enabled       BOOLEAN,
	url           TEXT,
	interval      INTEGER,
	timeout       INTEGER DEFAULT 60,
	max_age       INTEGER DEFAULT 0,
	categories    TEXT []   DEFAULT '{}' NOT NULL,
	capabilities  TEXT []   DEFAULT '{}' NOT NULL,
	api_key       TEXT,
	cookie        TEXT,
	settings      TEXT,
    indexer_id    INTEGER,
    last_run      TIMESTAMP,
    last_run_data TEXT,
    created_at    TIMESTAMP DEFAULT CURRENT_TIMESTAMP,
    updated_at    TIMESTAMP DEFAULT CURRENT_TIMESTAMP,
    FOREIGN KEY (indexer_id) REFERENCES indexer(id) ON DELETE SET NULL
);

CREATE TABLE feed_cache
(
	feed_id INTEGER NOT NULL,
	key     TEXT,
	value   TEXT,
	ttl     TIMESTAMP,
	FOREIGN KEY (feed_id) REFERENCES feed (id) ON DELETE cascade
);

CREATE INDEX feed_cache_feed_id_key_index
    ON feed_cache (feed_id, key);

CREATE TABLE api_key
(
    name       TEXT,
    key        TEXT PRIMARY KEY,
    scopes     TEXT []   DEFAULT '{}' NOT NULL,
    created_at TIMESTAMP DEFAULT CURRENT_TIMESTAMP
);

CREATE TABLE list
(
    id                       INTEGER PRIMARY KEY,
    name                     TEXT                 NOT NULL,
    enabled                  BOOLEAN,
    type                     TEXT                 NOT NULL,
    client_id                INTEGER,
    url                      TEXT,
    headers                  TEXT [] DEFAULT '{}' NOT NULL,
    api_key                  TEXT,
    match_release            BOOLEAN,
    tags_included            TEXT [] DEFAULT '{}' NOT NULL,
    tags_excluded            TEXT [] DEFAULT '{}' NOT NULL,
    include_unmonitored      BOOLEAN,
    include_alternate_titles BOOLEAN,
    include_year             BOOLEAN DEFAULT FALSE,
    skip_clean_sanitize      BOOLEAN DEFAULT FALSE,
    last_refresh_time        TIMESTAMP,
    last_refresh_status      TEXT,
    last_refresh_data        TEXT,
    created_at               TIMESTAMP DEFAULT CURRENT_TIMESTAMP,
    updated_at               TIMESTAMP DEFAULT CURRENT_TIMESTAMP,
    FOREIGN KEY (client_id) REFERENCES client (id) ON DELETE SET NULL
);

CREATE TABLE list_filter
(
    list_id   INTEGER,
    filter_id INTEGER,
    FOREIGN KEY (list_id) REFERENCES list(id) ON DELETE CASCADE,
    FOREIGN KEY (filter_id) REFERENCES filter(id) ON DELETE CASCADE,
    PRIMARY KEY (list_id, filter_id)
);

CREATE TABLE sessions (
    token TEXT PRIMARY KEY,
    data BLOB NOT NULL,
    expiry REAL NOT NULL
);

CREATE INDEX sessions_expiry_idx ON sessions(expiry);
`

var sqliteMigrations = []string{
	"",
	`
	CREATE TABLE "release"
	(
		id                INTEGER PRIMARY KEY,
		filter_status     TEXT,
		push_status       TEXT,
		rejections        TEXT []   DEFAULT '{}' NOT NULL,
		indexer           TEXT,
		filter            TEXT,
		protocol          TEXT,
		implementation    TEXT,
		timestamp         TIMESTAMP DEFAULT CURRENT_TIMESTAMP,
		group_id          TEXT,
		torrent_id        TEXT,
		torrent_name      TEXT,
		size              INTEGER,
		raw               TEXT,
		title             TEXT,
		category          TEXT,
		season            INTEGER,
		episode           INTEGER,
		year              INTEGER,
		resolution        TEXT,
		source            TEXT,
		codec             TEXT,
		container         TEXT,
		hdr               TEXT,
		audio             TEXT,
		release_group     TEXT,
		region            TEXT,
		language          TEXT,
		edition           TEXT,
		unrated           BOOLEAN,
		hybrid            BOOLEAN,
		proper            BOOLEAN,
		repack            BOOLEAN,
		website           TEXT,
		artists           TEXT []   DEFAULT '{}' NOT NULL,
		type              TEXT,
		format            TEXT,
		bitrate           TEXT,
		log_score         INTEGER,
		has_log           BOOLEAN,
		has_cue           BOOLEAN,
		is_scene          BOOLEAN,
		origin            TEXT,
		tags              TEXT []   DEFAULT '{}' NOT NULL,
		freeleech         BOOLEAN,
		freeleech_percent INTEGER,
		uploader          TEXT,
		pre_time          TEXT
	);
	`,
	`
	CREATE TABLE release_action_status
	(
		id            INTEGER PRIMARY KEY,
		status        TEXT,
		action        TEXT NOT NULL,
		type          TEXT NOT NULL,
		rejections    TEXT []   DEFAULT '{}' NOT NULL,
    	timestamp     TIMESTAMP DEFAULT CURRENT_TIMESTAMP,
		raw           TEXT,
		log           TEXT,
		release_id    INTEGER NOT NULL,
		FOREIGN KEY (release_id) REFERENCES "release"(id)
	);

	INSERT INTO "release_action_status" (status, action, type, timestamp, release_id)
	SELECT push_status, 'DEFAULT', 'QBITTORRENT', timestamp, id FROM "release";

	ALTER TABLE "release"
	DROP COLUMN push_status;
	`,
	`
	ALTER TABLE "filter"
		ADD COLUMN match_hdr TEXT []   DEFAULT '{}';

	ALTER TABLE "filter"
		ADD COLUMN except_hdr TEXT []   DEFAULT '{}';
	`,
	`
	ALTER TABLE "release"
		RENAME COLUMN bitrate TO quality;

	ALTER TABLE "filter"
		ADD COLUMN artists TEXT;

	ALTER TABLE "filter"
		ADD COLUMN albums TEXT;

	ALTER TABLE "filter"
		ADD COLUMN release_types_match TEXT []   DEFAULT '{}';

	ALTER TABLE "filter"
		ADD COLUMN release_types_ignore TEXT []   DEFAULT '{}';

	ALTER TABLE "filter"
		ADD COLUMN formats TEXT []   DEFAULT '{}';

	ALTER TABLE "filter"
		ADD COLUMN quality TEXT []   DEFAULT '{}';

	ALTER TABLE "filter"
		ADD COLUMN log_score INTEGER;

	ALTER TABLE "filter"
		ADD COLUMN has_log BOOLEAN;

	ALTER TABLE "filter"
		ADD COLUMN has_cue BOOLEAN;

	ALTER TABLE "filter"
		ADD COLUMN perfect_flac BOOLEAN;
	`,
	`
	ALTER TABLE "filter"
		ADD COLUMN media TEXT []   DEFAULT '{}';
	`,
	`
	ALTER TABLE "filter"
		ADD COLUMN priority INTEGER DEFAULT 0 NOT NULL;
	`,
	`
	ALTER TABLE "client"
		ADD COLUMN tls_skip_verify BOOLEAN DEFAULT FALSE;

	ALTER TABLE "client"
		RENAME COLUMN ssl TO tls;
	`,
	`
	ALTER TABLE "action"
		ADD COLUMN webhook_host TEXT;

	ALTER TABLE "action"
		ADD COLUMN webhook_data TEXT;

	ALTER TABLE "action"
		ADD COLUMN webhook_method TEXT;

	ALTER TABLE "action"
		ADD COLUMN webhook_type TEXT;

	ALTER TABLE "action"
		ADD COLUMN webhook_headers TEXT []   DEFAULT '{}';
	`,
	`
CREATE TABLE action_dg_tmp
(
    id                   INTEGER PRIMARY KEY,
    name                 TEXT,
    type                 TEXT,
    enabled              BOOLEAN,
    exec_cmd             TEXT,
    exec_args            TEXT,
    watch_folder         TEXT,
    category             TEXT,
    tags                 TEXT,
    label                TEXT,
    save_path            TEXT,
    paused               BOOLEAN,
    ignore_rules         BOOLEAN,
    limit_upload_speed   INT,
    limit_download_speed INT,
    client_id            INTEGER
        CONSTRAINT action_client_id_fkey
            REFERENCES client
            ON DELETE SET NULL,
	filter_id            INTEGER
        CONSTRAINT action_filter_id_fkey
            REFERENCES filter,
    webhook_host         TEXT,
    webhook_data         TEXT,
    webhook_method       TEXT,
    webhook_type         TEXT,
    webhook_headers      TEXT [] default '{}'
);

INSERT INTO action_dg_tmp(id, name, type, enabled, exec_cmd, exec_args, watch_folder, category, tags, label, save_path,
                          paused, ignore_rules, limit_upload_speed, limit_download_speed, client_id, filter_id,
                          webhook_host, webhook_data, webhook_method, webhook_type, webhook_headers)
SELECT id,
       name,
       type,
       enabled,
       exec_cmd,
       exec_args,
       watch_folder,
       category,
       tags,
       label,
       save_path,
       paused,
       ignore_rules,
       limit_upload_speed,
       limit_download_speed,
       client_id,
       filter_id,
       webhook_host,
       webhook_data,
       webhook_method,
       webhook_type,
       webhook_headers
FROM action;

DROP TABLE action;

ALTER TABLE action_dg_tmp
    RENAME TO action;
	`,
	`
CREATE TABLE filter_indexer_dg_tmp
(
    filter_id  INTEGER
        CONSTRAINT filter_indexer_filter_id_fkey
            REFERENCES filter,
    indexer_id INTEGER
        CONSTRAINT filter_indexer_indexer_id_fkey
            REFERENCES indexer
            ON DELETE CASCADE,
    PRIMARY KEY (filter_id, indexer_id)
);

INSERT INTO filter_indexer_dg_tmp(filter_id, indexer_id)
SELECT filter_id, indexer_id
FROM filter_indexer;

DROP TABLE filter_indexer;

ALTER TABLE filter_indexer_dg_tmp
    RENAME TO filter_indexer;
	`,
	`
CREATE TABLE release_action_status_dg_tmp
(
    id         INTEGER PRIMARY KEY,
    status     TEXT,
    action     TEXT    not null,
    type       TEXT    not null,
    rejections TEXT []   default '{}' not null,
    timestamp  TIMESTAMP default CURRENT_TIMESTAMP,
    raw        TEXT,
    log        TEXT,
    release_id INTEGER not null
        CONSTRAINT release_action_status_release_id_fkey
            REFERENCES "release"
            ON DELETE CASCADE
);

INSERT INTO release_action_status_dg_tmp(id, status, action, type, rejections, timestamp, raw, log, release_id)
SELECT id,
       status,
       action,
       type,
       rejections,
       timestamp,
       raw,
       log,
       release_id
FROM release_action_status;

DROP TABLE release_action_status;

ALTER TABLE release_action_status_dg_tmp
    RENAME TO release_action_status;
	`,
	`
	CREATE TABLE notification
	(
		id         INTEGER PRIMARY KEY,
		name       TEXT,
		type       TEXT,
		enabled    BOOLEAN,
		events     TEXT []   DEFAULT '{}' NOT NULL,
		token      TEXT,
		api_key    TEXT,
		webhook    TEXT,
		title      TEXT,
		icon       TEXT,
		host       TEXT,
		username   TEXT,
		password   TEXT,
		channel    TEXT,
		rooms      TEXT,
		targets    TEXT,
		devices    TEXT,
		created_at TIMESTAMP DEFAULT CURRENT_TIMESTAMP,
		updated_at TIMESTAMP DEFAULT CURRENT_TIMESTAMP
	);
	`,
	`
	CREATE TABLE feed
	(
		id           INTEGER PRIMARY KEY,
		indexer      TEXT,
		name         TEXT,
		type         TEXT,
		enabled      BOOLEAN,
		url          TEXT,
		interval     INTEGER,
		categories   TEXT []   DEFAULT '{}' NOT NULL,
		capabilities TEXT []   DEFAULT '{}' NOT NULL,
		api_key      TEXT,
		settings     TEXT,
		indexer_id   INTEGER,
		created_at   TIMESTAMP DEFAULT CURRENT_TIMESTAMP,
		updated_at   TIMESTAMP DEFAULT CURRENT_TIMESTAMP,
		FOREIGN KEY (indexer_id) REFERENCES indexer(id) ON DELETE SET NULL
	);

	CREATE TABLE feed_cache
	(
		bucket TEXT,
		key    TEXT,
        value  TEXT,
		ttl    TIMESTAMP
	);
	`,
	`
	ALTER TABLE indexer
		ADD COLUMN implementation TEXT;
	`,
	`
	ALTER TABLE "release"
		RENAME COLUMN release_group TO "group";

	ALTER TABLE "release"
		DROP COLUMN raw;

	ALTER TABLE "release"
		DROP COLUMN audio;

	ALTER TABLE "release"
		DROP COLUMN region;

	ALTER TABLE "release"
		DROP COLUMN language;

	ALTER TABLE "release"
		DROP COLUMN edition;

	ALTER TABLE "release"
		DROP COLUMN unrated;

	ALTER TABLE "release"
		DROP COLUMN hybrid;

	ALTER TABLE "release"
		DROP COLUMN artists;

	ALTER TABLE "release"
		DROP COLUMN format;

	ALTER TABLE "release"
		DROP COLUMN quality;

	ALTER TABLE "release"
		DROP COLUMN log_score;

	ALTER TABLE "release"
		DROP COLUMN has_log;

	ALTER TABLE "release"
		DROP COLUMN has_cue;

	ALTER TABLE "release"
		DROP COLUMN is_scene;

	ALTER TABLE "release"
		DROP COLUMN freeleech;

	ALTER TABLE "release"
		DROP COLUMN freeleech_percent;

	ALTER TABLE "filter"
		ADD COLUMN origins TEXT []   DEFAULT '{}';
	`,
	`
	ALTER TABLE "filter"
		ADD COLUMN match_other TEXT []   DEFAULT '{}';

	ALTER TABLE "filter"
		ADD COLUMN except_other TEXT []   DEFAULT '{}';
	`,
	`
	ALTER TABLE "release"
		RENAME COLUMN "group" TO "release_group";
	`,
	`
	ALTER TABLE "action"
		ADD COLUMN reannounce_skip BOOLEAN DEFAULT false;

	ALTER TABLE "action"
		ADD COLUMN reannounce_delete BOOLEAN DEFAULT false;

	ALTER TABLE "action"
		ADD COLUMN reannounce_interval INTEGER DEFAULT 7;

	ALTER TABLE "action"
		ADD COLUMN reannounce_max_attempts INTEGER DEFAULT 50;
	`,
	`
	ALTER TABLE "action"
		ADD COLUMN limit_ratio REAL DEFAULT 0;

	ALTER TABLE "action"
		ADD COLUMN limit_seed_time INTEGER DEFAULT 0;
	`,
	`
alter table filter
    add max_downloads INTEGER default 0;

alter table filter
    add max_downloads_unit TEXT;

create table release_dg_tmp
(
    id             INTEGER
        primary key,
    filter_status  TEXT,
    rejections     TEXT []   default '{}' not null,
    indexer        TEXT,
    filter         TEXT,
    protocol       TEXT,
    implementation TEXT,
    timestamp      TIMESTAMP default CURRENT_TIMESTAMP,
    group_id       TEXT,
    torrent_id     TEXT,
    torrent_name   TEXT,
    size           INTEGER,
    title          TEXT,
    category       TEXT,
    season         INTEGER,
    episode        INTEGER,
    year           INTEGER,
    resolution     TEXT,
    source         TEXT,
    codec          TEXT,
    container      TEXT,
    hdr            TEXT,
    release_group  TEXT,
    proper         BOOLEAN,
    repack         BOOLEAN,
    website        TEXT,
    type           TEXT,
    origin         TEXT,
    tags           TEXT []   default '{}' not null,
    uploader       TEXT,
    pre_time       TEXT,
    filter_id      INTEGER
        CONSTRAINT release_filter_id_fk
            REFERENCES filter
            ON DELETE SET NULL
);

INSERT INTO release_dg_tmp(id, filter_status, rejections, indexer, filter, protocol, implementation, timestamp,
                           group_id, torrent_id, torrent_name, size, title, category, season, episode, year, resolution,
                           source, codec, container, hdr, release_group, proper, repack, website, type, origin, tags,
                           uploader, pre_time)
SELECT id,
       filter_status,
       rejections,
       indexer,
       filter,
       protocol,
       implementation,
       timestamp,
       group_id,
       torrent_id,
       torrent_name,
       size,
       title,
       category,
       season,
       episode,
       year,
       resolution,
       source,
       codec,
       container,
       hdr,
       release_group,
       proper,
       repack,
       website,
       type,
       origin,
       tags,
       uploader,
       pre_time
FROM "release";

DROP TABLE "release";

ALTER TABLE release_dg_tmp
    RENAME TO "release";

CREATE INDEX release_filter_id_index
    ON "release" (filter_id);
	`,
	`
CREATE INDEX release_action_status_release_id_index
    ON release_action_status (release_id);

CREATE INDEX release_indexer_index
    ON "release" (indexer);

CREATE INDEX release_timestamp_index
    ON "release" (timestamp DESC);

CREATE INDEX release_torrent_name_index
    ON "release" (torrent_name);

CREATE INDEX indexer_identifier_index
    ON indexer (identifier);
	`,
	`
	ALTER TABLE release_action_status
		ADD COLUMN client TEXT;

	ALTER TABLE release_action_status
		ADD COLUMN filter TEXT;
	`,
	`
	ALTER TABLE filter
		ADD COLUMN external_script_enabled BOOLEAN DEFAULT FALSE;

	ALTER TABLE filter
		ADD COLUMN external_script_cmd TEXT;

	ALTER TABLE filter
		ADD COLUMN external_script_args TEXT;

	ALTER TABLE filter
		ADD COLUMN external_script_expect_status INTEGER;

	ALTER TABLE filter
		ADD COLUMN external_webhook_enabled BOOLEAN DEFAULT FALSE;

	ALTER TABLE filter
		ADD COLUMN external_webhook_host TEXT;

	ALTER TABLE filter
		ADD COLUMN external_webhook_data TEXT;

	ALTER TABLE filter
		ADD COLUMN external_webhook_expect_status INTEGER;
	`,
	`
	ALTER TABLE action
		ADD COLUMN skip_hash_check BOOLEAN DEFAULT FALSE;

	ALTER TABLE action
		ADD COLUMN content_layout TEXT;
	`,
	`
	ALTER TABLE filter
		ADD COLUMN except_origins TEXT []   DEFAULT '{}';
	`,
	`CREATE TABLE api_key
	(
		name       TEXT,
		key        TEXT PRIMARY KEY,
		scopes     TEXT []   DEFAULT '{}' NOT NULL,
		created_at TIMESTAMP DEFAULT CURRENT_TIMESTAMP
	);
	`,
	`ALTER TABLE feed
     	ADD COLUMN timeout INTEGER DEFAULT 60;
    `,
	`ALTER TABLE feed
     	ADD COLUMN max_age INTEGER DEFAULT 3600;

	ALTER TABLE feed
     	ADD COLUMN last_run TIMESTAMP;

	ALTER TABLE feed
     	ADD COLUMN last_run_data TEXT;

	ALTER TABLE feed
     	ADD COLUMN cookie TEXT;
    `,
	`ALTER TABLE filter
		ADD COLUMN match_release_tags TEXT;

	ALTER TABLE filter
		ADD COLUMN except_release_tags TEXT;

	ALTER TABLE filter
		ADD COLUMN use_regex_release_tags BOOLEAN DEFAULT FALSE;
	`,
	`
CREATE TABLE irc_network_dg_tmp
(
    id              INTEGER
        primary key,
    enabled         BOOLEAN,
    name            TEXT    not null,
    server          TEXT    not null,
    port            INTEGER not null,
    tls             BOOLEAN,
    pass            TEXT,
    nick            TEXT,
    auth_mechanism  TEXT,
    auth_account    TEXT,
    auth_password   TEXT,
    invite_command  TEXT,
    connected       BOOLEAN,
    connected_since TIMESTAMP,
    created_at      TIMESTAMP default CURRENT_TIMESTAMP,
    updated_at      TIMESTAMP default CURRENT_TIMESTAMP,
    unique (server, port, nick)
);

INSERT INTO irc_network_dg_tmp(id, enabled, name, server, port, tls, pass, nick, auth_mechanism, auth_account, auth_password, invite_command,
                               connected, connected_since, created_at, updated_at)
SELECT id,
       enabled,
       name,
       server,
       port,
       tls,
       pass,
       nickserv_account,
       'SASL_PLAIN',
       nickserv_account,
       nickserv_password,
       invite_command,
       connected,
       connected_since,
       created_at,
       updated_at
FROM irc_network;

DROP TABLE irc_network;

ALTER TABLE irc_network_dg_tmp
    RENAME TO irc_network;
	`,
	`ALTER TABLE indexer
     	ADD COLUMN base_url TEXT;
    `,
	`ALTER TABLE "filter"
	ADD COLUMN smart_episode BOOLEAN DEFAULT false;
	`,
	`ALTER TABLE "filter"
		ADD COLUMN match_language TEXT []   DEFAULT '{}';

	ALTER TABLE "filter"
		ADD COLUMN except_language TEXT []   DEFAULT '{}';
	`,
	`CREATE TABLE release_action_status_dg_tmp
(
    id         INTEGER
        PRIMARY KEY,
    status     TEXT,
    action     TEXT                   NOT NULL,
    type       TEXT                   NOT NULL,
    rejections TEXT      DEFAULT '{}' NOT NULL,
    timestamp  TIMESTAMP DEFAULT CURRENT_TIMESTAMP,
    raw        TEXT,
    log        TEXT,
    release_id INTEGER                NOT NULL
        constraint release_action_status_release_id_fkey
            references "release"
            on delete cascade,
    client     TEXT,
    filter     TEXT,
    filter_id  INTEGER
        CONSTRAINT release_action_status_filter_id_fk
            REFERENCES filter
);

INSERT INTO release_action_status_dg_tmp(id, status, action, type, rejections, timestamp, raw, log, release_id, client, filter)
SELECT id,
       status,
       action,
       type,
       rejections,
       timestamp,
       raw,
       log,
       release_id,
       client,
       filter
FROM release_action_status;

DROP TABLE release_action_status;

ALTER TABLE release_action_status_dg_tmp
    RENAME TO release_action_status;

CREATE INDEX release_action_status_filter_id_index
    ON release_action_status (filter_id);

CREATE INDEX release_action_status_release_id_index
    ON release_action_status (release_id);

CREATE INDEX release_action_status_status_index
    ON release_action_status (status);

UPDATE release_action_status
SET filter_id = (SELECT f.id
FROM filter f WHERE f.name = release_action_status.filter);
	`,
	`ALTER TABLE "release"
ADD COLUMN info_url TEXT;

ALTER TABLE "release"
ADD COLUMN download_url TEXT;
	`,
	`ALTER TABLE filter
		ADD COLUMN tags_match_logic TEXT;

	ALTER TABLE filter
		ADD COLUMN except_tags_match_logic TEXT;

    UPDATE filter
    SET tags_match_logic = 'ANY'
    WHERE tags IS NOT NULL;

    UPDATE filter
    SET except_tags_match_logic = 'ANY'
    WHERE except_tags IS NOT NULL;
	`,
	`ALTER TABLE notification
ADD COLUMN priority INTEGER DEFAULT 0;`,
	`ALTER TABLE notification
ADD COLUMN topic text;`,
	`ALTER TABLE filter
		ADD COLUMN match_description TEXT;

	ALTER TABLE filter
		ADD COLUMN except_description TEXT;

	ALTER TABLE filter
		ADD COLUMN use_regex_description BOOLEAN DEFAULT FALSE;`,
	`create table release_action_status_dg_tmp
(
    id         INTEGER
        primary key,
    status     TEXT,
    action     TEXT                   not null,
    action_id  INTEGER
        constraint release_action_status_action_id_fk
            references action,
    type       TEXT                   not null,
    rejections TEXT      default '{}' not null,
    timestamp  TIMESTAMP default CURRENT_TIMESTAMP,
    raw        TEXT,
    log        TEXT,
    release_id INTEGER                not null
        constraint release_action_status_release_id_fkey
            references "release"
            on delete cascade,
    client     TEXT,
    filter     TEXT,
    filter_id  INTEGER
        constraint release_action_status_filter_id_fk
            references filter
);

insert into release_action_status_dg_tmp(id, status, action, type, rejections, timestamp, raw, log, release_id, client,
                                         filter, filter_id)
select id,
       status,
       action,
       type,
       rejections,
       timestamp,
       raw,
       log,
       release_id,
       client,
       filter,
       filter_id
from release_action_status;

drop table release_action_status;

alter table release_action_status_dg_tmp
    rename to release_action_status;

create index release_action_status_filter_id_index
    on release_action_status (filter_id);

create index release_action_status_release_id_index
    on release_action_status (release_id);

create index release_action_status_status_index
    on release_action_status (status);`,
	`ALTER TABLE irc_network
ADD COLUMN use_bouncer BOOLEAN DEFAULT FALSE;

ALTER TABLE irc_network
ADD COLUMN bouncer_addr TEXT;`,
	`CREATE TABLE filter_external
(
    id                      INTEGER PRIMARY KEY,
    name                    TEXT     NOT NULL,
    idx                     INTEGER,
    type                    TEXT,
    enabled                 BOOLEAN,
    exec_cmd                TEXT,
    exec_args               TEXT,
    exec_expect_status      INTEGER,
    webhook_host            TEXT,
    webhook_method          TEXT,
    webhook_data            TEXT,
    webhook_headers         TEXT,
    webhook_expect_status   INTEGER,
    filter_id               INTEGER NOT NULL,
    FOREIGN KEY (filter_id) REFERENCES filter(id) ON DELETE CASCADE
);

INSERT INTO "filter_external" (name, type, enabled, exec_cmd, exec_args, exec_expect_status, filter_id)
SELECT 'exec', 'EXEC', external_script_enabled, external_script_cmd, external_script_args, external_script_expect_status, id FROM "filter" WHERE external_script_enabled = true;

INSERT INTO "filter_external" (name, type, enabled, webhook_host, webhook_data, webhook_method, webhook_expect_status, filter_id)
SELECT 'webhook', 'WEBHOOK', external_webhook_enabled, external_webhook_host, external_webhook_data, 'POST', external_webhook_expect_status, id FROM "filter" WHERE external_webhook_enabled = true;

create table filter_dg_tmp
(
    id                      INTEGER primary key,
    enabled                 BOOLEAN,
    name                    TEXT     not null,
    min_size                TEXT,
    max_size                TEXT,
    delay                   INTEGER,
    match_releases          TEXT,
    except_releases         TEXT,
    use_regex               BOOLEAN,
    match_release_groups    TEXT,
    except_release_groups   TEXT,
    scene                   BOOLEAN,
    freeleech               BOOLEAN,
    freeleech_percent       TEXT,
    shows                   TEXT,
    seasons                 TEXT,
    episodes                TEXT,
    resolutions             TEXT      default '{}' not null,
    codecs                  TEXT      default '{}' not null,
    sources                 TEXT      default '{}' not null,
    containers              TEXT      default '{}' not null,
    match_hdr               TEXT      default '{}',
    except_hdr              TEXT      default '{}',
    years                   TEXT,
    artists                 TEXT,
    albums                  TEXT,
    release_types_match     TEXT      default '{}',
    release_types_ignore    TEXT      default '{}',
    formats                 TEXT      default '{}',
    quality                 TEXT      default '{}',
    media                   TEXT      default '{}',
    log_score               INTEGER,
    has_log                 BOOLEAN,
    has_cue                 BOOLEAN,
    perfect_flac            BOOLEAN,
    match_categories        TEXT,
    except_categories       TEXT,
    match_uploaders         TEXT,
    except_uploaders        TEXT,
    tags                    TEXT,
    except_tags             TEXT,
    created_at              TIMESTAMP default CURRENT_TIMESTAMP,
    updated_at              TIMESTAMP default CURRENT_TIMESTAMP,
    priority                INTEGER   default 0    not null,
    origins                 TEXT      default '{}',
    match_other             TEXT      default '{}',
    except_other            TEXT      default '{}',
    max_downloads           INTEGER   default 0,
    max_downloads_unit      TEXT,
    except_origins          TEXT      default '{}',
    match_release_tags      TEXT,
    except_release_tags     TEXT,
    use_regex_release_tags  BOOLEAN   default FALSE,
    smart_episode           BOOLEAN   default false,
    match_language          TEXT      default '{}',
    except_language         TEXT      default '{}',
    tags_match_logic        TEXT,
    except_tags_match_logic TEXT,
    match_description       TEXT,
    except_description      TEXT,
    use_regex_description   BOOLEAN   default FALSE
);

insert into filter_dg_tmp(id, enabled, name, min_size, max_size, delay, match_releases, except_releases, use_regex,
                          match_release_groups, except_release_groups, scene, freeleech, freeleech_percent, shows,
                          seasons, episodes, resolutions, codecs, sources, containers, match_hdr, except_hdr, years,
                          artists, albums, release_types_match, release_types_ignore, formats, quality, media,
                          log_score, has_log, has_cue, perfect_flac, match_categories, except_categories,
                          match_uploaders, except_uploaders, tags, except_tags, created_at, updated_at, priority,
                          origins, match_other, except_other, max_downloads, max_downloads_unit, except_origins,
                          match_release_tags, except_release_tags, use_regex_release_tags, smart_episode,
                          match_language, except_language, tags_match_logic, except_tags_match_logic, match_description,
                          except_description, use_regex_description)
select id,
       enabled,
       name,
       min_size,
       max_size,
       delay,
       match_releases,
       except_releases,
       use_regex,
       match_release_groups,
       except_release_groups,
       scene,
       freeleech,
       freeleech_percent,
       shows,
       seasons,
       episodes,
       resolutions,
       codecs,
       sources,
       containers,
       match_hdr,
       except_hdr,
       years,
       artists,
       albums,
       release_types_match,
       release_types_ignore,
       formats,
       quality,
       media,
       log_score,
       has_log,
       has_cue,
       perfect_flac,
       match_categories,
       except_categories,
       match_uploaders,
       except_uploaders,
       tags,
       except_tags,
       created_at,
       updated_at,
       priority,
       origins,
       match_other,
       except_other,
       max_downloads,
       max_downloads_unit,
       except_origins,
       match_release_tags,
       except_release_tags,
       use_regex_release_tags,
       smart_episode,
       match_language,
       except_language,
       tags_match_logic,
       except_tags_match_logic,
       match_description,
       except_description,
       use_regex_description
from filter;

drop table filter;

alter table filter_dg_tmp
    rename to filter;
`,
	`DROP TABLE IF EXISTS feed_cache;

CREATE TABLE feed_cache
(
	feed_id INTEGER NOT NULL,
	key     TEXT,
	value   TEXT,
	ttl     TIMESTAMP,
	FOREIGN KEY (feed_id) REFERENCES feed (id) ON DELETE cascade
);

CREATE INDEX feed_cache_feed_id_key_index
    ON feed_cache (feed_id, key);
`,
	`ALTER TABLE action
ADD COLUMN external_client_id INTEGER;
`,
	`ALTER TABLE filter_external
ADD COLUMN external_webhook_retry_status TEXT;

ALTER TABLE filter_external
	ADD COLUMN external_webhook_retry_attempts INTEGER;

ALTER TABLE filter_external
	ADD COLUMN external_webhook_retry_delay_seconds INTEGER;

ALTER TABLE filter_external
	ADD COLUMN external_webhook_retry_max_jitter_seconds INTEGER;
`,
	`
CREATE TABLE filter_external_dg_tmp
(
    id                               INTEGER PRIMARY KEY,
    name                             TEXT    NOT NULL,
    idx                              INTEGER,
    type                             TEXT,
    enabled                          BOOLEAN,
    exec_cmd                         TEXT,
    exec_args                        TEXT,
    exec_expect_status               INTEGER,
    webhook_host                     TEXT,
    webhook_method                   TEXT,
    webhook_data                     TEXT,
    webhook_headers                  TEXT,
    webhook_expect_status            INTEGER,
    webhook_retry_status             TEXT,
    webhook_retry_attempts           INTEGER,
    webhook_retry_delay_seconds      INTEGER,
    webhook_retry_max_jitter_seconds INTEGER,
    filter_id                        INTEGER NOT NULL
        REFERENCES filter
            ON DELETE CASCADE
);

INSERT INTO filter_external_dg_tmp(id, name, idx, type, enabled, exec_cmd, exec_args, exec_expect_status, webhook_host,
                                   webhook_method, webhook_data, webhook_headers, webhook_expect_status, filter_id,
                                   webhook_retry_status, webhook_retry_attempts, webhook_retry_delay_seconds,
                                   webhook_retry_max_jitter_seconds)
SELECT id,
       name,
       idx,
       type,
       enabled,
       exec_cmd,
       exec_args,
       exec_expect_status,
       webhook_host,
       webhook_method,
       webhook_data,
       webhook_headers,
       webhook_expect_status,
       filter_id,
       external_webhook_retry_status,
       external_webhook_retry_attempts,
       external_webhook_retry_delay_seconds,
       external_webhook_retry_max_jitter_seconds
FROM filter_external;

DROP TABLE filter_external;

ALTER TABLE filter_external_dg_tmp
    RENAME TO filter_external;
`,
	`ALTER TABLE filter_external
	DROP COLUMN webhook_retry_max_jitter_seconds;
`,
	`ALTER TABLE irc_network
	ADD COLUMN bot_mode BOOLEAN DEFAULT FALSE;
`,
	`CREATE TABLE feed_dg_tmp
(
    id            INTEGER PRIMARY KEY,
    indexer       TEXT,
    name          TEXT,
    type          TEXT,
    enabled       BOOLEAN,
    url           TEXT,
    interval      INTEGER,
    capabilities  TEXT      DEFAULT '{}' NOT NULL,
    api_key       TEXT,
    settings      TEXT,
    indexer_id    INTEGER
        REFERENCES indexer
            ON DELETE CASCADE,
    created_at    TIMESTAMP DEFAULT CURRENT_TIMESTAMP,
    updated_at    TIMESTAMP DEFAULT CURRENT_TIMESTAMP,
    timeout       INTEGER   DEFAULT 60,
    max_age       INTEGER   DEFAULT 0,
    last_run      TIMESTAMP,
    last_run_data TEXT,
    cookie        TEXT
);

INSERT INTO feed_dg_tmp(id, indexer, name, type, enabled, url, interval, capabilities, api_key, settings, indexer_id,
                        created_at, updated_at, timeout, max_age, last_run, last_run_data, cookie)
SELECT id,
       indexer,
       name,
       type,
       enabled,
       url,
       interval,
       capabilities,
       api_key,
       settings,
       indexer_id,
       created_at,
       updated_at,
       timeout,
       max_age,
       last_run,
       last_run_data,
       cookie
FROM feed;

DROP TABLE feed;

ALTER TABLE feed_dg_tmp
    RENAME TO feed;
`,
	`ALTER TABLE action
	ADD COLUMN priority TEXT;
`,
	`ALTER TABLE action
	ADD COLUMN external_client TEXT;
`, `
ALTER TABLE filter
    ADD COLUMN min_seeders INTEGER DEFAULT 0;

ALTER TABLE filter
    ADD COLUMN max_seeders INTEGER DEFAULT 0;

ALTER TABLE filter
    ADD COLUMN min_leechers INTEGER DEFAULT 0;

ALTER TABLE filter
    ADD COLUMN max_leechers INTEGER DEFAULT 0;
`,
	`UPDATE irc_network
    SET server = 'irc.nebulance.io'
    WHERE server = 'irc.nebulance.cc';
`,
	`UPDATE  irc_network
    SET server = 'irc.animefriends.moe',
        name = CASE
			WHEN name = 'AnimeBytes-IRC' THEN 'AnimeBytes'
        	ELSE name
        END
	WHERE server = 'irc.animebytes.tv';
`,
	`ALTER TABLE action
    ADD COLUMN first_last_piece_prio BOOLEAN DEFAULT false;
`,
	`ALTER TABLE indexer
    ADD COLUMN identifier_external TEXT;

	UPDATE indexer
    SET identifier_external = name;
`,
	`ALTER TABLE "release"
ADD COLUMN month INTEGER;

ALTER TABLE "release"
ADD COLUMN day INTEGER;

ALTER TABLE filter
ADD COLUMN months TEXT;

ALTER TABLE filter
ADD COLUMN days TEXT;
`,
	`CREATE TABLE proxy
(
    id             INTEGER PRIMARY KEY,
    enabled        BOOLEAN,
    name           TEXT NOT NULL,
	type           TEXT NOT NULL,
    addr           TEXT NOT NULL,
	auth_user      TEXT,
	auth_pass      TEXT,
    timeout        INTEGER,
    created_at     TIMESTAMP DEFAULT CURRENT_TIMESTAMP,
    updated_at     TIMESTAMP DEFAULT CURRENT_TIMESTAMP
);

ALTER TABLE indexer
    ADD proxy_id INTEGER
        CONSTRAINT indexer_proxy_id_fk
            REFERENCES proxy(id)
            ON DELETE SET NULL;

ALTER TABLE indexer
    ADD use_proxy BOOLEAN DEFAULT FALSE;

ALTER TABLE irc_network
    ADD use_proxy BOOLEAN DEFAULT FALSE;

ALTER TABLE irc_network
    ADD proxy_id INTEGER
        CONSTRAINT irc_network_proxy_id_fk
            REFERENCES proxy(id)
            ON DELETE SET NULL;
`,
	`UPDATE indexer
	SET base_url = 'https://fuzer.xyz/'
	WHERE base_url = 'https://fuzer.me/';
`,
	`CREATE INDEX filter_external_filter_id_index
    ON filter_external(filter_id);

CREATE INDEX filter_enabled_index
    ON filter (enabled);

CREATE INDEX filter_priority_index
    ON filter (priority);
`,
	`UPDATE irc_network
    SET server = 'irc.fuzer.xyz'
    WHERE server = 'irc.fuzer.me';
`,
	`UPDATE irc_network
	SET server = 'irc.scenehd.org'
	WHERE server = 'irc.scenehd.eu';

UPDATE irc_network
	SET server = 'irc.p2p-network.net', name = 'P2P-Network', nick = nick || '_0'
	WHERE server = 'irc.librairc.net';

UPDATE irc_network
	SET server = 'irc.atw-inter.net', name = 'ATW-Inter'
	WHERE server = 'irc.ircnet.com';
`,
	`UPDATE indexer
	SET base_url = 'https://redacted.sh/'
	WHERE base_url = 'https://redacted.ch/';
`,
	`UPDATE irc_network
    SET port = '6697', tls = true
    WHERE server = 'irc.seedpool.org';
`,
	`ALTER TABLE "release"
	ADD COLUMN announce_type TEXT DEFAULT 'NEW';

	ALTER TABLE filter
	ADD COLUMN announce_types TEXT []   DEFAULT '{}';
`,
	`CREATE TABLE list
(
    id                       INTEGER PRIMARY KEY,
    name                     TEXT                 NOT NULL,
    enabled                  BOOLEAN,
    type                     TEXT                 NOT NULL,
    client_id                INTEGER,
    url                      TEXT,
    headers                  TEXT [] DEFAULT '{}' NOT NULL,
    api_key                  TEXT,
    match_release            BOOLEAN,
    tags_included            TEXT [] DEFAULT '{}' NOT NULL,
    tags_excluded            TEXT [] DEFAULT '{}' NOT NULL,
    include_unmonitored      BOOLEAN,
    include_alternate_titles BOOLEAN,
    last_refresh_time        TIMESTAMP,
    last_refresh_status      TEXT,
    last_refresh_data        TEXT,
    created_at               TIMESTAMP DEFAULT CURRENT_TIMESTAMP,
    updated_at               TIMESTAMP DEFAULT CURRENT_TIMESTAMP,
    FOREIGN KEY (client_id) REFERENCES client (id) ON DELETE SET NULL
);

CREATE TABLE list_filter
(
    list_id   INTEGER,
    filter_id INTEGER,
    FOREIGN KEY (list_id) REFERENCES list(id) ON DELETE CASCADE,
    FOREIGN KEY (filter_id) REFERENCES filter(id) ON DELETE CASCADE,
    PRIMARY KEY (list_id, filter_id)
);
`,
	`ALTER TABLE filter
  ADD COLUMN match_record_labels TEXT DEFAULT '';

  ALTER TABLE filter
  ADD COLUMN except_record_labels TEXT DEFAULT '';
`,
	`CREATE TABLE release_profile_duplicate
(
    id            INTEGER PRIMARY KEY AUTOINCREMENT,
    name          TEXT NOT NULL,
    protocol      BOOLEAN DEFAULT FALSE,
    release_name  BOOLEAN DEFAULT FALSE,
    hash          BOOLEAN DEFAULT FALSE,
    title         BOOLEAN DEFAULT FALSE,
    sub_title     BOOLEAN DEFAULT FALSE,
    year          BOOLEAN DEFAULT FALSE,
    month         BOOLEAN DEFAULT FALSE,
    day           BOOLEAN DEFAULT FALSE,
    source        BOOLEAN DEFAULT FALSE,
    resolution    BOOLEAN DEFAULT FALSE,
    codec         BOOLEAN DEFAULT FALSE,
    container     BOOLEAN DEFAULT FALSE,
    dynamic_range BOOLEAN DEFAULT FALSE,
    audio         BOOLEAN DEFAULT FALSE,
    release_group BOOLEAN DEFAULT FALSE,
    season        BOOLEAN DEFAULT FALSE,
    episode       BOOLEAN DEFAULT FALSE,
    website       BOOLEAN DEFAULT FALSE,
    proper        BOOLEAN DEFAULT FALSE,
    repack        BOOLEAN DEFAULT FALSE,
    edition       BOOLEAN DEFAULT FALSE,
    language      BOOLEAN DEFAULT FALSE
);

INSERT INTO release_profile_duplicate (id, name, protocol, release_name, hash, title, sub_title, year, month, day, source, resolution, codec, container, dynamic_range, audio, release_group, season, episode, website, proper, repack, edition, language)
VALUES (1, 'Exact release', 0, 1, 1, 0, 0, 0, 0, 0, 0, 0, 0, 0, 0, 0, 0, 0, 0, 0, 0, 0, 0, 0),
       (2, 'Movie', 0, 0, 0, 1, 0, 1, 0, 0, 0, 1, 0, 0, 0, 0, 0, 0, 0, 0, 0, 0, 0, 0),
       (3, 'TV', 0, 0, 0, 1, 0, 1, 1, 1, 0, 0, 0, 0, 0, 0, 0, 1, 1, 0, 0, 0, 0, 0);

ALTER TABLE filter
    ADD COLUMN release_profile_duplicate_id INTEGER
        CONSTRAINT filter_release_profile_duplicate_id_fk
            REFERENCES release_profile_duplicate (id)
            ON DELETE SET NULL;

ALTER TABLE "release"
    ADD normalized_hash TEXT;

ALTER TABLE "release"
    ADD sub_title TEXT;

ALTER TABLE "release"
    ADD audio TEXT;

ALTER TABLE "release"
    ADD audio_channels TEXT;

ALTER TABLE "release"
    ADD language TEXT;

ALTER TABLE "release"
    ADD media_processing TEXT;

ALTER TABLE "release"
    ADD edition TEXT;

ALTER TABLE "release"
    ADD cut TEXT;

ALTER TABLE "release"
    ADD hybrid BOOLEAN DEFAULT FALSE;

ALTER TABLE "release"
    ADD region TEXT;

ALTER TABLE "release"
    ADD other TEXT []   DEFAULT '{}' NOT NULL;

CREATE INDEX release_normalized_hash_index
    ON "release" (normalized_hash);

CREATE INDEX release_title_index
    ON "release" (title);

CREATE INDEX release_sub_title_index
    ON "release" (sub_title);

CREATE INDEX release_season_index
    ON "release" (season);

CREATE INDEX release_episode_index
    ON "release" (episode);

CREATE INDEX release_year_index
    ON "release" (year);

CREATE INDEX release_month_index
    ON "release" (month);

CREATE INDEX release_day_index
    ON "release" (day);

CREATE INDEX release_resolution_index
    ON "release" (resolution);

CREATE INDEX release_source_index
    ON "release" (source);

CREATE INDEX release_codec_index
    ON "release" (codec);

CREATE INDEX release_container_index
    ON "release" (container);

CREATE INDEX release_hdr_index
    ON "release" (hdr);

CREATE INDEX release_audio_index
    ON "release" (audio);

CREATE INDEX release_audio_channels_index
    ON "release" (audio_channels);

CREATE INDEX release_release_group_index
    ON "release" (release_group);

CREATE INDEX release_proper_index
    ON "release" (proper);

CREATE INDEX release_repack_index
    ON "release" (repack);

CREATE INDEX release_website_index
    ON "release" (website);

CREATE INDEX release_media_processing_index
    ON "release" (media_processing);

CREATE INDEX release_language_index
    ON "release" (language);

CREATE INDEX release_region_index
    ON "release" (region);

CREATE INDEX release_edition_index
    ON "release" (edition);

CREATE INDEX release_cut_index
    ON "release" (cut);

CREATE INDEX release_hybrid_index
    ON "release" (hybrid);
`,
	`UPDATE irc_channel
    SET name = '#ptp-announce'
    WHERE name = '#ptp-announce-dev' AND NOT EXISTS (SELECT 1 FROM irc_channel WHERE name = '#ptp-announce');
`,
	`UPDATE irc_network
  SET invite_command = REPLACE(invite_command, '#ptp-announce-dev', '#ptp-announce')
  WHERE invite_command LIKE '%#ptp-announce-dev%';
`,
	`UPDATE filter
	SET announce_types = '{"NEW"}'
	WHERE announce_types = '{}';
`,
<<<<<<< HEAD
	`ALTER TABLE filter
	ADD COLUMN webhook_continue_on_error BOOLEAN DEFAULT false;
=======
	`
	ALTER TABLE list
		ADD COLUMN skip_clean_sanitize BOOLEAN DEFAULT FALSE;
`,
	`UPDATE irc_network
	SET
    	auth_mechanism = 'NONE',
    	auth_account = '',
    	auth_password = ''
	WHERE server = 'irc.rocket-hd.cc'
    	AND auth_mechanism != 'NONE';

	UPDATE irc_channel
	SET password = NULL
	WHERE password IS NOT NULL
    	AND network_id IN (
        	SELECT id
        	FROM irc_network
        	WHERE server = 'irc.rocket-hd.cc'
    	);
`,
	`CREATE TABLE sessions (
    token TEXT PRIMARY KEY,
    data BLOB NOT NULL,
    expiry REAL NOT NULL
);

CREATE INDEX sessions_expiry_idx ON sessions(expiry);
`,
	`INSERT INTO irc_network (
    enabled, name, server, port, tls, pass, nick,
    auth_mechanism, auth_account, auth_password,
    invite_command, use_bouncer, bouncer_addr, bot_mode,
    connected, connected_since, use_proxy, proxy_id,
    created_at, updated_at
)
SELECT
    enabled, 'ULCX', 'irc.upload.cx', port, tls, pass, nick,
    auth_mechanism, auth_account, auth_password,
    invite_command, use_bouncer, bouncer_addr, bot_mode,
    connected, connected_since, use_proxy, proxy_id,
    CURRENT_TIMESTAMP, CURRENT_TIMESTAMP
FROM irc_network
WHERE id IN (
    SELECT network_id
    FROM irc_channel
    WHERE name = '#ulcx-announce'
);

INSERT INTO irc_channel (enabled, name, password, detached, network_id)
SELECT c.enabled, '#announce', c.password, c.detached,
	  (SELECT MAX(id) FROM irc_network WHERE name = 'ULCX' AND server = 'irc.upload.cx')
FROM irc_channel c
WHERE c.name = '#ulcx-announce';

DELETE FROM irc_channel
WHERE name = '#ulcx-announce';
`,
	`-- Update macro with typo
UPDATE filter_external
SET
    exec_cmd = REPLACE(REPLACE(exec_cmd, '{{ .CurrenTimeUnixMS }}', '{{ .CurrentTimeUnixMS }}'), '{{.CurrenTimeUnixMS}}', '{{ .CurrentTimeUnixMS }}'),
    exec_args = REPLACE(REPLACE(exec_args, '{{ .CurrenTimeUnixMS }}', '{{ .CurrentTimeUnixMS }}'), '{{.CurrenTimeUnixMS}}', '{{ .CurrentTimeUnixMS }}'),
    webhook_data = REPLACE(REPLACE(webhook_data, '{{ .CurrenTimeUnixMS }}', '{{ .CurrentTimeUnixMS }}'), '{{.CurrenTimeUnixMS}}', '{{ .CurrentTimeUnixMS }}')
WHERE
    exec_cmd LIKE '%{{ .CurrenTimeUnixMS }}%' OR exec_cmd LIKE '%{{.CurrenTimeUnixMS}}%'
    OR exec_args LIKE '%{{ .CurrenTimeUnixMS }}%' OR exec_args LIKE '%{{.CurrenTimeUnixMS}}%'
    OR webhook_data LIKE '%{{ .CurrenTimeUnixMS }}%' OR webhook_data LIKE '%{{.CurrenTimeUnixMS}}%';

UPDATE action
SET
    exec_cmd = REPLACE(REPLACE(exec_cmd, '{{ .CurrenTimeUnixMS }}', '{{ .CurrentTimeUnixMS }}'), '{{.CurrenTimeUnixMS}}', '{{ .CurrentTimeUnixMS }}'),
    exec_args = REPLACE(REPLACE(exec_args, '{{ .CurrenTimeUnixMS }}', '{{ .CurrentTimeUnixMS }}'), '{{.CurrenTimeUnixMS}}', '{{ .CurrentTimeUnixMS }}'),
    watch_folder = REPLACE(REPLACE(watch_folder, '{{ .CurrenTimeUnixMS }}', '{{ .CurrentTimeUnixMS }}'), '{{.CurrenTimeUnixMS}}', '{{ .CurrentTimeUnixMS }}'),
    category = REPLACE(REPLACE(category, '{{ .CurrenTimeUnixMS }}', '{{ .CurrentTimeUnixMS }}'), '{{.CurrenTimeUnixMS}}', '{{ .CurrentTimeUnixMS }}'),
    tags = REPLACE(REPLACE(tags, '{{ .CurrenTimeUnixMS }}', '{{ .CurrentTimeUnixMS }}'), '{{.CurrenTimeUnixMS}}', '{{ .CurrentTimeUnixMS }}'),
    label = REPLACE(REPLACE(label, '{{ .CurrenTimeUnixMS }}', '{{ .CurrentTimeUnixMS }}'), '{{.CurrenTimeUnixMS}}', '{{ .CurrentTimeUnixMS }}'),
    save_path = REPLACE(REPLACE(save_path, '{{ .CurrenTimeUnixMS }}', '{{ .CurrentTimeUnixMS }}'), '{{.CurrenTimeUnixMS}}', '{{ .CurrentTimeUnixMS }}'),
    webhook_data = REPLACE(REPLACE(webhook_data, '{{ .CurrenTimeUnixMS }}', '{{ .CurrentTimeUnixMS }}'), '{{.CurrenTimeUnixMS}}', '{{ .CurrentTimeUnixMS }}')
WHERE
    exec_cmd LIKE '%{{ .CurrenTimeUnixMS }}%' OR exec_cmd LIKE '%{{.CurrenTimeUnixMS}}%'
    OR exec_args LIKE '%{{ .CurrenTimeUnixMS }}%' OR exec_args LIKE '%{{.CurrenTimeUnixMS}}%'
    OR watch_folder LIKE '%{{ .CurrenTimeUnixMS }}%' OR watch_folder LIKE '%{{.CurrenTimeUnixMS}}%'
    OR category LIKE '%{{ .CurrenTimeUnixMS }}%' OR category LIKE '%{{.CurrenTimeUnixMS}}%'
    OR tags LIKE '%{{ .CurrenTimeUnixMS }}%' OR tags LIKE '%{{.CurrenTimeUnixMS}}%'
    OR label LIKE '%{{ .CurrenTimeUnixMS }}%' OR label LIKE '%{{.CurrenTimeUnixMS}}%'
    OR save_path LIKE '%{{ .CurrenTimeUnixMS }}%' OR save_path LIKE '%{{.CurrenTimeUnixMS}}%'
    OR webhook_data LIKE '%{{ .CurrenTimeUnixMS }}%' OR webhook_data LIKE '%{{.CurrenTimeUnixMS}}%';
`,
	`ALTER TABLE action
		ADD COLUMN download_path TEXT;
`,
	`ALTER TABLE list
		ADD COLUMN include_year BOOLEAN DEFAULT FALSE;
>>>>>>> 881eee52
`,
}<|MERGE_RESOLUTION|>--- conflicted
+++ resolved
@@ -2009,10 +2009,6 @@
 	SET announce_types = '{"NEW"}'
 	WHERE announce_types = '{}';
 `,
-<<<<<<< HEAD
-	`ALTER TABLE filter
-	ADD COLUMN webhook_continue_on_error BOOLEAN DEFAULT false;
-=======
 	`
 	ALTER TABLE list
 		ADD COLUMN skip_clean_sanitize BOOLEAN DEFAULT FALSE;
@@ -2107,6 +2103,8 @@
 `,
 	`ALTER TABLE list
 		ADD COLUMN include_year BOOLEAN DEFAULT FALSE;
->>>>>>> 881eee52
+`,
+	`ALTER TABLE filter
+  ADD COLUMN webhook_continue_on_error BOOLEAN DEFAULT false;
 `,
 }