// Copyright (c) 2021 - 2024, Ludvig Lundgren and the autobrr contributors.
// SPDX-License-Identifier: GPL-2.0-or-later

package filter

import (
	"bytes"
	"context"
	"fmt"
	"io"
	"net/http"
	"os/exec"
	"sort"
	"strconv"
	"strings"
	"time"

	"github.com/autobrr/autobrr/internal/action"
	"github.com/autobrr/autobrr/internal/domain"
	"github.com/autobrr/autobrr/internal/indexer"
	"github.com/autobrr/autobrr/internal/logger"
	"github.com/autobrr/autobrr/internal/releasedownload"
	"github.com/autobrr/autobrr/internal/utils"
	"github.com/autobrr/autobrr/pkg/errors"
	"github.com/autobrr/autobrr/pkg/sharedhttp"

	"github.com/avast/retry-go/v4"
	"github.com/mattn/go-shellwords"
	"github.com/rs/zerolog"
)

type Service interface {
	FindByID(ctx context.Context, filterID int) (*domain.Filter, error)
	FindByIndexerIdentifier(ctx context.Context, indexer string) ([]*domain.Filter, error)
	Find(ctx context.Context, params domain.FilterQueryParams) ([]domain.Filter, error)
	CheckFilter(ctx context.Context, f *domain.Filter, release *domain.Release) (bool, error)
	ListFilters(ctx context.Context) ([]domain.Filter, error)
	Store(ctx context.Context, filter *domain.Filter) error
	Update(ctx context.Context, filter *domain.Filter) error
	UpdatePartial(ctx context.Context, filter domain.FilterUpdate) error
	Duplicate(ctx context.Context, filterID int) (*domain.Filter, error)
	ToggleEnabled(ctx context.Context, filterID int, enabled bool) error
	Delete(ctx context.Context, filterID int) error
	AdditionalSizeCheck(ctx context.Context, f *domain.Filter, release *domain.Release) (bool, error)
	AdditionalUploaderCheck(ctx context.Context, f *domain.Filter, release *domain.Release) (bool, error)
	AdditionalRecordLabelCheck(ctx context.Context, f *domain.Filter, release *domain.Release) (bool, error)
	CheckSmartEpisodeCanDownload(ctx context.Context, params *domain.SmartEpisodeParams) (bool, error)
	GetDownloadsByFilterId(ctx context.Context, filterID int) (*domain.FilterDownloads, error)
	CheckIsDuplicateRelease(ctx context.Context, profile *domain.DuplicateReleaseProfile, release *domain.Release) (bool, error)
}

type service struct {
	log           zerolog.Logger
	repo          domain.FilterRepo
	actionService action.Service
	releaseRepo   domain.ReleaseRepo
	indexerSvc    indexer.Service
	apiService    indexer.APIService
	downloadSvc   *releasedownload.DownloadService

	httpClient *http.Client
}

func NewService(log logger.Logger, repo domain.FilterRepo, actionSvc action.Service, releaseRepo domain.ReleaseRepo, apiService indexer.APIService, indexerSvc indexer.Service, downloadSvc *releasedownload.DownloadService) Service {
	return &service{
		log:           log.With().Str("module", "filter").Logger(),
		repo:          repo,
		releaseRepo:   releaseRepo,
		actionService: actionSvc,
		apiService:    apiService,
		indexerSvc:    indexerSvc,
		downloadSvc:   downloadSvc,
		httpClient: &http.Client{
			Timeout:   time.Second * 120,
			Transport: sharedhttp.TransportTLSInsecure,
		},
	}
}

func (s *service) Find(ctx context.Context, params domain.FilterQueryParams) ([]domain.Filter, error) {
	// get filters
	filters, err := s.repo.Find(ctx, params)
	if err != nil {
		s.log.Error().Err(err).Msgf("could not find list filters")
		return nil, err
	}

	ret := make([]domain.Filter, 0)

	for _, filter := range filters {
		indexers, err := s.indexerSvc.FindByFilterID(ctx, filter.ID)
		if err != nil {
			return ret, err
		}
		filter.Indexers = indexers

		ret = append(ret, filter)
	}

	return ret, nil
}

func (s *service) ListFilters(ctx context.Context) ([]domain.Filter, error) {
	// get filters
	filters, err := s.repo.ListFilters(ctx)
	if err != nil {
		s.log.Error().Err(err).Msgf("could not find list filters")
		return nil, err
	}

	ret := make([]domain.Filter, 0)

	for _, filter := range filters {
		indexers, err := s.indexerSvc.FindByFilterID(ctx, filter.ID)
		if err != nil {
			return ret, err
		}
		filter.Indexers = indexers

		ret = append(ret, filter)
	}

	return ret, nil
}

func (s *service) FindByID(ctx context.Context, filterID int) (*domain.Filter, error) {
	filter, err := s.repo.FindByID(ctx, filterID)
	if err != nil {
		s.log.Error().Err(err).Msgf("could not find filter for id: %v", filterID)
		return nil, err
	}

	externalFilters, err := s.repo.FindExternalFiltersByID(ctx, filter.ID)
	if err != nil {
		s.log.Error().Err(err).Msgf("could not find external filters for filter id: %v", filter.ID)
	}
	filter.External = externalFilters

	actions, err := s.actionService.FindByFilterID(ctx, filter.ID, nil, false)
	if err != nil {
		s.log.Error().Err(err).Msgf("could not find filter actions for filter id: %v", filter.ID)
	}
	filter.Actions = actions

	indexers, err := s.indexerSvc.FindByFilterID(ctx, filter.ID)
	if err != nil {
		s.log.Error().Err(err).Msgf("could not find indexers for filter: %v", filter.Name)
		return nil, err
	}
	filter.Indexers = indexers

	return filter, nil
}

func (s *service) FindByIndexerIdentifier(ctx context.Context, indexer string) ([]*domain.Filter, error) {
	// get filters for indexer
	filters, err := s.repo.FindByIndexerIdentifier(ctx, indexer)
	if err != nil {
		return nil, err
	}

	// we do not load actions here since we do not need it at this stage
	// only load those after filter has matched
	for _, filter := range filters {
		filter := filter

		externalFilters, err := s.repo.FindExternalFiltersByID(ctx, filter.ID)
		if err != nil {
			s.log.Error().Err(err).Msgf("could not find external filters for filter id: %v", filter.ID)
		}
		filter.External = externalFilters

	}

	return filters, nil
}

func (s *service) GetDownloadsByFilterId(ctx context.Context, filterID int) (*domain.FilterDownloads, error) {
	return s.GetDownloadsByFilterId(ctx, filterID)
}

func (s *service) Store(ctx context.Context, filter *domain.Filter) error {
	if err := filter.Validate(); err != nil {
		s.log.Error().Err(err).Msgf("invalid filter: %v", filter)
		return err
	}

	if err := s.repo.Store(ctx, filter); err != nil {
		s.log.Error().Err(err).Msgf("could not store filter: %v", filter)
		return err
	}

	return nil
}

func (s *service) Update(ctx context.Context, filter *domain.Filter) error {
	err := filter.Validate()
	if err != nil {
		s.log.Error().Err(err).Msgf("validation error filter: %+v", filter)
		return err
	}

	err = filter.Sanitize()
	if err != nil {
		s.log.Error().Err(err).Msgf("could not sanitize filter: %v", filter)
		return err
	}

	// update
	err = s.repo.Update(ctx, filter)
	if err != nil {
		s.log.Error().Err(err).Msgf("could not update filter: %s", filter.Name)
		return err
	}

	// take care of connected indexers
	err = s.repo.StoreIndexerConnections(ctx, filter.ID, filter.Indexers)
	if err != nil {
		s.log.Error().Err(err).Msgf("could not store filter indexer connections: %s", filter.Name)
		return err
	}

	// take care of connected external filters
	err = s.repo.StoreFilterExternal(ctx, filter.ID, filter.External)
	if err != nil {
		s.log.Error().Err(err).Msgf("could not store external filters: %s", filter.Name)
		return err
	}

	// take care of filter actions
	actions, err := s.actionService.StoreFilterActions(ctx, int64(filter.ID), filter.Actions)
	if err != nil {
		s.log.Error().Err(err).Msgf("could not store filter actions: %s", filter.Name)
		return err
	}

	filter.Actions = actions

	return nil
}

func (s *service) UpdatePartial(ctx context.Context, filter domain.FilterUpdate) error {
	// cleanup
	if filter.Shows != nil {
		// replace newline with comma
		clean := strings.ReplaceAll(*filter.Shows, "\n", ",")
		clean = strings.ReplaceAll(clean, ",,", ",")

		filter.Shows = &clean
	}

	// update
	if err := s.repo.UpdatePartial(ctx, filter); err != nil {
		s.log.Error().Err(err).Msgf("could not update partial filter: %v", filter.ID)
		return err
	}

	if filter.Indexers != nil {
		// take care of connected indexers
		if err := s.repo.StoreIndexerConnections(ctx, filter.ID, filter.Indexers); err != nil {
			s.log.Error().Err(err).Msgf("could not store filter indexer connections: %v", filter.Name)
			return err
		}
	}

	if filter.External != nil {
		// take care of connected external filters
		if err := s.repo.StoreFilterExternal(ctx, filter.ID, filter.External); err != nil {
			s.log.Error().Err(err).Msgf("could not store external filters: %v", filter.Name)
			return err
		}
	}

	if filter.Actions != nil {
		// take care of filter actions
		if _, err := s.actionService.StoreFilterActions(ctx, int64(filter.ID), filter.Actions); err != nil {
			s.log.Error().Err(err).Msgf("could not store filter actions: %v", filter.ID)
			return err
		}
	}

	return nil
}

func (s *service) Duplicate(ctx context.Context, filterID int) (*domain.Filter, error) {
	// find filter with actions, indexers and external filters
	filter, err := s.FindByID(ctx, filterID)
	if err != nil {
		return nil, err
	}

	// reset id and name
	filter.ID = 0
	filter.Name = fmt.Sprintf("%s Copy", filter.Name)
	filter.Enabled = false

	// store new filter
	if err := s.repo.Store(ctx, filter); err != nil {
		s.log.Error().Err(err).Msgf("could not update filter: %s", filter.Name)
		return nil, err
	}

	// take care of connected indexers
	if err := s.repo.StoreIndexerConnections(ctx, filter.ID, filter.Indexers); err != nil {
		s.log.Error().Err(err).Msgf("could not store filter indexer connections: %s", filter.Name)
		return nil, err
	}

	// reset action id to 0
	for i, a := range filter.Actions {
		a := a
		a.ID = 0
		filter.Actions[i] = a
	}

	// take care of filter actions
	if _, err := s.actionService.StoreFilterActions(ctx, int64(filter.ID), filter.Actions); err != nil {
		s.log.Error().Err(err).Msgf("could not store filter actions: %s", filter.Name)
		return nil, err
	}

	// take care of connected external filters
	// the external filters are fetched with FindByID
	if err := s.repo.StoreFilterExternal(ctx, filter.ID, filter.External); err != nil {
		s.log.Error().Err(err).Msgf("could not store external filters: %s", filter.Name)
		return nil, err
	}

	return filter, nil
}

func (s *service) ToggleEnabled(ctx context.Context, filterID int, enabled bool) error {
	if err := s.repo.ToggleEnabled(ctx, filterID, enabled); err != nil {
		s.log.Error().Err(err).Msg("could not update filter enabled")
		return err
	}

	s.log.Debug().Msgf("filter.toggle_enabled: update filter '%v' to '%v'", filterID, enabled)

	return nil
}

func (s *service) Delete(ctx context.Context, filterID int) error {
	if filterID == 0 {
		return nil
	}

	// take care of filter actions
	if err := s.actionService.DeleteByFilterID(ctx, filterID); err != nil {
		s.log.Error().Err(err).Msg("could not delete filter actions")
		return err
	}

	// take care of filter indexers
	if err := s.repo.DeleteIndexerConnections(ctx, filterID); err != nil {
		s.log.Error().Err(err).Msg("could not delete filter indexers")
		return err
	}

	// delete filter external
	if err := s.repo.DeleteFilterExternal(ctx, filterID); err != nil {
		s.log.Error().Err(err).Msgf("could not delete filter external: %v", filterID)
		return err
	}

	// delete filter
	if err := s.repo.Delete(ctx, filterID); err != nil {
		s.log.Error().Err(err).Msgf("could not delete filter: %v", filterID)
		return err
	}

	return nil
}

func (s *service) CheckFilter(ctx context.Context, f *domain.Filter, release *domain.Release) (bool, error) {
	l := s.log.With().Str("method", "CheckFilter").Logger()

	l.Trace().Msgf("checking filter: %s %+v", f.Name, f)
	l.Trace().Msgf("checking filter: %s for release: %+v", f.Name, release)

	// do additional fetch to get download counts for filter
	if f.MaxDownloads > 0 {
		downloadCounts, err := s.repo.GetDownloadsByFilterId(ctx, f.ID)
		if err != nil {
			l.Error().Err(err).Msg("error getting download counters for filter")
			return false, nil
		}
		f.Downloads = downloadCounts
	}

	rejections, matchedFilter := f.CheckFilter(release)
	if rejections.Len() > 0 {
		l.Debug().Msgf("(%s) for release: %v rejections: (%s)", f.Name, release.TorrentName, rejections.StringTruncated())
		return false, nil
	}

	if matchedFilter {
		// smartEpisode check
		if f.SmartEpisode {
			params := &domain.SmartEpisodeParams{
				Title:   release.Title,
				Season:  release.Season,
				Episode: release.Episode,
				Year:    release.Year,
				Month:   release.Month,
				Day:     release.Day,
				Repack:  release.Repack,
				Proper:  release.Proper,
				Group:   release.Group,
			}
			canDownloadShow, err := s.CheckSmartEpisodeCanDownload(ctx, params)
			if err != nil {
				l.Trace().Msgf("failed smart episode check: %s", f.Name)
				return false, nil
			}

			if !canDownloadShow {
				l.Trace().Msgf("failed smart episode check: %s", f.Name)
				if params.IsDailyEpisode() {
					f.RejectReasons.Add("smart episode", fmt.Sprintf("not new (%s) daily: %d-%d-%d", release.Title, release.Year, release.Month, release.Day), fmt.Sprintf("expected newer than (%s) daily: %d-%d-%d", release.Title, release.Year, release.Month, release.Day))
				} else {
					f.RejectReasons.Add("smart episode", fmt.Sprintf("not new (%s) season: %d ep: %d", release.Title, release.Season, release.Episode), fmt.Sprintf("expected newer than (%s) season: %d ep: %d", release.Title, release.Season, release.Episode))
				}
				return false, nil
			}
		}

		// check duplicates
		// TODO run before or after CheckFilter?
		// make more efficient? check if id != 0 and only load profile then
		if f.DuplicateHandling != nil {
			isDuplicate, err := s.CheckIsDuplicateRelease(ctx, f.DuplicateHandling, release)
			if err != nil {
				return false, errors.Wrap(err, "error finding duplicate handle")
			}

			if isDuplicate {
				l.Debug().Msgf("filter %s rejected release %q as duplicate with profile %q", f.Name, release.TorrentName, f.DuplicateHandling.Name)
				f.RejectReasons.Add("duplicate", "duplicate", "not duplicate")
				return false, nil
			}
		}

		// if matched, do additional size check if needed, attach actions and return the filter

		l.Debug().Msgf("found and matched filter: %s", f.Name)

		// If size constraints are set in a filter and the indexer did not
		// announce the size, we need to do an additional out of band size check.
		if release.AdditionalSizeCheckRequired {
			l.Debug().Msgf("(%s) additional size check required", f.Name)

			ok, err := s.AdditionalSizeCheck(ctx, f, release)
			if err != nil {
				l.Error().Err(err).Msgf("(%s) additional size check error", f.Name)
				return false, err
			}

			if !ok {
				l.Trace().Msgf("(%s) additional size check not matching what filter wanted", f.Name)
				return false, nil
			}
		}

		// check uploader if the indexer supports check via api
		if release.AdditionalUploaderCheckRequired {
			l.Debug().Msgf("(%s) additional uploader check required", f.Name)

			ok, err := s.AdditionalUploaderCheck(ctx, f, release)
			if err != nil {
				l.Error().Err(err).Msgf("(%s) additional uploader check error", f.Name)
				return false, err
			}

			if !ok {
				l.Trace().Msgf("(%s) additional uploader check not matching what filter wanted", f.Name)
				return false, nil
			}
		}

		if release.AdditionalRecordLabelCheckRequired {
			l.Debug().Msgf("(%s) additional record label check required", f.Name)

			ok, err := s.AdditionalRecordLabelCheck(ctx, f, release)
			if err != nil {
				l.Error().Err(err).Msgf("(%s) additional record label check error", f.Name)
				return false, err
			}

			if !ok {
				l.Trace().Msgf("(%s) additional record label check not matching what filter wanted", f.Name)
				return false, nil
			}
		}

		// run external filters
		if f.External != nil {
			externalOk, err := s.RunExternalFilters(ctx, f, f.External, release)
			if err != nil {
				l.Error().Err(err).Msgf("(%s) external filter check error", f.Name)
				return false, err
			}

			if !externalOk {
				l.Debug().Msgf("(%s) external filter check not matching what filter wanted", f.Name)
				return false, nil
			}
		}

		return true, nil
	}

	// if no match, return nil
	return false, nil
}

// AdditionalSizeCheck performs additional out-of-band checks to determine the
// values of a torrent. Some indexers do not announce torrent size, so it is
// necessary to determine the size of the torrent in some other way. Some
// indexers have an API implemented to fetch this data. For those which don't,
// it is necessary to download the torrent file and parse it to make the size
// check. We use the API where available to minimize the number of torrents we
// need to download.
func (s *service) AdditionalSizeCheck(ctx context.Context, f *domain.Filter, release *domain.Release) (ok bool, err error) {
	defer func() {
		// try recover panic if anything went wrong with API or size checks
		errors.RecoverPanic(recover(), &err)
	}()

	// do additional size check against indexer api or torrent for size
	l := s.log.With().Str("method", "AdditionalSizeCheck").Logger()

	l.Debug().Msgf("(%s) additional api size check required", f.Name)

	switch release.Indexer.Identifier {
	case "btn", "ggn", "redacted", "ops", "mock":
		if (release.Size == 0 && release.AdditionalSizeCheckRequired) || (release.Uploader == "" && release.AdditionalUploaderCheckRequired) || (release.RecordLabel == "" && release.AdditionalRecordLabelCheckRequired) {
			l.Trace().Msgf("(%s) preparing to check size via api", f.Name)

			torrentInfo, err := s.apiService.GetTorrentByID(ctx, release.Indexer.Identifier, release.TorrentID)
			if err != nil || torrentInfo == nil {
				l.Error().Err(err).Msgf("(%s) could not get torrent info from api: '%s' from: %s", f.Name, release.TorrentID, release.Indexer.Identifier)
				return false, err
			}

			l.Debug().Msgf("(%s) got torrent info from api: %+v", f.Name, torrentInfo)

			torrentSize := torrentInfo.ReleaseSizeBytes()
			if release.Size == 0 && torrentSize > 0 {
				release.Size = torrentSize
			}

			if release.Uploader == "" {
				release.Uploader = torrentInfo.Uploader
			}

			if release.RecordLabel == "" {
				release.RecordLabel = torrentInfo.RecordLabel
			}
		}

	default:
		if release.Size == 0 && release.AdditionalSizeCheckRequired {
			l.Trace().Msgf("(%s) preparing to download torrent metafile", f.Name)

			// if indexer doesn't have api, download torrent and add to tmpPath
			if err := s.downloadSvc.DownloadRelease(ctx, release); err != nil {
				l.Error().Err(err).Msgf("(%s) could not download torrent file with id: '%s' from: %s", f.Name, release.TorrentID, release.Indexer.Identifier)
				return false, errors.Wrap(err, "could not download torrent file for release: %s", release.TorrentName)
			}
		}
	}

	sizeOk, err := f.CheckReleaseSize(release.Size)
	if err != nil {
		l.Error().Err(err).Msgf("(%s) error comparing release and filter size", f.Name)
		return false, err
	}

	// reset AdditionalSizeCheckRequired to not re-trigger check
	release.AdditionalSizeCheckRequired = false

	if !sizeOk {
		l.Debug().Msgf("(%s) filter did not match after additional size check, trying next", f.Name)
		return false, nil
	}

	return true, nil
}

func (s *service) AdditionalUploaderCheck(ctx context.Context, f *domain.Filter, release *domain.Release) (ok bool, err error) {
	defer func() {
		// try recover panic if anything went wrong with API or size checks
		errors.RecoverPanic(recover(), &err)
	}()

	// do additional check against indexer api
	l := s.log.With().Str("method", "AdditionalUploaderCheck").Logger()

	// if uploader was fetched before during size check we check it and return early
	if release.Uploader != "" {
		uploaderOk, err := f.CheckUploader(release.Uploader)
		if err != nil {
			l.Error().Err(err).Msgf("(%s) error comparing release and uploaders", f.Name)
			return false, err
		}

		// reset AdditionalUploaderCheckRequired to not re-trigger check
		release.AdditionalUploaderCheckRequired = false

		if !uploaderOk {
			l.Debug().Msgf("(%s) filter did not match after additional uploaders check, trying next", f.Name)
			return false, nil
		}

		return true, nil
	}

	l.Debug().Msgf("(%s) additional api uploader check required", f.Name)

	switch release.Indexer.Identifier {
	case "redacted", "ops", "mock":
		l.Trace().Msgf("(%s) preparing to check via api", f.Name)

		torrentInfo, err := s.apiService.GetTorrentByID(ctx, release.Indexer.Identifier, release.TorrentID)
		if err != nil || torrentInfo == nil {
			l.Error().Err(err).Msgf("(%s) could not get torrent info from api: '%s' from: %s", f.Name, release.TorrentID, release.Indexer.Identifier)
			return false, err
		}

		l.Debug().Msgf("(%s) got torrent info from api: %+v", f.Name, torrentInfo)

		torrentSize := torrentInfo.ReleaseSizeBytes()
		if release.Size == 0 && torrentSize > 0 {
			release.Size = torrentSize
		}

		if release.RecordLabel == "" {
			release.RecordLabel = torrentInfo.RecordLabel
		}

		if release.Uploader == "" {
			release.Uploader = torrentInfo.Uploader
		}

	default:
		return false, errors.New("additional uploader check not supported for this indexer: %s", release.Indexer.Identifier)
	}

	uploaderOk, err := f.CheckUploader(release.Uploader)
	if err != nil {
		l.Error().Err(err).Msgf("(%s) error comparing release and uploaders", f.Name)
		return false, err
	}

	// reset AdditionalUploaderCheckRequired to not re-trigger check
	release.AdditionalUploaderCheckRequired = false

	if !uploaderOk {
		l.Debug().Msgf("(%s) filter did not match after additional uploaders check, trying next", f.Name)
		return false, nil
	}

	return true, nil
}

func (s *service) AdditionalRecordLabelCheck(ctx context.Context, f *domain.Filter, release *domain.Release) (ok bool, err error) {
	defer func() {
		// try recover panic if anything went wrong with API or size checks
		errors.RecoverPanic(recover(), &err)
		if err != nil {
			ok = false
		}
	}()

	// do additional check against indexer api
	l := s.log.With().Str("method", "AdditionalRecordLabelCheck").Logger()

	// if record label was fetched before during size check or uploader check we check it and return early
	if release.RecordLabel != "" {
		recordLabelOk, err := f.CheckRecordLabel(release.RecordLabel)
		if err != nil {
			l.Error().Err(err).Msgf("(%s) error comparing release and record label", f.Name)
			return false, err
		}

		// reset AdditionalRecordLabelCheckRequired to not re-trigger check
		release.AdditionalRecordLabelCheckRequired = false

		if !recordLabelOk {
			l.Debug().Msgf("(%s) filter did not match after additional record label check, trying next", f.Name)
			return false, nil
		}

		return true, nil
	}

	l.Debug().Msgf("(%s) additional api record label check required", f.Name)

	switch release.Indexer.Identifier {
	case "redacted", "ops", "mock":
		l.Trace().Msgf("(%s) preparing to check via api", f.Name)

		torrentInfo, err := s.apiService.GetTorrentByID(ctx, release.Indexer.Identifier, release.TorrentID)
		if err != nil || torrentInfo == nil {
			l.Error().Err(err).Msgf("(%s) could not get torrent info from api: '%s' from: %s", f.Name, release.TorrentID, release.Indexer.Identifier)
			return false, err
		}

		l.Debug().Msgf("(%s) got torrent info from api: %+v", f.Name, torrentInfo)

		torrentSize := torrentInfo.ReleaseSizeBytes()
		if release.Size == 0 && torrentSize > 0 {
			release.Size = torrentSize
		}

		if release.Uploader == "" {
			release.Uploader = torrentInfo.Uploader
		}

		if release.RecordLabel == "" {
			release.RecordLabel = torrentInfo.RecordLabel
		}

	default:
		return false, errors.New("additional record label check not supported for this indexer: %s", release.Indexer.Identifier)
	}

	recordLabelOk, err := f.CheckRecordLabel(release.RecordLabel)
	if err != nil {
		l.Error().Err(err).Msgf("(%s) error comparing release and record label", f.Name)
		return false, err
	}

	// reset AdditionalRecordLabelCheckRequired to not re-trigger check
	release.AdditionalRecordLabelCheckRequired = false

	if !recordLabelOk {
		l.Debug().Msgf("(%s) filter did not match after additional record label check, trying next", f.Name)
		return false, nil
	}

	return true, nil
}

func (s *service) CheckSmartEpisodeCanDownload(ctx context.Context, params *domain.SmartEpisodeParams) (bool, error) {
	return s.releaseRepo.CheckSmartEpisodeCanDownload(ctx, params)
}

<<<<<<< HEAD
func (s *service) CheckIsDuplicateRelease(ctx context.Context, profile *domain.DuplicateReleaseProfile, release *domain.Release) (bool, error) {
	return s.releaseRepo.CheckIsDuplicateRelease(ctx, profile, release)
}

func (s *service) RunExternalFilters(ctx context.Context, f *domain.Filter, externalFilters []domain.FilterExternal, release *domain.Release) (bool, error) {
	var err error

=======
func (s *service) RunExternalFilters(ctx context.Context, f *domain.Filter, externalFilters []domain.FilterExternal, release *domain.Release) (ok bool, err error) {
>>>>>>> d153ac44
	defer func() {
		// try recover panic if anything went wrong with the external filter checks
		errors.RecoverPanic(recover(), &err)
	}()

	// sort filters by index
	sort.Slice(externalFilters, func(i, j int) bool {
		return externalFilters[i].Index < externalFilters[j].Index
	})

	for _, external := range externalFilters {
		if !external.Enabled {
			s.log.Debug().Msgf("external filter %s not enabled, skipping...", external.Name)

			continue
		}

		if external.NeedTorrentDownloaded() {
			if err := s.downloadSvc.DownloadRelease(ctx, release); err != nil {
				return false, errors.Wrap(err, "could not download torrent file for release: %s", release.TorrentName)
			}
		}

		switch external.Type {
		case domain.ExternalFilterTypeExec:
			// run external script
			exitCode, err := s.execCmd(ctx, external, release)
			if err != nil {
				return false, errors.Wrap(err, "error executing external command")
			}

			if exitCode != external.ExecExpectStatus {
				s.log.Trace().Msgf("filter.Service.CheckFilter: external script unexpected exit code. got: %d want: %d", exitCode, external.ExecExpectStatus)
				f.RejectReasons.Add("external script exit code", exitCode, external.ExecExpectStatus)
				return false, nil
			}

		case domain.ExternalFilterTypeWebhook:
			// run external webhook
			statusCode, err := s.webhook(ctx, external, release)
			if err != nil {
				return false, errors.Wrap(err, "error executing external webhook")
			}

			if statusCode != external.WebhookExpectStatus {
				s.log.Trace().Msgf("filter.Service.CheckFilter: external webhook unexpected status code. got: %d want: %d", statusCode, external.WebhookExpectStatus)
				f.RejectReasons.Add("external webhook status code", statusCode, external.WebhookExpectStatus)
				return false, nil
			}
		}
	}

	return true, nil
}

func (s *service) execCmd(_ context.Context, external domain.FilterExternal, release *domain.Release) (int, error) {
	s.log.Trace().Msgf("filter exec release: %s", release.TorrentName)

	// read the file into bytes we can then use in the macro
	if len(release.TorrentDataRawBytes) == 0 && release.TorrentTmpFile != "" {
		if err := release.OpenTorrentFile(); err != nil {
			return 0, errors.Wrap(err, "could not open torrent file for release: %s", release.TorrentName)
		}
	}

	// check if program exists
	cmd, err := exec.LookPath(external.ExecCmd)
	if err != nil {
		return 0, errors.Wrap(err, "exec failed, could not find program: %s", cmd)
	}

	// handle args and replace vars
	m := domain.NewMacro(*release)

	// parse and replace values in argument string before continuing
	parsedArgs, err := m.Parse(external.ExecArgs)
	if err != nil {
		return 0, errors.Wrap(err, "could not parse macro")
	}

	// we need to split on space into a string slice, so we can spread the args into exec
	p := shellwords.NewParser()
	p.ParseBacktick = true
	commandArgs, err := p.Parse(parsedArgs)
	if err != nil {
		return 0, errors.Wrap(err, "could not parse into shell-words")
	}

	start := time.Now()

	// setup command and args
	command := exec.Command(cmd, commandArgs...)

	s.log.Debug().Msgf("script: %s args: %s", cmd, strings.Join(commandArgs, " "))

	// Create a pipe to capture the standard output of the command
	cmdOutput, err := command.StdoutPipe()
	if err != nil {
		s.log.Error().Err(err).Msg("could not create stdout pipe")
		return 0, err
	}

	duration := time.Since(start)

	// Start the command
	if err := command.Start(); err != nil {
		s.log.Error().Err(err).Msg("error starting command")
		return 0, err
	}

	// Create a buffer to store the output
	outputBuffer := make([]byte, 4096)

	execLogger := s.log.With().Str("release", release.TorrentName).Str("filter", release.FilterName).Logger()

	for {
		// Read the output into the buffer
		n, err := cmdOutput.Read(outputBuffer)
		if err != nil {
			break
		}

		// Write the output to the logger
		execLogger.Trace().Msg(string(outputBuffer[:n]))
	}

	// Wait for the command to finish and check for any errors
	if err := command.Wait(); err != nil {
		var exitErr *exec.ExitError
		if errors.As(err, &exitErr) {
			s.log.Debug().Msgf("filter script command exited with non zero code: %v", exitErr.ExitCode())
			return exitErr.ExitCode(), nil
		}

		s.log.Error().Err(err).Msg("error waiting for command")
		return 0, err
	}

	s.log.Debug().Msgf("executed external script: (%s), args: (%s) for release: (%s) indexer: (%s) total time (%s)", cmd, parsedArgs, release.TorrentName, release.Indexer.Name, duration)

	return 0, nil
}

func (s *service) webhook(ctx context.Context, external domain.FilterExternal, release *domain.Release) (int, error) {
	s.log.Trace().Msgf("preparing to run external webhook filter to: (%s) payload: (%s)", external.WebhookHost, external.WebhookData)

	if external.WebhookHost == "" {
		return 0, errors.New("external filter: missing host for webhook")
	}

	// if webhook data contains TorrentDataRawBytes, lets read the file into bytes we can then use in the macro
	if len(release.TorrentDataRawBytes) == 0 && strings.Contains(external.WebhookData, "TorrentDataRawBytes") {
		if err := release.OpenTorrentFile(); err != nil {
			return 0, errors.Wrap(err, "could not open torrent file for release: %s", release.TorrentName)
		}
	}

	m := domain.NewMacro(*release)

	// parse and replace values in argument string before continuing
	dataArgs, err := m.Parse(external.WebhookData)
	if err != nil {
		return 0, errors.Wrap(err, "could not parse webhook data macro: %s", external.WebhookData)
	}

	s.log.Trace().Msgf("sending %s to external webhook filter: (%s) payload: (%s)", external.WebhookMethod, external.WebhookHost, external.WebhookData)

	method := http.MethodPost
	if external.WebhookMethod != "" {
		method = external.WebhookMethod
	}

	req, err := http.NewRequestWithContext(ctx, method, external.WebhookHost, nil)
	if err != nil {
		return 0, errors.Wrap(err, "could not build request for webhook")
	}

	req.Header.Set("Content-Type", "application/json")
	req.Header.Set("User-Agent", "autobrr")

	if external.WebhookHeaders != "" {
		headers := strings.Split(external.WebhookHeaders, ";")

		for _, header := range headers {
			h := strings.Split(header, "=")

			if len(h) != 2 {
				continue
			}

			// add header to req
			req.Header.Add(h[0], h[1]) // go already canonicalizes the provided header key.
		}
	}

	var opts []retry.Option

	opts = append(opts, retry.DelayType(retry.FixedDelay))
	opts = append(opts, retry.LastErrorOnly(true))

	if external.WebhookRetryAttempts > 0 {
		opts = append(opts, retry.Attempts(uint(external.WebhookRetryAttempts)))
	}
	if external.WebhookRetryDelaySeconds > 0 {
		opts = append(opts, retry.Delay(time.Duration(external.WebhookRetryDelaySeconds)*time.Second))
	}

	var retryStatusCodes []string
	if external.WebhookRetryStatus != "" {
		retryStatusCodes = strings.Split(strings.ReplaceAll(external.WebhookRetryStatus, " ", ""), ",")
	}

	start := time.Now()

	statusCode, err := retry.DoWithData(
		func() (int, error) {
			clonereq := req.Clone(ctx)
			if external.WebhookData != "" && dataArgs != "" {
				clonereq.Body = io.NopCloser(bytes.NewBufferString(dataArgs))
			}
			res, err := s.httpClient.Do(clonereq)
			if err != nil {
				return 0, errors.Wrap(err, "could not make request for webhook")
			}

			defer res.Body.Close()

			s.log.Debug().Msgf("filter external webhook response status: %d", res.StatusCode)

			if s.log.Debug().Enabled() {
				body, err := io.ReadAll(res.Body)
				if err != nil {
					return res.StatusCode, errors.Wrap(err, "could not read request body")
				}

				if len(body) > 0 {
					s.log.Debug().Msgf("filter external webhook response status: %d body: %s", res.StatusCode, body)
				}
			}

			if utils.StrSliceContains(retryStatusCodes, strconv.Itoa(res.StatusCode)) {
				return 0, errors.New("webhook got unwanted status code: %d", res.StatusCode)
			}

			return res.StatusCode, nil
		},
		opts...)

	s.log.Debug().Msgf("successfully ran external webhook filter to: (%s) payload: (%s) finished in %s", external.WebhookHost, dataArgs, time.Since(start))

	return statusCode, err
}<|MERGE_RESOLUTION|>--- conflicted
+++ resolved
@@ -747,17 +747,11 @@
 	return s.releaseRepo.CheckSmartEpisodeCanDownload(ctx, params)
 }
 
-<<<<<<< HEAD
 func (s *service) CheckIsDuplicateRelease(ctx context.Context, profile *domain.DuplicateReleaseProfile, release *domain.Release) (bool, error) {
 	return s.releaseRepo.CheckIsDuplicateRelease(ctx, profile, release)
 }
 
-func (s *service) RunExternalFilters(ctx context.Context, f *domain.Filter, externalFilters []domain.FilterExternal, release *domain.Release) (bool, error) {
-	var err error
-
-=======
 func (s *service) RunExternalFilters(ctx context.Context, f *domain.Filter, externalFilters []domain.FilterExternal, release *domain.Release) (ok bool, err error) {
->>>>>>> d153ac44
 	defer func() {
 		// try recover panic if anything went wrong with the external filter checks
 		errors.RecoverPanic(recover(), &err)
